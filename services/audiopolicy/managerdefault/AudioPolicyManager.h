/*
 * Copyright (C) 2009 The Android Open Source Project
 *
 * Licensed under the Apache License, Version 2.0 (the "License");
 * you may not use this file except in compliance with the License.
 * You may obtain a copy of the License at
 *
 *      http://www.apache.org/licenses/LICENSE-2.0
 *
 * Unless required by applicable law or agreed to in writing, software
 * distributed under the License is distributed on an "AS IS" BASIS,
 * WITHOUT WARRANTIES OR CONDITIONS OF ANY KIND, either express or implied.
 * See the License for the specific language governing permissions and
 * limitations under the License.
 */

#pragma once

#include <atomic>
#include <functional>
#include <memory>
#include <unordered_set>

#include <stdint.h>
#include <sys/types.h>
#include <cutils/config_utils.h>
#include <cutils/misc.h>
#include <utils/Timers.h>
#include <utils/Errors.h>
#include <utils/KeyedVector.h>
#include <utils/SortedVector.h>
#include <media/AudioParameter.h>
#include <media/AudioPolicy.h>
#include <media/AudioProfile.h>
#include <media/PatchBuilder.h>
#include "AudioPolicyInterface.h"

#include <AudioPolicyManagerObserver.h>
#include <AudioPolicyConfig.h>
#include <PolicyAudioPort.h>
#include <AudioPatch.h>
#include <DeviceDescriptor.h>
#include <IOProfile.h>
#include <HwModule.h>
#include <AudioInputDescriptor.h>
#include <AudioOutputDescriptor.h>
#include <AudioPolicyMix.h>
#include <EffectDescriptor.h>
#include <SoundTriggerSession.h>
#include "EngineLibrary.h"
#include "TypeConverter.h"

namespace android {

// ----------------------------------------------------------------------------

// Attenuation applied to STRATEGY_SONIFICATION streams when a headset is connected: 6dB
#define SONIFICATION_HEADSET_VOLUME_FACTOR_DB (-6)
// Min volume for STRATEGY_SONIFICATION streams when limited by music volume: -36dB
#define SONIFICATION_HEADSET_VOLUME_MIN_DB  (-36)
// Max volume difference on A2DP between playing media and STRATEGY_SONIFICATION streams: 12dB
#define SONIFICATION_A2DP_MAX_MEDIA_DIFF_DB (12)

// Time in milliseconds during which we consider that music is still active after a music
// track was stopped - see computeVolume()
#define SONIFICATION_HEADSET_MUSIC_DELAY  5000

// Time in milliseconds during witch some streams are muted while the audio path
// is switched
#define MUTE_TIME_MS 2000

// multiplication factor applied to output latency when calculating a safe mute delay when
// invalidating tracks
#define LATENCY_MUTE_FACTOR 4

#define NUM_TEST_OUTPUTS 5

#define NUM_VOL_CURVE_KNEES 2

// Default minimum length allowed for offloading a compressed track
// Can be overridden by the audio.offload.min.duration.secs property
#define OFFLOAD_DEFAULT_MIN_DURATION_SECS 60

// ----------------------------------------------------------------------------
// AudioPolicyManager implements audio policy manager behavior common to all platforms.
// ----------------------------------------------------------------------------

class AudioPolicyManager : public AudioPolicyInterface, public AudioPolicyManagerObserver
{

public:
        explicit AudioPolicyManager(AudioPolicyClientInterface *clientInterface);
        virtual ~AudioPolicyManager();

        // AudioPolicyInterface
        virtual status_t setDeviceConnectionState(audio_devices_t device,
                                                          audio_policy_dev_state_t state,
                                                          const char *device_address,
                                                          const char *device_name,
                                                          audio_format_t encodedFormat);
        virtual audio_policy_dev_state_t getDeviceConnectionState(audio_devices_t device,
                                                                              const char *device_address);
        virtual status_t handleDeviceConfigChange(audio_devices_t device,
                                                  const char *device_address,
                                                  const char *device_name,
                                                  audio_format_t encodedFormat);
        virtual void setPhoneState(audio_mode_t state);
        virtual void setForceUse(audio_policy_force_use_t usage,
                                 audio_policy_forced_cfg_t config);
        virtual audio_policy_forced_cfg_t getForceUse(audio_policy_force_use_t usage);

        virtual void setSystemProperty(const char* property, const char* value);
        virtual status_t initCheck();
        virtual audio_io_handle_t getOutput(audio_stream_type_t stream);
        status_t getOutputForAttr(const audio_attributes_t *attr,
                                  audio_io_handle_t *output,
                                  audio_session_t session,
                                  audio_stream_type_t *stream,
                                  uid_t uid,
                                  const audio_config_t *config,
                                  audio_output_flags_t *flags,
                                  audio_port_handle_t *selectedDeviceId,
                                  audio_port_handle_t *portId,
                                  std::vector<audio_io_handle_t> *secondaryOutputs,
                                  output_type_t *outputType) override;
        virtual status_t startOutput(audio_port_handle_t portId);
        virtual status_t stopOutput(audio_port_handle_t portId);
        virtual bool releaseOutput(audio_port_handle_t portId);
        virtual status_t getInputForAttr(const audio_attributes_t *attr,
                                         audio_io_handle_t *input,
                                         audio_unique_id_t riid,
                                         audio_session_t session,
                                         uid_t uid,
                                         const audio_config_base_t *config,
                                         audio_input_flags_t flags,
                                         audio_port_handle_t *selectedDeviceId,
                                         input_type_t *inputType,
                                         audio_port_handle_t *portId);

        // indicates to the audio policy manager that the input starts being used.
        virtual status_t startInput(audio_port_handle_t portId);

        // indicates to the audio policy manager that the input stops being used.
        virtual status_t stopInput(audio_port_handle_t portId);
        virtual void releaseInput(audio_port_handle_t portId);
        virtual void checkCloseInputs();
        /**
         * @brief initStreamVolume: even if the engine volume files provides min and max, keep this
         * api for compatibility reason.
         * AudioServer will get the min and max and may overwrite them if:
         *      -using property (highest priority)
         *      -not defined (-1 by convention), case when still using apm volume tables XML files
         * @param stream to be considered
         * @param indexMin to set
         * @param indexMax to set
         */
        virtual void initStreamVolume(audio_stream_type_t stream, int indexMin, int indexMax);
        virtual status_t setStreamVolumeIndex(audio_stream_type_t stream,
                                              int index,
                                              audio_devices_t device);
        virtual status_t getStreamVolumeIndex(audio_stream_type_t stream,
                                              int *index,
                                              audio_devices_t device);

        virtual status_t setVolumeIndexForAttributes(const audio_attributes_t &attr,
                                                     int index,
                                                     audio_devices_t device);
        virtual status_t getVolumeIndexForAttributes(const audio_attributes_t &attr,
                                                     int &index,
                                                     audio_devices_t device);
        virtual status_t getMaxVolumeIndexForAttributes(const audio_attributes_t &attr, int &index);

        virtual status_t getMinVolumeIndexForAttributes(const audio_attributes_t &attr, int &index);

        status_t setVolumeCurveIndex(int index,
                                     audio_devices_t device,
                                     IVolumeCurves &volumeCurves);

        status_t getVolumeIndex(const IVolumeCurves &curves, int &index,
                                const DeviceTypeSet& deviceTypes) const;

        // return the strategy corresponding to a given stream type
        virtual product_strategy_t getStrategyForStream(audio_stream_type_t stream)
        {
            return streamToStrategy(stream);
        }
        product_strategy_t streamToStrategy(audio_stream_type_t stream) const
        {
            auto attributes = mEngine->getAttributesForStreamType(stream);
            return mEngine->getProductStrategyForAttributes(attributes);
        }

        // return the enabled output devices for the given stream type
        virtual audio_devices_t getDevicesForStream(audio_stream_type_t stream);

        virtual status_t getDevicesForAttributes(
                const audio_attributes_t &attributes,
                AudioDeviceTypeAddrVector *devices);

        virtual audio_io_handle_t getOutputForEffect(const effect_descriptor_t *desc = NULL);
        virtual status_t registerEffect(const effect_descriptor_t *desc,
                                        audio_io_handle_t io,
                                        product_strategy_t strategy,
                                        int session,
                                        int id);
        virtual status_t unregisterEffect(int id);
        virtual status_t setEffectEnabled(int id, bool enabled);
        status_t moveEffectsToIo(const std::vector<int>& ids, audio_io_handle_t io) override;

        virtual bool isStreamActive(audio_stream_type_t stream, uint32_t inPastMs = 0) const;
        // return whether a stream is playing remotely, override to change the definition of
        //   local/remote playback, used for instance by notification manager to not make
        //   media players lose audio focus when not playing locally
        //   For the base implementation, "remotely" means playing during screen mirroring which
        //   uses an output for playback with a non-empty, non "0" address.
        virtual bool isStreamActiveRemotely(audio_stream_type_t stream,
                                            uint32_t inPastMs = 0) const;

        virtual bool isSourceActive(audio_source_t source) const;

        // helpers for dump(int fd)
        void dumpManualSurroundFormats(String8 *dst) const;
        void dump(String8 *dst) const;

        status_t dump(int fd) override;

        status_t setAllowedCapturePolicy(uid_t uid, audio_flags_mask_t capturePolicy) override;
        virtual audio_offload_mode_t getOffloadSupport(const audio_offload_info_t& offloadInfo);
        bool isOffloadSupportedInternal(const audio_offload_info_t& offloadInfo);

        virtual bool isDirectOutputSupported(const audio_config_base_t& config,
                                             const audio_attributes_t& attributes);

        virtual status_t listAudioPorts(audio_port_role_t role,
                                        audio_port_type_t type,
                                        unsigned int *num_ports,
                                        struct audio_port_v7 *ports,
                                        unsigned int *generation);
        virtual status_t getAudioPort(struct audio_port_v7 *port);
        virtual status_t createAudioPatch(const struct audio_patch *patch,
                                           audio_patch_handle_t *handle,
                                           uid_t uid) {
            return createAudioPatchInternal(patch, handle, uid);
        }

        virtual status_t releaseAudioPatch(audio_patch_handle_t handle,
                                              uid_t uid);
        virtual status_t listAudioPatches(unsigned int *num_patches,
                                          struct audio_patch *patches,
                                          unsigned int *generation);
        virtual status_t setAudioPortConfig(const struct audio_port_config *config);

        virtual void releaseResourcesForUid(uid_t uid);

        virtual status_t acquireSoundTriggerSession(audio_session_t *session,
                                               audio_io_handle_t *ioHandle,
                                               audio_devices_t *device);

        virtual status_t releaseSoundTriggerSession(audio_session_t session)
        {
            return mSoundTriggerSessions.releaseSession(session);
        }

        virtual status_t registerPolicyMixes(const Vector<AudioMix>& mixes);
        virtual status_t unregisterPolicyMixes(Vector<AudioMix> mixes);
        virtual status_t setUidDeviceAffinities(uid_t uid,
                const AudioDeviceTypeAddrVector& devices);
        virtual status_t removeUidDeviceAffinities(uid_t uid);
        virtual status_t setUserIdDeviceAffinities(int userId,
                const AudioDeviceTypeAddrVector& devices);
        virtual status_t removeUserIdDeviceAffinities(int userId);

        virtual status_t setDevicesRoleForStrategy(product_strategy_t strategy,
                                                   device_role_t role,
                                                   const AudioDeviceTypeAddrVector &devices);

        virtual status_t removeDevicesRoleForStrategy(product_strategy_t strategy,
                                                      device_role_t role);


        virtual status_t getDevicesForRoleAndStrategy(product_strategy_t strategy,
                                                      device_role_t role,
                                                      AudioDeviceTypeAddrVector &devices);

        virtual status_t setDevicesRoleForCapturePreset(audio_source_t audioSource,
                                                        device_role_t role,
                                                        const AudioDeviceTypeAddrVector &devices);

        virtual status_t addDevicesRoleForCapturePreset(audio_source_t audioSource,
                                                        device_role_t role,
                                                        const AudioDeviceTypeAddrVector &devices);

        virtual status_t removeDevicesRoleForCapturePreset(
                audio_source_t audioSource, device_role_t role,
                const AudioDeviceTypeAddrVector& devices);

        virtual status_t clearDevicesRoleForCapturePreset(audio_source_t audioSource,
                                                          device_role_t role);

        virtual status_t getDevicesForRoleAndCapturePreset(audio_source_t audioSource,
                                                           device_role_t role,
                                                           AudioDeviceTypeAddrVector &devices);

        virtual status_t startAudioSource(const struct audio_port_config *source,
                                          const audio_attributes_t *attributes,
                                          audio_port_handle_t *portId,
                                          uid_t uid);
        virtual status_t stopAudioSource(audio_port_handle_t portId);

        virtual status_t setMasterMono(bool mono);
        virtual status_t getMasterMono(bool *mono);
        virtual float    getStreamVolumeDB(
                    audio_stream_type_t stream, int index, audio_devices_t device);

        virtual status_t getSurroundFormats(unsigned int *numSurroundFormats,
                                            audio_format_t *surroundFormats,
                                            bool *surroundFormatsEnabled,
                                            bool reported);
        virtual status_t setSurroundFormatEnabled(audio_format_t audioFormat, bool enabled);

        virtual status_t getHwOffloadEncodingFormatsSupportedForA2DP(
                    std::vector<audio_format_t> *formats);

        virtual void setAppState(audio_port_handle_t portId, app_state_t state);

        virtual bool isHapticPlaybackSupported();

        virtual status_t listAudioProductStrategies(AudioProductStrategyVector &strategies)
        {
            return mEngine->listAudioProductStrategies(strategies);
        }

        virtual status_t getProductStrategyFromAudioAttributes(
                const AudioAttributes &aa, product_strategy_t &productStrategy,
                bool fallbackOnDefault)
        {
            productStrategy = mEngine->getProductStrategyForAttributes(
                    aa.getAttributes(), fallbackOnDefault);
            return (fallbackOnDefault && productStrategy == PRODUCT_STRATEGY_NONE) ?
                    BAD_VALUE : NO_ERROR;
        }

        virtual status_t listAudioVolumeGroups(AudioVolumeGroupVector &groups)
        {
            return mEngine->listAudioVolumeGroups(groups);
        }

        virtual status_t getVolumeGroupFromAudioAttributes(
                const AudioAttributes &aa, volume_group_t &volumeGroup, bool fallbackOnDefault)
        {
            volumeGroup = mEngine->getVolumeGroupForAttributes(
                        aa.getAttributes(), fallbackOnDefault);
            return (fallbackOnDefault && volumeGroup == VOLUME_GROUP_NONE) ?
                    BAD_VALUE : NO_ERROR;
        }

        bool isCallScreenModeSupported() override;

        void onNewAudioModulesAvailable() override;

        status_t initialize();

protected:
        // A constructor that allows more fine-grained control over initialization process,
        // used in automatic tests.
        AudioPolicyManager(AudioPolicyClientInterface *clientInterface, bool forTesting);

        // These methods should be used when finer control over APM initialization
        // is needed, e.g. in tests. Must be used in conjunction with the constructor
        // that only performs fields initialization. The public constructor comprises
        // these steps in the following sequence:
        //   - field initializing constructor;
        //   - loadConfig;
        //   - initialize.
        AudioPolicyConfig& getConfig() { return mConfig; }
        void loadConfig();

        // From AudioPolicyManagerObserver
        virtual const AudioPatchCollection &getAudioPatches() const
        {
            return mAudioPatches;
        }
        virtual const SoundTriggerSessionCollection &getSoundTriggerSessionCollection() const
        {
            return mSoundTriggerSessions;
        }
        virtual const AudioPolicyMixCollection &getAudioPolicyMixCollection() const
        {
            return mPolicyMixes;
        }
        virtual const SwAudioOutputCollection &getOutputs() const
        {
            return mOutputs;
        }
        virtual const AudioInputCollection &getInputs() const
        {
            return mInputs;
        }
        virtual const DeviceVector getAvailableOutputDevices() const
        {
            return mAvailableOutputDevices.filterForEngine();
        }
        virtual const DeviceVector getAvailableInputDevices() const
        {
            // legacy and non-legacy remote-submix are managed by the engine, do not filter
            return mAvailableInputDevices;
        }
        virtual const sp<DeviceDescriptor> &getDefaultOutputDevice() const
        {
            return mDefaultOutputDevice;
        }

        std::vector<volume_group_t> getVolumeGroups() const
        {
            return mEngine->getVolumeGroups();
        }

        VolumeSource toVolumeSource(volume_group_t volumeGroup) const
        {
            return static_cast<VolumeSource>(volumeGroup);
        }
        VolumeSource toVolumeSource(const audio_attributes_t &attributes) const
        {
            return toVolumeSource(mEngine->getVolumeGroupForAttributes(attributes));
        }
        VolumeSource toVolumeSource(audio_stream_type_t stream) const
        {
            return toVolumeSource(mEngine->getVolumeGroupForStreamType(stream));
        }
        IVolumeCurves &getVolumeCurves(VolumeSource volumeSource)
        {
          auto *curves = mEngine->getVolumeCurvesForVolumeGroup(
              static_cast<volume_group_t>(volumeSource));
          ALOG_ASSERT(curves != nullptr, "No curves for volume source %d", volumeSource);
          return *curves;
        }
        IVolumeCurves &getVolumeCurves(const audio_attributes_t &attr)
        {
            auto *curves = mEngine->getVolumeCurvesForAttributes(attr);
            ALOG_ASSERT(curves != nullptr, "No curves for attributes %s", toString(attr).c_str());
            return *curves;
        }
        IVolumeCurves &getVolumeCurves(audio_stream_type_t stream)
        {
            auto *curves = mEngine->getVolumeCurvesForStreamType(stream);
            ALOG_ASSERT(curves != nullptr, "No curves for stream %s", toString(stream).c_str());
            return *curves;
        }

        void addOutput(audio_io_handle_t output, const sp<SwAudioOutputDescriptor>& outputDesc);
        void removeOutput(audio_io_handle_t output);
        void addInput(audio_io_handle_t input, const sp<AudioInputDescriptor>& inputDesc);

        // change the route of the specified output. Returns the number of ms we have slept to
        // allow new routing to take effect in certain cases.
        uint32_t setOutputDevices(const sp<SwAudioOutputDescriptor>& outputDesc,
                                  const DeviceVector &device,
                                  bool force = false,
                                  int delayMs = 0,
                                  audio_patch_handle_t *patchHandle = NULL,
                                  bool requiresMuteCheck = true);
        status_t resetOutputDevice(const sp<AudioOutputDescriptor>& outputDesc,
                                   int delayMs = 0,
                                   audio_patch_handle_t *patchHandle = NULL);
        status_t setInputDevice(audio_io_handle_t input,
                                const sp<DeviceDescriptor> &device,
                                bool force = false,
                                audio_patch_handle_t *patchHandle = NULL);
        status_t resetInputDevice(audio_io_handle_t input,
                                  audio_patch_handle_t *patchHandle = NULL);

        // compute the actual volume for a given stream according to the requested index and a particular
        // device
        virtual float computeVolume(IVolumeCurves &curves,
                                    VolumeSource volumeSource,
                                    int index,
                                    const DeviceTypeSet& deviceTypes);

        // rescale volume index from srcStream within range of dstStream
        int rescaleVolumeIndex(int srcIndex,
                               VolumeSource fromVolumeSource,
                               VolumeSource toVolumeSource);
        // check that volume change is permitted, compute and send new volume to audio hardware
        virtual status_t checkAndSetVolume(IVolumeCurves &curves,
                                           VolumeSource volumeSource, int index,
                                           const sp<AudioOutputDescriptor>& outputDesc,
                                           DeviceTypeSet deviceTypes,
                                           int delayMs = 0, bool force = false);

        // apply all stream volumes to the specified output and device
        void applyStreamVolumes(const sp<AudioOutputDescriptor>& outputDesc,
                                const DeviceTypeSet& deviceTypes,
                                int delayMs = 0, bool force = false);

        /**
         * @brief setStrategyMute Mute or unmute all active clients on the considered output
         * following the given strategy.
         * @param strategy to be considered
         * @param on true for mute, false for unmute
         * @param outputDesc to be considered
         * @param delayMs
         * @param device
         */
        void setStrategyMute(product_strategy_t strategy,
                             bool on,
                             const sp<AudioOutputDescriptor>& outputDesc,
                             int delayMs = 0,
                             DeviceTypeSet deviceTypes = DeviceTypeSet());

        /**
         * @brief setVolumeSourceMute Mute or unmute the volume source on the specified output
         * @param volumeSource to be muted/unmute (may host legacy streams or by extension set of
         * audio attributes)
         * @param on true to mute, false to umute
         * @param outputDesc on which the client following the volume group shall be muted/umuted
         * @param delayMs
         * @param device
         */
        void setVolumeSourceMute(VolumeSource volumeSource,
                                 bool on,
                                 const sp<AudioOutputDescriptor>& outputDesc,
                                 int delayMs = 0,
                                 DeviceTypeSet deviceTypes = DeviceTypeSet());

        audio_mode_t getPhoneState();

        // true if device is in a telephony or VoIP call
        virtual bool isInCall();
        // true if given state represents a device in a telephony or VoIP call
        virtual bool isStateInCall(int state);
        // true if playback to call TX or capture from call RX is possible
        bool isCallAudioAccessible();

        // when a device is connected, checks if an open output can be routed
        // to this device. If none is open, tries to open one of the available outputs.
        // Returns an output suitable to this device or 0.
        // when a device is disconnected, checks if an output is not used any more and
        // returns its handle if any.
        // transfers the audio tracks and effects from one output thread to another accordingly.
        status_t checkOutputsForDevice(const sp<DeviceDescriptor>& device,
                                       audio_policy_dev_state_t state,
                                       SortedVector<audio_io_handle_t>& outputs);

        status_t checkInputsForDevice(const sp<DeviceDescriptor>& device,
                                      audio_policy_dev_state_t state);

        // close an output and its companion duplicating output.
        void closeOutput(audio_io_handle_t output);

        // close an input.
        void closeInput(audio_io_handle_t input);

        // runs all the checks required for accommodating changes in devices and outputs
        // if 'onOutputsChecked' callback is provided, it is executed after the outputs
        // check via 'checkOutputForAllStrategies'. If the callback returns 'true',
        // A2DP suspend status is rechecked.
        void checkForDeviceAndOutputChanges(std::function<bool()> onOutputsChecked = nullptr);

        /**
         * @brief updates routing for all outputs (including call if call in progress).
         * @param delayMs delay for unmuting if required
         */
        void updateCallAndOutputRouting(bool forceVolumeReeval = true, uint32_t delayMs = 0);

        bool isCallRxAudioSource(const sp<SourceClientDescriptor> &source) {
            return mCallRxSourceClientPort != AUDIO_PORT_HANDLE_NONE
                && source == mAudioSources.valueFor(mCallRxSourceClientPort);
        }

        void connectTelephonyRxAudioSource();

        void disconnectTelephonyRxAudioSource();

        /**
         * @brief updates routing for all inputs.
         */
        void updateInputRouting();

        /**
         * @brief checkOutputForAttributes checks and if necessary changes outputs used for the
         * given audio attributes.
         * must be called every time a condition that affects the output choice for a given
         * attributes changes: connected device, phone state, force use...
         * Must be called before updateDevicesAndOutputs()
         * @param attr to be considered
         */
        virtual void checkOutputForAttributes(const audio_attributes_t &attr);

        /**
         * @brief checkAudioSourceForAttributes checks if any AudioSource following the same routing
         * as the given audio attributes is not routed and try to connect it.
         * It must be called once checkOutputForAttributes has been called for orphans AudioSource,
         * aka AudioSource not attached to any Audio Output (e.g. AudioSource connected to direct
         * Output which has been disconnected (and output closed) due to sink device unavailable).
         * @param attr to be considered
         */
        void checkAudioSourceForAttributes(const audio_attributes_t &attr);

        bool isInvalidationOfMusicStreamNeeded(const audio_attributes_t &attr);

        bool followsSameRouting(const audio_attributes_t &lAttr,
                                const audio_attributes_t &rAttr) const;

        /**
         * @brief checkOutputForAllStrategies Same as @see checkOutputForAttributes()
         *      but for a all product strategies in order of priority
         */
        void checkOutputForAllStrategies();

        // Same as checkOutputForStrategy but for secondary outputs. Make sure if a secondary
        // output condition changes, the track is properly rerouted
        void checkSecondaryOutputs();

        // manages A2DP output suspend/restore according to phone state and BT SCO usage
        void checkA2dpSuspend();

        // selects the most appropriate device on output for current state
        // must be called every time a condition that affects the device choice for a given output is
        // changed: connected device, phone state, force use, output start, output stop..
        // see getDeviceForStrategy() for the use of fromCache parameter
        DeviceVector getNewOutputDevices(const sp<SwAudioOutputDescriptor>& outputDesc,
                                         bool fromCache);

        /**
         * @brief updateDevicesAndOutputs: updates cache of devices of the engine
         * must be called every time a condition that affects the device choice is changed:
         * connected device, phone state, force use...
         * cached values are used by getOutputDevicesForStream()/getDevicesForAttributes if
         * parameter fromCache is true.
         * Must be called after checkOutputForAllStrategies()
         */
        void updateDevicesAndOutputs();

        // selects the most appropriate device on input for current state
        sp<DeviceDescriptor> getNewInputDevice(const sp<AudioInputDescriptor>& inputDesc);

        virtual uint32_t getMaxEffectsCpuLoad()
        {
            return mEffects.getMaxEffectsCpuLoad();
        }

        virtual uint32_t getMaxEffectsMemory()
        {
            return mEffects.getMaxEffectsMemory();
        }

        SortedVector<audio_io_handle_t> getOutputsForDevices(
                const DeviceVector &devices, const SwAudioOutputCollection& openOutputs);

        /**
         * @brief checkDeviceMuteStrategies mute/unmute strategies
         *      using an incompatible device combination.
         *      if muting, wait for the audio in pcm buffer to be drained before proceeding
         *      if unmuting, unmute only after the specified delay
         * @param outputDesc
         * @param prevDevice
         * @param delayMs
         * @return the number of ms waited
         */
        virtual uint32_t checkDeviceMuteStrategies(const sp<AudioOutputDescriptor>& outputDesc,
                                                   const DeviceVector &prevDevices,
                                                   uint32_t delayMs);

        audio_io_handle_t selectOutput(const SortedVector<audio_io_handle_t>& outputs,
                                       audio_output_flags_t flags = AUDIO_OUTPUT_FLAG_NONE,
                                       audio_format_t format = AUDIO_FORMAT_INVALID,
                                       audio_channel_mask_t channelMask = AUDIO_CHANNEL_NONE,
                                       uint32_t samplingRate = 0,
                                       audio_session_t sessionId = AUDIO_SESSION_NONE);
        // samplingRate, format, channelMask are in/out and so may be modified
        sp<IOProfile> getInputProfile(const sp<DeviceDescriptor> & device,
                                      uint32_t& samplingRate,
                                      audio_format_t& format,
                                      audio_channel_mask_t& channelMask,
                                      audio_input_flags_t flags);
        /**
         * @brief getProfileForOutput
         * @param devices vector of descriptors, may be empty if ignoring the device is required
         * @param samplingRate
         * @param format
         * @param channelMask
         * @param flags
         * @param directOnly
         * @return IOProfile to be used if found, nullptr otherwise
         */
        sp<IOProfile> getProfileForOutput(const DeviceVector &devices,
                                          uint32_t samplingRate,
                                          audio_format_t format,
                                          audio_channel_mask_t channelMask,
                                          audio_output_flags_t flags,
                                          bool directOnly);

        audio_io_handle_t selectOutputForMusicEffects();

        virtual status_t addAudioPatch(audio_patch_handle_t handle, const sp<AudioPatch>& patch)
        {
            return mAudioPatches.addAudioPatch(handle, patch);
        }
        virtual status_t removeAudioPatch(audio_patch_handle_t handle)
        {
            return mAudioPatches.removeAudioPatch(handle);
        }

        bool isPrimaryModule(const sp<HwModule> &module) const
        {
            if (module == 0 || !hasPrimaryOutput()) {
                return false;
            }
            return module->getHandle() == mPrimaryOutput->getModuleHandle();
        }
        DeviceVector availablePrimaryOutputDevices() const
        {
            if (!hasPrimaryOutput()) {
                return DeviceVector();
            }
            return mAvailableOutputDevices.filter(mPrimaryOutput->supportedDevices());
        }
        DeviceVector availablePrimaryModuleInputDevices() const
        {
            if (!hasPrimaryOutput()) {
                return DeviceVector();
            }
            return mAvailableInputDevices.getDevicesFromHwModule(
                    mPrimaryOutput->getModuleHandle());
        }
        /**
         * @brief getFirstDeviceId of the Device Vector
         * @return if the collection is not empty, it returns the first device Id,
         *         otherwise AUDIO_PORT_HANDLE_NONE
         */
        audio_port_handle_t getFirstDeviceId(const DeviceVector &devices) const
        {
            return (devices.size() > 0) ? devices.itemAt(0)->getId() : AUDIO_PORT_HANDLE_NONE;
        }
        String8 getFirstDeviceAddress(const DeviceVector &devices) const
        {
            return (devices.size() > 0) ?
                    String8(devices.itemAt(0)->address().c_str()) : String8("");
        }

        status_t updateCallRouting(
                bool fromCache, uint32_t delayMs = 0, uint32_t *waitMs = nullptr);
        status_t updateCallRoutingInternal(
                const DeviceVector &rxDevices, uint32_t delayMs, uint32_t *waitMs);
        sp<AudioPatch> createTelephonyPatch(bool isRx, const sp<DeviceDescriptor> &device,
                                            uint32_t delayMs);
        /**
         * @brief selectBestRxSinkDevicesForCall: if the primary module host both Telephony Rx/Tx
         * devices, and it declares also supporting a HW bridge between the Telephony Rx and the
         * given sink device for Voice Call audio attributes, select this device in prio.
         * Otherwise, getNewOutputDevices() is called on the primary output to select sink device.
         * @param fromCache true to prevent engine reconsidering all product strategies and retrieve
         * from engine cache.
         * @return vector of devices, empty if none is found.
         */
        DeviceVector selectBestRxSinkDevicesForCall(bool fromCache);
        bool isDeviceOfModule(const sp<DeviceDescriptor>& devDesc, const char *moduleId) const;

        virtual status_t startSource(const sp<SwAudioOutputDescriptor>& outputDesc,
                             const sp<TrackClientDescriptor>& client,
                             uint32_t *delayMs);
        virtual status_t stopSource(const sp<SwAudioOutputDescriptor>& outputDesc,
                            const sp<TrackClientDescriptor>& client);

        void clearAudioPatches(uid_t uid);
        void clearSessionRoutes(uid_t uid);

        /**
         * @brief checkStrategyRoute: when an output is beeing rerouted, reconsider each output
         * that may host a strategy playing on the considered output.
         * @param ps product strategy that initiated the rerouting
         * @param ouptutToSkip output that initiated the rerouting
         */
        void checkStrategyRoute(product_strategy_t ps, audio_io_handle_t ouptutToSkip);

        status_t hasPrimaryOutput() const { return mPrimaryOutput != 0; }

        status_t connectAudioSource(const sp<SourceClientDescriptor>& sourceDesc);
        status_t disconnectAudioSource(const sp<SourceClientDescriptor>& sourceDesc);

        sp<SourceClientDescriptor> getSourceForAttributesOnOutput(audio_io_handle_t output,
                                                                  const audio_attributes_t &attr);
        void clearAudioSourcesForOutput(audio_io_handle_t output);

        void cleanUpForDevice(const sp<DeviceDescriptor>& deviceDesc);

        void clearAudioSources(uid_t uid);

        static bool streamsMatchForvolume(audio_stream_type_t stream1,
                                          audio_stream_type_t stream2);

        void closeActiveClients(const sp<AudioInputDescriptor>& input);
        void closeClient(audio_port_handle_t portId);

        const uid_t mUidCached;                         // AID_AUDIOSERVER
        AudioPolicyClientInterface *mpClientInterface;  // audio policy client interface
        sp<SwAudioOutputDescriptor> mPrimaryOutput;     // primary output descriptor
        // list of descriptors for outputs currently opened

        SwAudioOutputCollection mOutputs;
        // copy of mOutputs before setDeviceConnectionState() opens new outputs
        // reset to mOutputs when updateDevicesAndOutputs() is called.
        SwAudioOutputCollection mPreviousOutputs;
        AudioInputCollection mInputs;     // list of input descriptors

        DeviceVector  mOutputDevicesAll; // all output devices from the config
        DeviceVector  mInputDevicesAll;  // all input devices from the config
        DeviceVector  mAvailableOutputDevices; // all available output devices
        DeviceVector  mAvailableInputDevices;  // all available input devices

        bool    mLimitRingtoneVolume;        // limit ringtone volume to music volume if headset connected

        float   mLastVoiceVolume;            // last voice volume value sent to audio HAL
        bool    mA2dpSuspended;  // true if A2DP output is suspended

        EffectDescriptorCollection mEffects;  // list of registered audio effects
        sp<DeviceDescriptor> mDefaultOutputDevice; // output device selected by default at boot time
        HwModuleCollection mHwModules; // contains modules that have been loaded successfully
        HwModuleCollection mHwModulesAll; // contains all modules declared in the config

        AudioPolicyConfig mConfig;

        std::atomic<uint32_t> mAudioPortGeneration;

        AudioPatchCollection mAudioPatches;

        SoundTriggerSessionCollection mSoundTriggerSessions;

        sp<AudioPatch> mCallTxPatch;

        HwAudioOutputCollection mHwOutputs;
        SourceClientCollection mAudioSources;

        // for supporting "beacon" streams, i.e. streams that only play on speaker, and never
        // when something other than STREAM_TTS (a.k.a. "Transmitted Through Speaker") is playing
        enum {
            STARTING_OUTPUT,
            STARTING_BEACON,
            STOPPING_OUTPUT,
            STOPPING_BEACON
        };
        uint32_t mBeaconMuteRefCount;   // ref count for stream that would mute beacon
        uint32_t mBeaconPlayingRefCount;// ref count for the playing beacon streams
        bool mBeaconMuted;              // has STREAM_TTS been muted
        bool mTtsOutputAvailable;       // true if a dedicated output for TTS stream is available

        bool mMasterMono;               // true if we wish to force all outputs to mono
        AudioPolicyMixCollection mPolicyMixes; // list of registered mixes
        audio_io_handle_t mMusicEffectOutput;     // output selected for music effects

        uint32_t nextAudioPortGeneration();

        // Audio Policy Engine Interface.
        EngineInstance mEngine;

        // Surround formats that are enabled manually. Taken into account when
        // "encoded surround" is forced into "manual" mode.
        std::unordered_set<audio_format_t> mManualSurroundFormats;

        std::unordered_map<uid_t, audio_flags_mask_t> mAllowedCapturePolicies;

        // The map of device descriptor and formats reported by the device.
        std::map<wp<DeviceDescriptor>, FormatVector> mReportedFormatsMap;

        // Cached product strategy ID corresponding to legacy strategy STRATEGY_PHONE
        product_strategy_t mCommunnicationStrategy;

        // The port handle of the hardware audio source created internally for the Call RX audio
        // end point.
        audio_port_handle_t mCallRxSourceClientPort = AUDIO_PORT_HANDLE_NONE;

private:
        void onNewAudioModulesAvailableInt(DeviceVector *newDevices);
        void chkDpConnAndAllowedForVoice(audio_devices_t device, audio_policy_dev_state_t state);

protected:
        // Add or remove AC3 DTS encodings based on user preferences.
        void modifySurroundFormats(const sp<DeviceDescriptor>& devDesc, FormatVector *formatsPtr);
        void modifySurroundChannelMasks(ChannelMaskSet *channelMasksPtr);

        // Support for Multi-Stream Decoder (MSD) module
        sp<DeviceDescriptor> getMsdAudioInDevice() const;
        DeviceVector getMsdAudioOutDevices() const;
<<<<<<< HEAD
        const AudioPatchCollection getMsdPatches() const;
        status_t getBestMsdAudioProfileFor(const sp<DeviceDescriptor> &outputDevice,
                                           bool hwAvSync,
                                           audio_port_config *sourceConfig,
                                           audio_port_config *sinkConfig) const;
        PatchBuilder buildMsdPatch(const sp<DeviceDescriptor> &outputDevice) const;
        status_t setMsdPatches(const DeviceVector *outputDevices = nullptr);
        void releaseMsdPatches(const DeviceVector& devices);
=======
        const AudioPatchCollection getMsdOutputPatches() const;
        status_t getMsdProfiles(bool hwAvSync,
                const InputProfileCollection &inputProfiles,
                const OutputProfileCollection &outputProfiles,
                const sp<DeviceDescriptor> &sourceDevice,
                const sp<DeviceDescriptor> &sinkDevice,
                AudioProfileVector &sourceProfiles,
                AudioProfileVector &sinkProfiles) const;
        status_t getBestMsdConfig(bool hwAvSync,
                const AudioProfileVector &sourceProfiles,
                const AudioProfileVector &sinkProfiles,
                audio_port_config *sourceConfig,
                audio_port_config *sinkConfig) const;
        PatchBuilder buildMsdPatch(bool msdIsSource, const sp<DeviceDescriptor> &device) const;
        status_t setMsdOutputPatches(const DeviceVector *outputDevices = nullptr);
        void releaseMsdOutputPatches(const DeviceVector& devices);
private:
        void onNewAudioModulesAvailableInt(DeviceVector *newDevices);

        // Add or remove AC3 DTS encodings based on user preferences.
        void modifySurroundFormats(const sp<DeviceDescriptor>& devDesc, FormatVector *formatsPtr);
        void modifySurroundChannelMasks(ChannelMaskSet *channelMasksPtr);
>>>>>>> c9e3c9c1

        // If any, resolve any "dynamic" fields of an Audio Profiles collection
        void updateAudioProfiles(const sp<DeviceDescriptor>& devDesc, audio_io_handle_t ioHandle,
                AudioProfileVector &profiles);

        // Notify the policy client of any change of device state with AUDIO_IO_HANDLE_NONE,
        // so that the client interprets it as global to audio hardware interfaces.
        // It can give a chance to HAL implementer to retrieve dynamic capabilities associated
        // to this device for example.
        // TODO avoid opening stream to retrieve capabilities of a profile.
        void broadcastDeviceConnectionState(const sp<DeviceDescriptor> &device,
                                            audio_policy_dev_state_t state);

        // updates device caching and output for streams that can influence the
        //    routing of notifications
        void handleNotificationRoutingForStream(audio_stream_type_t stream);
        uint32_t curAudioPortGeneration() const { return mAudioPortGeneration; }
        // internal method, get audio_attributes_t from either a source audio_attributes_t
        // or audio_stream_type_t, respectively.
        status_t getAudioAttributes(audio_attributes_t *dstAttr,
                const audio_attributes_t *srcAttr,
                audio_stream_type_t srcStream);
        // internal method, called by getOutputForAttr() and connectAudioSource.
        status_t getOutputForAttrInt(audio_attributes_t *resultAttr,
                audio_io_handle_t *output,
                audio_session_t session,
                const audio_attributes_t *attr,
                audio_stream_type_t *stream,
                uid_t uid,
                const audio_config_t *config,
                audio_output_flags_t *flags,
                audio_port_handle_t *selectedDeviceId,
                bool *isRequestedDeviceForExclusiveUse,
                std::vector<sp<AudioPolicyMix>> *secondaryMixes,
                output_type_t *outputType);
        // internal method to return the output handle for the given device and format
        virtual audio_io_handle_t getOutputForDevices(
                const DeviceVector &devices,
                audio_session_t session,
                audio_stream_type_t stream,
                const audio_config_t *config,
                audio_output_flags_t *flags,
                bool forceMutingHaptic = false);

        // Internal method checking if a direct output can be opened matching the requested
        // attributes, flags, config and devices.
        // If NAME_NOT_FOUND is returned, an attempt can be made to open a mixed output.
        status_t openDirectOutput(
                audio_stream_type_t stream,
                audio_session_t session,
                const audio_config_t *config,
                audio_output_flags_t flags,
                const DeviceVector &devices,
                audio_io_handle_t *output);
        // Internal method checking If direct pcm track's offloadInfo needs to be updated.
        void checkAndUpdateOffloadInfoForDirectTracks(
                const audio_attributes_t *attr,
                audio_stream_type_t *stream,
                audio_config_t *config,
                audio_output_flags_t *flags);
        /**
         * @brief getInputForDevice selects an input handle for a given input device and
         * requester context
         * @param device to be used by requester, selected by policy mix rules or engine
         * @param session requester session id
         * @param uid requester uid
         * @param attributes requester audio attributes (e.g. input source and tags matter)
         * @param config requester audio configuration (e.g. sample rate, format, channel mask).
         * @param flags requester input flags
         * @param policyMix may be null, policy rules to be followed by the requester
         * @return input io handle aka unique input identifier selected for this device.
         */
        audio_io_handle_t getInputForDevice(const sp<DeviceDescriptor> &device,
                audio_session_t session,
                const audio_attributes_t &attributes,
                const audio_config_base_t *config,
                audio_input_flags_t flags,
                const sp<AudioPolicyMix> &policyMix);

        // event is one of STARTING_OUTPUT, STARTING_BEACON, STOPPING_OUTPUT, STOPPING_BEACON
        // returns 0 if no mute/unmute event happened, the largest latency of the device where
        //   the mute/unmute happened
        uint32_t handleEventForBeacon(int event);
        uint32_t setBeaconMute(bool mute);
        bool     isValidAttributes(const audio_attributes_t *paa);

        // Called by setDeviceConnectionState().
        virtual status_t setDeviceConnectionStateInt(audio_devices_t deviceType,
                                             audio_policy_dev_state_t state,
                                             const char *device_address,
                                             const char *device_name,
                                             audio_format_t encodedFormat);
        status_t setDeviceConnectionStateInt(const sp<DeviceDescriptor> &device,
                                             audio_policy_dev_state_t state);

        void setEngineDeviceConnectionState(const sp<DeviceDescriptor> device,
                                      audio_policy_dev_state_t state);

        void updateMono(audio_io_handle_t output) {
            AudioParameter param;
            param.addInt(String8(AudioParameter::keyMonoOutput), (int)mMasterMono);
            mpClientInterface->setParameters(output, param.toString());
        }

        /**
         * @brief createAudioPatchInternal internal function to manage audio patch creation
         * @param[in] patch structure containing sink and source ports configuration
         * @param[out] handle patch handle to be provided if patch installed correctly
         * @param[in] uid of the client
         * @param[in] delayMs if required
         * @param[in] sourceDesc [optional] in case of external source, source client to be
         * configured by the patch, i.e. assigning an Output (HW or SW)
         * @return NO_ERROR if patch installed correctly, error code otherwise.
         */
        status_t createAudioPatchInternal(const struct audio_patch *patch,
                                          audio_patch_handle_t *handle,
                                          uid_t uid, uint32_t delayMs = 0,
                                          const sp<SourceClientDescriptor>& sourceDesc = nullptr);
        /**
         * @brief releaseAudioPatchInternal internal function to remove an audio patch
         * @param[in] handle of the patch to be removed
         * @param[in] delayMs if required
         * @return NO_ERROR if patch removed correctly, error code otherwise.
         */
        status_t releaseAudioPatchInternal(audio_patch_handle_t handle, uint32_t delayMs = 0);

        status_t installPatch(const char *caller,
                audio_patch_handle_t *patchHandle,
                AudioIODescriptorInterface *ioDescriptor,
                const struct audio_patch *patch,
                int delayMs);
        status_t installPatch(const char *caller,
                ssize_t index,
                audio_patch_handle_t *patchHandle,
                const struct audio_patch *patch,
                int delayMs,
                uid_t uid,
                sp<AudioPatch> *patchDescPtr);

        bool areAllDevicesSupported(
                const AudioDeviceTypeAddrVector& devices,
                std::function<bool(audio_devices_t)> predicate,
                const char* context);

        bool isScoRequestedForComm() const;

        bool areAllActiveTracksRerouted(const sp<SwAudioOutputDescriptor>& output);

        sp<SwAudioOutputDescriptor> openOutputWithProfileAndDevice(const sp<IOProfile>& profile,
                                                                   const DeviceVector& devices);

};

};<|MERGE_RESOLUTION|>--- conflicted
+++ resolved
@@ -881,16 +881,6 @@
         // Support for Multi-Stream Decoder (MSD) module
         sp<DeviceDescriptor> getMsdAudioInDevice() const;
         DeviceVector getMsdAudioOutDevices() const;
-<<<<<<< HEAD
-        const AudioPatchCollection getMsdPatches() const;
-        status_t getBestMsdAudioProfileFor(const sp<DeviceDescriptor> &outputDevice,
-                                           bool hwAvSync,
-                                           audio_port_config *sourceConfig,
-                                           audio_port_config *sinkConfig) const;
-        PatchBuilder buildMsdPatch(const sp<DeviceDescriptor> &outputDevice) const;
-        status_t setMsdPatches(const DeviceVector *outputDevices = nullptr);
-        void releaseMsdPatches(const DeviceVector& devices);
-=======
         const AudioPatchCollection getMsdOutputPatches() const;
         status_t getMsdProfiles(bool hwAvSync,
                 const InputProfileCollection &inputProfiles,
@@ -907,13 +897,6 @@
         PatchBuilder buildMsdPatch(bool msdIsSource, const sp<DeviceDescriptor> &device) const;
         status_t setMsdOutputPatches(const DeviceVector *outputDevices = nullptr);
         void releaseMsdOutputPatches(const DeviceVector& devices);
-private:
-        void onNewAudioModulesAvailableInt(DeviceVector *newDevices);
-
-        // Add or remove AC3 DTS encodings based on user preferences.
-        void modifySurroundFormats(const sp<DeviceDescriptor>& devDesc, FormatVector *formatsPtr);
-        void modifySurroundChannelMasks(ChannelMaskSet *channelMasksPtr);
->>>>>>> c9e3c9c1
 
         // If any, resolve any "dynamic" fields of an Audio Profiles collection
         void updateAudioProfiles(const sp<DeviceDescriptor>& devDesc, audio_io_handle_t ioHandle,
