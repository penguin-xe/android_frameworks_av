--- conflicted
+++ resolved
@@ -104,13 +104,8 @@
     virtual type_t getType() const override;
 
     int migrate(const android::sp<HGraphicBufferProducer>& producer,
-<<<<<<< HEAD
-                uint32_t toGeneration, uint64_t toBqId,
-                android::sp<android::GraphicBuffer> graphicBuffer, uint32_t oldGeneration);
-=======
                 uint32_t toGeneration, uint64_t toUsage, uint64_t toBqId,
                 android::sp<android::GraphicBuffer>& graphicBuffer, uint32_t oldGeneration);
->>>>>>> 759aa32a
 
 private:
     friend struct _C2BlockFactory;
