--- conflicted
+++ resolved
@@ -862,35 +862,6 @@
     return binder::Status::ok();
 }
 
-<<<<<<< HEAD
-binder::Status
-convertToHALStreamCombination(
-        const SessionConfiguration& sessionConfiguration,
-        const String8 &logicalCameraId, const CameraMetadata &deviceInfo,
-        metadataGetter getMetadata, const std::vector<std::string> &physicalCameraIds,
-        hardware::camera::device::V3_8::StreamConfiguration &streamConfiguration,
-        bool overrideForPerfClass, bool *earlyExit, bool isPrivilegedClient) {
-    aidl::android::hardware::camera::device::StreamConfiguration aidlStreamConfiguration;
-    auto ret = convertToHALStreamCombination(sessionConfiguration, logicalCameraId, deviceInfo,
-            getMetadata, physicalCameraIds, aidlStreamConfiguration, overrideForPerfClass,
-            earlyExit, isPrivilegedClient);
-    if (!ret.isOk()) {
-        return ret;
-    }
-    if (earlyExit != nullptr && *earlyExit) {
-        return binder::Status::ok();
-    }
-
-    if (convertAidlToHidl38StreamCombination(aidlStreamConfiguration, streamConfiguration) != OK) {
-        return STATUS_ERROR(CameraService::ERROR_ILLEGAL_ARGUMENT,
-                "Invalid AIDL->HIDL3.8 conversion");
-    }
-
-    return binder::Status::ok();
-}
-
-=======
->>>>>>> 810e710c
 static bool inStreamConfigurationMap(int format, int width, int height,
         const std::unordered_map<int, std::vector<camera3::StreamConfiguration>> &sm) {
     auto scs = sm.find(format);
