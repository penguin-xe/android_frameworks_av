--- conflicted
+++ resolved
@@ -23,13 +23,10 @@
 #include <media/stagefright/AudioSource.h>
 #include <media/stagefright/AMRWriter.h>
 #include <media/stagefright/CameraSource.h>
-<<<<<<< HEAD
 #include <media/stagefright/VideoSourceDownSampler.h>
 #include <media/stagefright/CameraSourceTimeLapse.h>
 #include <media/stagefright/MediaSourceSplitter.h>
-=======
 #include <media/stagefright/MPEG2TSWriter.h>
->>>>>>> e4edd632
 #include <media/stagefright/MPEG4Writer.h>
 #include <media/stagefright/MediaDebug.h>
 #include <media/stagefright/MediaDefs.h>
@@ -928,8 +925,14 @@
             return ERROR_UNSUPPORTED;
         }
 
+        sp<CameraSource> cameraSource;
+        status_t err = setupCameraSource(&cameraSource);
+        if (err != OK) {
+            return err;
+        }
+
         sp<MediaSource> encoder;
-        status_t err = setupVideoEncoder(&encoder);
+        err = setupVideoEncoder(cameraSource, mVideoBitRate, &encoder);
 
         if (err != OK) {
             return err;
