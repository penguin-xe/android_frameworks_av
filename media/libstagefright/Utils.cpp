--- conflicted
+++ resolved
@@ -1519,12 +1519,9 @@
         msg->setBuffer("csd-0", buffer);
     }
 
-<<<<<<< HEAD
 #ifndef __NO_AVEXTENSIONS__
     AVUtils::get()->convertMetaDataToMessage(meta, &msg);
 #endif
-    if (meta->findData(kKeyDVCC, &type, &data, &size)) {
-=======
     if (meta->findData(kKeyDVCC, &type, &data, &size)
             || meta->findData(kKeyDVVC, &type, &data, &size)
             || meta->findData(kKeyDVWC, &type, &data, &size)) {
@@ -1549,7 +1546,6 @@
         buffer->meta()->setInt64("timeUs", 0);
         msg->setBuffer("csd-0", buffer);
 
->>>>>>> 2e60890b
         const uint8_t *ptr = (const uint8_t *)data;
         ALOGV("DV: calling parseDolbyVisionProfileLevelFromDvcc with data size %zu", size);
         parseDolbyVisionProfileLevelFromDvcc(ptr, size, msg);
@@ -2407,18 +2403,15 @@
     // Offloading depends on audio DSP capabilities.
     int32_t aacaot = -1;
     if (meta->findInt32(kKeyAACAOT, &aacaot)) {
-<<<<<<< HEAD
         bool isADTSSupported = false;
 #ifndef __NO_AVEXTENSIONS__
         isADTSSupported = AVUtils::get()->mapAACProfileToAudioFormat(meta, info->format,
                                     (OMX_AUDIO_AACPROFILETYPE) aacaot);
 #endif
         if (!isADTSSupported) {
-            mapAACProfileToAudioFormat(info->format,(OMX_AUDIO_AACPROFILETYPE) aacaot);
-        }
-=======
+            mapAACProfileToAudioFormat(info->format, aacaot);
+        }
         mapAACProfileToAudioFormat(info->format, aacaot);
->>>>>>> 2e60890b
     }
 
     int32_t srate = -1;
