--- conflicted
+++ resolved
@@ -43,10 +43,6 @@
     using OnTimerFunc = std::function<void(bool /* timeout */, float /* elapsedMs */ )>;
 
     // The default timeout is chosen to be less than system server watchdog timeout
-<<<<<<< HEAD
-    static constexpr uint32_t kDefaultTimeOutMs = 5000;
-    static uint32_t sTimeOutMs;
-=======
     // Note: kDefaultTimeOutMs should be no less than 2 seconds, otherwise spurious timeouts
     // may occur with system suspend.
     static constexpr TimeCheck::Duration kDefaultTimeoutDuration = std::chrono::milliseconds(3000);
@@ -59,7 +55,7 @@
     //
     static constexpr TimeCheck::Duration kDefaultSecondChanceDuration =
             std::chrono::milliseconds(2000);
->>>>>>> 2154c872
+    static uint32_t sTimeOutMs;
 
     /**
      * TimeCheck is a RAII object which will notify a callback
@@ -88,14 +84,9 @@
      *                  clock advances on aborted suspend.
      * \param crashOnTimeout true if the object issues an abort on timeout.
      */
-<<<<<<< HEAD
-    explicit TimeCheck(std::string tag, OnTimerFunc&& onTimer = {},
-            uint32_t timeoutMs = sTimeOutMs, bool crashOnTimeout = true);
-=======
     explicit TimeCheck(std::string_view tag, OnTimerFunc&& onTimer,
             Duration requestedTimeoutDuration, Duration secondChanceDuration,
             bool crashOnTimeout);
->>>>>>> 2154c872
 
     TimeCheck() = default;
     // Remove copy constructors as there should only be one call to the destructor.
