--- conflicted
+++ resolved
@@ -1568,11 +1568,7 @@
     if (aps == 0) return PERMISSION_DENIED;
 
     media::AudioPatchFw patchAidl = VALUE_OR_RETURN_STATUS(
-<<<<<<< HEAD
-            legacy2aidl_audio_patch_AudioPatch(*patch));
-=======
             legacy2aidl_audio_patch_AudioPatchFw(*patch));
->>>>>>> d97d37cb
     int32_t handleAidl = VALUE_OR_RETURN_STATUS(legacy2aidl_audio_patch_handle_t_int32_t(*handle));
     RETURN_STATUS_IF_ERROR(
             statusTFromBinderStatus(aps->createAudioPatch(patchAidl, handleAidl, &handleAidl)));
@@ -1623,11 +1619,7 @@
     if (aps == 0) return PERMISSION_DENIED;
 
     media::AudioPortConfigFw configAidl = VALUE_OR_RETURN_STATUS(
-<<<<<<< HEAD
-            legacy2aidl_audio_port_config_AudioPortConfig(*config));
-=======
             legacy2aidl_audio_port_config_AudioPortConfigFw(*config));
->>>>>>> d97d37cb
     return statusTFromBinderStatus(aps->setAudioPortConfig(configAidl));
 }
 
@@ -1848,11 +1840,7 @@
     if (aps == 0) return PERMISSION_DENIED;
 
     media::AudioPortConfigFw sourceAidl = VALUE_OR_RETURN_STATUS(
-<<<<<<< HEAD
-            legacy2aidl_audio_port_config_AudioPortConfig(*source));
-=======
             legacy2aidl_audio_port_config_AudioPortConfigFw(*source));
->>>>>>> d97d37cb
     media::AudioAttributesInternal attributesAidl = VALUE_OR_RETURN_STATUS(
             legacy2aidl_audio_attributes_t_AudioAttributesInternal(*attributes));
     int32_t portIdAidl;
