/*
 * Copyright (C) 2009 The Android Open Source Project
 *
 * Licensed under the Apache License, Version 2.0 (the "License");
 * you may not use this file except in compliance with the License.
 * You may obtain a copy of the License at
 *
 *      http://www.apache.org/licenses/LICENSE-2.0
 *
 * Unless required by applicable law or agreed to in writing, software
 * distributed under the License is distributed on an "AS IS" BASIS,
 * WITHOUT WARRANTIES OR CONDITIONS OF ANY KIND, either express or implied.
 * See the License for the specific language governing permissions and
 * limitations under the License.
 */

#define LOG_TAG "APM_AudioPolicyManager"

// Need to keep the log statements even in production builds
// to enable VERBOSE logging dynamically.
// You can enable VERBOSE logging as follows:
// adb shell setprop log.tag.APM_AudioPolicyManager V
#define LOG_NDEBUG 0

//#define VERY_VERBOSE_LOGGING
#ifdef VERY_VERBOSE_LOGGING
#define ALOGVV ALOGV
#else
#define ALOGVV(a...) do { } while(0)
#endif

#define AUDIO_POLICY_XML_CONFIG_FILE_PATH_MAX_LENGTH 128
#define AUDIO_POLICY_XML_CONFIG_FILE_NAME "audio_policy_configuration.xml"
#define AUDIO_POLICY_A2DP_OFFLOAD_DISABLED_XML_CONFIG_FILE_NAME \
        "audio_policy_configuration_a2dp_offload_disabled.xml"

#include <inttypes.h>
#include <math.h>
#include <unordered_set>
#include <vector>

#include <AudioPolicyManagerInterface.h>
#include <AudioPolicyEngineInstance.h>
#include <cutils/properties.h>
#include <utils/Log.h>
#include <media/AudioParameter.h>
#include <media/AudioPolicyHelper.h>
#include <private/android_filesystem_config.h>
#include <soundtrigger/SoundTrigger.h>
#include <system/audio.h>
#include <audio_policy_conf.h>
#include "AudioPolicyManager.h"
#include <Serializer.h>
#include "TypeConverter.h"
#include <policy.h>

namespace android {

//FIXME: workaround for truncated touch sounds
// to be removed when the problem is handled by system UI
#define TOUCH_SOUND_FIXED_DELAY_MS 100

// Largest difference in dB on earpiece in call between the voice volume and another
// media / notification / system volume.
constexpr float IN_CALL_EARPIECE_HEADROOM_DB = 3.f;

// Compressed formats for MSD module, ordered from most preferred to least preferred.
static const std::vector<audio_format_t> compressedFormatsOrder = {{
        AUDIO_FORMAT_MAT_2_1, AUDIO_FORMAT_MAT_2_0, AUDIO_FORMAT_E_AC3,
        AUDIO_FORMAT_AC3, AUDIO_FORMAT_PCM_16_BIT }};
// Channel masks for MSD module, 3D > 2D > 1D ordering (most preferred to least preferred).
static const std::vector<audio_channel_mask_t> surroundChannelMasksOrder = {{
        AUDIO_CHANNEL_OUT_3POINT1POINT2, AUDIO_CHANNEL_OUT_3POINT0POINT2,
        AUDIO_CHANNEL_OUT_2POINT1POINT2, AUDIO_CHANNEL_OUT_2POINT0POINT2,
        AUDIO_CHANNEL_OUT_5POINT1, AUDIO_CHANNEL_OUT_STEREO }};

// ----------------------------------------------------------------------------
// AudioPolicyInterface implementation
// ----------------------------------------------------------------------------

status_t AudioPolicyManager::setDeviceConnectionState(audio_devices_t device,
                                                      audio_policy_dev_state_t state,
                                                      const char *device_address,
                                                      const char *device_name,
                                                      audio_format_t encodedFormat)
{
    status_t status = setDeviceConnectionStateInt(device, state, device_address,
                                                  device_name, encodedFormat);
    nextAudioPortGeneration();
    return status;
}

void AudioPolicyManager::broadcastDeviceConnectionState(const sp<DeviceDescriptor> &device,
                                                        audio_policy_dev_state_t state)
{
    AudioParameter param(device->address());
    const String8 key(state == AUDIO_POLICY_DEVICE_STATE_AVAILABLE ?
                AudioParameter::keyStreamConnect : AudioParameter::keyStreamDisconnect);
    param.addInt(key, device->type());
    mpClientInterface->setParameters(AUDIO_IO_HANDLE_NONE, param.toString());
}

status_t AudioPolicyManager::setDeviceConnectionStateInt(audio_devices_t deviceType,
                                                         audio_policy_dev_state_t state,
                                                         const char *device_address,
                                                         const char *device_name,
                                                         audio_format_t encodedFormat)
{
    ALOGV("setDeviceConnectionStateInt() device: 0x%X, state %d, address %s name %s format 0x%X",
            deviceType, state, device_address, device_name, encodedFormat);

    // connect/disconnect only 1 device at a time
    if (!audio_is_output_device(deviceType) && !audio_is_input_device(deviceType)) return BAD_VALUE;

    sp<DeviceDescriptor> device =
            mHwModules.getDeviceDescriptor(deviceType, device_address, device_name, encodedFormat,
                                           state == AUDIO_POLICY_DEVICE_STATE_AVAILABLE);
    if (device == 0) {
        return INVALID_OPERATION;
    }

    // handle output devices
    if (audio_is_output_device(deviceType)) {
        SortedVector <audio_io_handle_t> outputs;

        ssize_t index = mAvailableOutputDevices.indexOf(device);

        // save a copy of the opened output descriptors before any output is opened or closed
        // by checkOutputsForDevice(). This will be needed by checkOutputForAllStrategies()
        mPreviousOutputs = mOutputs;
        switch (state)
        {
        // handle output device connection
        case AUDIO_POLICY_DEVICE_STATE_AVAILABLE: {
            if (index >= 0) {
                ALOGW("%s() device already connected: %s", __func__, device->toString().c_str());
                return INVALID_OPERATION;
            }
            ALOGV("%s() connecting device %s format %x",
                    __func__, device->toString().c_str(), encodedFormat);

            // register new device as available
            index = mAvailableOutputDevices.add(device);
            if (index >= 0) {
                sp<HwModule> module = mHwModules.getModuleForDevice(device, encodedFormat);
                if (module == 0) {
                    ALOGD("setDeviceConnectionState() could not find HW module for device %s",
                          device->toString().c_str());
                    mAvailableOutputDevices.remove(device);
                    return INVALID_OPERATION;
                }
                ALOGV("setDeviceConnectionState() module name=%s", module->getName());
                mAvailableOutputDevices[index]->attach(module);
            } else {
                return NO_MEMORY;
            }

            // Before checking outputs, broadcast connect event to allow HAL to retrieve dynamic
            // parameters on newly connected devices (instead of opening the outputs...)
            broadcastDeviceConnectionState(device, state);

            if (checkOutputsForDevice(device, state, outputs) != NO_ERROR) {
                mAvailableOutputDevices.remove(device);

                mHwModules.cleanUpForDevice(device);

                broadcastDeviceConnectionState(device, AUDIO_POLICY_DEVICE_STATE_UNAVAILABLE);
                return INVALID_OPERATION;
            }
            // Propagate device availability to Engine
            mEngine->setDeviceConnectionState(device, state);

            // outputs should never be empty here
            ALOG_ASSERT(outputs.size() != 0, "setDeviceConnectionState():"
                    "checkOutputsForDevice() returned no outputs but status OK");
            ALOGV("%s() checkOutputsForDevice() returned %zu outputs", __func__, outputs.size());

            } break;
        // handle output device disconnection
        case AUDIO_POLICY_DEVICE_STATE_UNAVAILABLE: {
            if (index < 0) {
                ALOGW("%s() device not connected: %s", __func__, device->toString().c_str());
                return INVALID_OPERATION;
            }

            ALOGV("%s() disconnecting output device %s", __func__, device->toString().c_str());

            // Send Disconnect to HALs
            broadcastDeviceConnectionState(device, state);

            // remove device from available output devices
            mAvailableOutputDevices.remove(device);

            checkOutputsForDevice(device, state, outputs);

            // Reset active device codec
            device->setEncodedFormat(AUDIO_FORMAT_DEFAULT);

            // Propagate device availability to Engine
            mEngine->setDeviceConnectionState(device, state);
            } break;

        default:
            ALOGE("%s() invalid state: %x", __func__, state);
            return BAD_VALUE;
        }

        checkForDeviceAndOutputChanges([&]() {
            // outputs must be closed after checkOutputForAllStrategies() is executed
            if (!outputs.isEmpty()) {
                for (audio_io_handle_t output : outputs) {
                    sp<SwAudioOutputDescriptor> desc = mOutputs.valueFor(output);
                    // close unused outputs after device disconnection or direct outputs that have
                    // been opened by checkOutputsForDevice() to query dynamic parameters
                    if ((state == AUDIO_POLICY_DEVICE_STATE_UNAVAILABLE) ||
                            (((desc->mFlags & AUDIO_OUTPUT_FLAG_DIRECT) != 0) &&
                             (desc->mDirectOpenCount == 0))) {
                        closeOutput(output);
                    }
                }
                // check A2DP again after closing A2DP output to reset mA2dpSuspended if needed
                return true;
            }
            return false;
        });

        if (mEngine->getPhoneState() == AUDIO_MODE_IN_CALL && hasPrimaryOutput()) {
            DeviceVector newDevices = getNewOutputDevices(mPrimaryOutput, false /*fromCache*/);
            updateCallRouting(newDevices);
        }
        const DeviceVector msdOutDevices = getMsdAudioOutDevices();
        for (size_t i = 0; i < mOutputs.size(); i++) {
            sp<SwAudioOutputDescriptor> desc = mOutputs.valueAt(i);
            if ((mEngine->getPhoneState() != AUDIO_MODE_IN_CALL) || (desc != mPrimaryOutput)) {
                DeviceVector newDevices = getNewOutputDevices(desc, true /*fromCache*/);
                // do not force device change on duplicated output because if device is 0, it will
                // also force a device 0 for the two outputs it is duplicated to which may override
                // a valid device selection on those outputs.
                bool force = (msdOutDevices.isEmpty() || msdOutDevices != desc->devices())
                        && !desc->isDuplicated()
                        && (!device_distinguishes_on_address(deviceType)
                                // always force when disconnecting (a non-duplicated device)
                                || (state == AUDIO_POLICY_DEVICE_STATE_UNAVAILABLE));
                setOutputDevices(desc, newDevices, force, 0);
            }
        }

        if (state == AUDIO_POLICY_DEVICE_STATE_UNAVAILABLE) {
            cleanUpForDevice(device);
        }

        mpClientInterface->onAudioPortListUpdate();
        return NO_ERROR;
    }  // end if is output device

    // handle input devices
    if (audio_is_input_device(deviceType)) {
        SortedVector <audio_io_handle_t> inputs;

        ssize_t index = mAvailableInputDevices.indexOf(device);
        switch (state)
        {
        // handle input device connection
        case AUDIO_POLICY_DEVICE_STATE_AVAILABLE: {
            if (index >= 0) {
                ALOGW("%s() device already connected: %s", __func__, device->toString().c_str());
                return INVALID_OPERATION;
            }
            sp<HwModule> module = mHwModules.getModuleForDevice(device, AUDIO_FORMAT_DEFAULT);
            if (module == NULL) {
                ALOGW("setDeviceConnectionState(): could not find HW module for device %s",
                      device->toString().c_str());
                return INVALID_OPERATION;
            }

            // Before checking intputs, broadcast connect event to allow HAL to retrieve dynamic
            // parameters on newly connected devices (instead of opening the inputs...)
            broadcastDeviceConnectionState(device, state);

            if (checkInputsForDevice(device, state, inputs) != NO_ERROR) {
                broadcastDeviceConnectionState(device, AUDIO_POLICY_DEVICE_STATE_UNAVAILABLE);

                mHwModules.cleanUpForDevice(device);

                return INVALID_OPERATION;
            }

            if (mAvailableInputDevices.add(device) < 0) {
                return NO_MEMORY;
            }

            // Propagate device availability to Engine
            mEngine->setDeviceConnectionState(device, state);
        } break;

        // handle input device disconnection
        case AUDIO_POLICY_DEVICE_STATE_UNAVAILABLE: {
            if (index < 0) {
                ALOGW("%s() device not connected: %s", __func__, device->toString().c_str());
                return INVALID_OPERATION;
            }

            ALOGV("%s() disconnecting input device %s", __func__, device->toString().c_str());

            // Set Disconnect to HALs
            broadcastDeviceConnectionState(device, state);

            checkInputsForDevice(device, state, inputs);
            mAvailableInputDevices.remove(device);

            // Propagate device availability to Engine
            mEngine->setDeviceConnectionState(device, state);
        } break;

        default:
            ALOGE("%s() invalid state: %x", __func__, state);
            return BAD_VALUE;
        }

        closeAllInputs();
        // As the input device list can impact the output device selection, update
        // getDeviceForStrategy() cache
        updateDevicesAndOutputs();

        if (mEngine->getPhoneState() == AUDIO_MODE_IN_CALL && hasPrimaryOutput()) {
            DeviceVector newDevices = getNewOutputDevices(mPrimaryOutput, false /*fromCache*/);
            updateCallRouting(newDevices);
        }

        if (state == AUDIO_POLICY_DEVICE_STATE_UNAVAILABLE) {
            cleanUpForDevice(device);
        }

        mpClientInterface->onAudioPortListUpdate();
        return NO_ERROR;
    } // end if is input device

    ALOGW("%s() invalid device: %s", __func__, device->toString().c_str());
    return BAD_VALUE;
}

audio_policy_dev_state_t AudioPolicyManager::getDeviceConnectionState(audio_devices_t device,
                                                                      const char *device_address)
{
    sp<DeviceDescriptor> devDesc =
            mHwModules.getDeviceDescriptor(device, device_address, "", AUDIO_FORMAT_DEFAULT,
                                           false /* allowToCreate */,
                                           (strlen(device_address) != 0)/*matchAddress*/);

    if (devDesc == 0) {
        ALOGW("getDeviceConnectionState() undeclared device, type %08x, address: %s",
              device, device_address);
        return AUDIO_POLICY_DEVICE_STATE_UNAVAILABLE;
    }

    DeviceVector *deviceVector;

    if (audio_is_output_device(device)) {
        deviceVector = &mAvailableOutputDevices;
    } else if (audio_is_input_device(device)) {
        deviceVector = &mAvailableInputDevices;
    } else {
        ALOGW("%s() invalid device type %08x", __func__, device);
        return AUDIO_POLICY_DEVICE_STATE_UNAVAILABLE;
    }

    return (deviceVector->getDevice(
                device, String8(device_address), AUDIO_FORMAT_DEFAULT) != 0) ?
            AUDIO_POLICY_DEVICE_STATE_AVAILABLE : AUDIO_POLICY_DEVICE_STATE_UNAVAILABLE;
}

status_t AudioPolicyManager::handleDeviceConfigChange(audio_devices_t device,
                                                      const char *device_address,
                                                      const char *device_name,
                                                      audio_format_t encodedFormat)
{
    status_t status;
    String8 reply;
    AudioParameter param;
    int isReconfigA2dpSupported = 0;

    ALOGV("handleDeviceConfigChange(() device: 0x%X, address %s name %s encodedFormat: 0x%X",
          device, device_address, device_name, encodedFormat);

    // connect/disconnect only 1 device at a time
    if (!audio_is_output_device(device) && !audio_is_input_device(device)) return BAD_VALUE;

    // Check if the device is currently connected
    DeviceVector availableDevices = getAvailableOutputDevices();
    DeviceVector deviceList = availableDevices.getDevicesFromTypeMask(device);
    if (deviceList.empty()) {
        // Nothing to do: device is not connected
        return NO_ERROR;
    }
    sp<DeviceDescriptor> devDesc = deviceList.itemAt(0);

    // For offloaded A2DP, Hw modules may have the capability to
    // configure codecs.
    // Handle two specific cases by sending a set parameter to
    // configure A2DP codecs. No need to toggle device state.
    // Case 1: A2DP active device switches from primary to primary
    // module
    // Case 2: A2DP device config changes on primary module.
    if (device & AUDIO_DEVICE_OUT_ALL_A2DP) {
        sp<HwModule> module = mHwModules.getModuleForDeviceTypes(device, encodedFormat);
        audio_module_handle_t primaryHandle = mPrimaryOutput->getModuleHandle();
        if (availablePrimaryOutputDevices().contains(devDesc) &&
           (module != 0 && module->getHandle() == primaryHandle)) {
            reply = mpClientInterface->getParameters(
                        AUDIO_IO_HANDLE_NONE,
                        String8(AudioParameter::keyReconfigA2dpSupported));
            AudioParameter repliedParameters(reply);
            repliedParameters.getInt(
                    String8(AudioParameter::keyReconfigA2dpSupported), isReconfigA2dpSupported);
            if (isReconfigA2dpSupported) {
                const String8 key(AudioParameter::keyReconfigA2dp);
                param.add(key, String8("true"));
                mpClientInterface->setParameters(AUDIO_IO_HANDLE_NONE, param.toString());
                devDesc->setEncodedFormat(encodedFormat);
                return NO_ERROR;
            }
        }
    }

    // Toggle the device state: UNAVAILABLE -> AVAILABLE
    // This will force reading again the device configuration
    status = setDeviceConnectionState(device,
                                      AUDIO_POLICY_DEVICE_STATE_UNAVAILABLE,
                                      device_address, device_name,
                                      devDesc->getEncodedFormat());
    if (status != NO_ERROR) {
        ALOGW("handleDeviceConfigChange() error disabling connection state: %d",
              status);
        return status;
    }

    status = setDeviceConnectionState(device,
                                      AUDIO_POLICY_DEVICE_STATE_AVAILABLE,
                                      device_address, device_name, encodedFormat);
    if (status != NO_ERROR) {
        ALOGW("handleDeviceConfigChange() error enabling connection state: %d",
              status);
        return status;
    }

    return NO_ERROR;
}

status_t AudioPolicyManager::getHwOffloadEncodingFormatsSupportedForA2DP(
                                    std::vector<audio_format_t> *formats)
{
    ALOGV("getHwOffloadEncodingFormatsSupportedForA2DP()");
    char *tok = NULL, *saveptr;
    status_t status = NO_ERROR;
    char encoding_formats_list[PROPERTY_VALUE_MAX];
    audio_format_t format = AUDIO_FORMAT_DEFAULT;
    // FIXME This list should not come from a property but the supported encoded
    // formats of declared A2DP devices in primary module
    property_get("persist.bluetooth.a2dp_offload.cap", encoding_formats_list, "");
    tok = strtok_r(encoding_formats_list, "-", &saveptr);
    for (;tok != NULL; tok = strtok_r(NULL, "-", &saveptr)) {
        if (strcmp(tok, "sbc") == 0) {
            ALOGV("%s: SBC offload supported\n",__func__);
            format = AUDIO_FORMAT_SBC;
        } else if (strcmp(tok, "aptx") == 0) {
            ALOGV("%s: APTX offload supported\n",__func__);
            format = AUDIO_FORMAT_APTX;
        } else if (strcmp(tok, "aptxhd") == 0) {
            ALOGV("%s: APTX HD offload supported\n",__func__);
            format = AUDIO_FORMAT_APTX_HD;
        } else if (strcmp(tok, "ldac") == 0) {
            ALOGV("%s: LDAC offload supported\n",__func__);
            format = AUDIO_FORMAT_LDAC;
        } else if (strcmp(tok, "aac") == 0) {
            ALOGV("%s: AAC offload supported\n",__func__);
            format = AUDIO_FORMAT_AAC;
        } else {
            ALOGE("%s: undefined token - %s\n",__func__, tok);
            continue;
        }
        formats->push_back(format);
    }
    return status;
}

uint32_t AudioPolicyManager::updateCallRouting(const DeviceVector &rxDevices, uint32_t delayMs)
{
    bool createTxPatch = false;
    uint32_t muteWaitMs = 0;

    if(!hasPrimaryOutput() || mPrimaryOutput->devices().types() == AUDIO_DEVICE_OUT_STUB) {
        return muteWaitMs;
    }
    ALOG_ASSERT(!rxDevices.isEmpty(), "updateCallRouting() no selected output device");

    audio_attributes_t attr = { .source = AUDIO_SOURCE_VOICE_COMMUNICATION };
    auto txDevice = getDeviceAndMixForAttributes(attr);
    ALOGV("updateCallRouting device rxDevice %s txDevice %s", 
          rxDevices.toString().c_str(), txDevice->toString().c_str());

    // release existing RX patch if any
    if (mCallRxPatch != 0) {
        mpClientInterface->releaseAudioPatch(mCallRxPatch->mAfPatchHandle, 0);
        mCallRxPatch.clear();
    }
    // release TX patch if any
    if (mCallTxPatch != 0) {
        mpClientInterface->releaseAudioPatch(mCallTxPatch->mAfPatchHandle, 0);
        mCallTxPatch.clear();
    }

    // If the RX device is on the primary HW module, then use legacy routing method for voice calls
    // via setOutputDevice() on primary output.
    // Otherwise, create two audio patches for TX and RX path.
    if (availablePrimaryOutputDevices().contains(rxDevices.itemAt(0))) {
        muteWaitMs = setOutputDevices(mPrimaryOutput, rxDevices, true, delayMs);
        // If the TX device is also on the primary HW module, setOutputDevice() will take care
        // of it due to legacy implementation. If not, create a patch.
        if (!availablePrimaryModuleInputDevices().contains(txDevice)) {
            createTxPatch = true;
        }
    } else { // create RX path audio patch
        mCallRxPatch = createTelephonyPatch(true /*isRx*/, rxDevices.itemAt(0), delayMs);
        createTxPatch = true;
    }
    if (createTxPatch) { // create TX path audio patch
        mCallTxPatch = createTelephonyPatch(false /*isRx*/, txDevice, delayMs);
    }

    return muteWaitMs;
}

sp<AudioPatch> AudioPolicyManager::createTelephonyPatch(
        bool isRx, const sp<DeviceDescriptor> &device, uint32_t delayMs) {
    PatchBuilder patchBuilder;

    if (device == nullptr) {
        return nullptr;
    }
    if (isRx) {
        patchBuilder.addSink(device).
                addSource(mAvailableInputDevices.getDevice(
                    AUDIO_DEVICE_IN_TELEPHONY_RX, String8(), AUDIO_FORMAT_DEFAULT));
    } else {
        patchBuilder.addSource(device).
                addSink(mAvailableOutputDevices.getDevice(
                    AUDIO_DEVICE_OUT_TELEPHONY_TX, String8(), AUDIO_FORMAT_DEFAULT));
    }

    // @TODO: still ignoring the address, or not dealing platform with mutliple telephonydevices
    const sp<DeviceDescriptor> outputDevice = isRx ?
                device : mAvailableOutputDevices.getDevice(
                    AUDIO_DEVICE_OUT_TELEPHONY_TX, String8(), AUDIO_FORMAT_DEFAULT);
    SortedVector<audio_io_handle_t> outputs =
            getOutputsForDevices(DeviceVector(outputDevice), mOutputs);
    audio_io_handle_t output = selectOutput(outputs, AUDIO_OUTPUT_FLAG_NONE, AUDIO_FORMAT_INVALID);
    // request to reuse existing output stream if one is already opened to reach the target device
    if (output != AUDIO_IO_HANDLE_NONE) {
        sp<AudioOutputDescriptor> outputDesc = mOutputs.valueFor(output);
        ALOG_ASSERT(!outputDesc->isDuplicated(), "%s() %s device output %d is duplicated", __func__,
                    outputDevice->toString().c_str(), output);
        patchBuilder.addSource(outputDesc, { .stream = AUDIO_STREAM_PATCH });
    }

    if (!isRx) {
        // terminate active capture if on the same HW module as the call TX source device
        // FIXME: would be better to refine to only inputs whose profile connects to the
        // call TX device but this information is not in the audio patch and logic here must be
        // symmetric to the one in startInput()
        for (const auto& activeDesc : mInputs.getActiveInputs()) {
            if (activeDesc->hasSameHwModuleAs(device)) {
                closeActiveClients(activeDesc);
            }
        }
    }

    audio_patch_handle_t afPatchHandle = AUDIO_PATCH_HANDLE_NONE;
    status_t status = mpClientInterface->createAudioPatch(
            patchBuilder.patch(), &afPatchHandle, delayMs);
    ALOGW_IF(status != NO_ERROR,
            "%s() error %d creating %s audio patch", __func__, status, isRx ? "RX" : "TX");
    sp<AudioPatch> audioPatch;
    if (status == NO_ERROR) {
        audioPatch = new AudioPatch(patchBuilder.patch(), mUidCached);
        audioPatch->mAfPatchHandle = afPatchHandle;
        audioPatch->mUid = mUidCached;
    }
    return audioPatch;
}

sp<DeviceDescriptor> AudioPolicyManager::findDevice(
        const DeviceVector& devices, audio_devices_t device) const {
    DeviceVector deviceList = devices.getDevicesFromTypeMask(device);
    ALOG_ASSERT(!deviceList.isEmpty(),
            "%s() selected device type %#x is not in devices list", __func__, device);
    return deviceList.itemAt(0);
}

audio_devices_t AudioPolicyManager::getModuleDeviceTypes(
        const DeviceVector& devices, const char *moduleId) const {
    sp<HwModule> mod = mHwModules.getModuleFromName(moduleId);
    return mod != 0 ? devices.getDeviceTypesFromHwModule(mod->getHandle()) : AUDIO_DEVICE_NONE;
}

bool AudioPolicyManager::isDeviceOfModule(
        const sp<DeviceDescriptor>& devDesc, const char *moduleId) const {
    sp<HwModule> module = mHwModules.getModuleFromName(moduleId);
    if (module != 0) {
        return mAvailableOutputDevices.getDevicesFromHwModule(module->getHandle())
                .indexOf(devDesc) != NAME_NOT_FOUND
                || mAvailableInputDevices.getDevicesFromHwModule(module->getHandle())
                .indexOf(devDesc) != NAME_NOT_FOUND;
    }
    return false;
}

void AudioPolicyManager::setPhoneState(audio_mode_t state)
{
    ALOGV("setPhoneState() state %d", state);
    // store previous phone state for management of sonification strategy below
    int oldState = mEngine->getPhoneState();

    if (mEngine->setPhoneState(state) != NO_ERROR) {
        ALOGW("setPhoneState() invalid or same state %d", state);
        return;
    }
    /// Opens: can these line be executed after the switch of volume curves???
    if (isStateInCall(oldState)) {
        ALOGV("setPhoneState() in call state management: new state is %d", state);
        // force reevaluating accessibility routing when call stops
        mpClientInterface->invalidateStream(AUDIO_STREAM_ACCESSIBILITY);
    }

    /**
     * Switching to or from incall state or switching between telephony and VoIP lead to force
     * routing command.
     */
    bool force = ((is_state_in_call(oldState) != is_state_in_call(state))
                  || (is_state_in_call(state) && (state != oldState)));

    // check for device and output changes triggered by new phone state
    checkForDeviceAndOutputChanges();

    int delayMs = 0;
    if (isStateInCall(state)) {
        nsecs_t sysTime = systemTime();
        for (size_t i = 0; i < mOutputs.size(); i++) {
            sp<SwAudioOutputDescriptor> desc = mOutputs.valueAt(i);
            // mute media and sonification strategies and delay device switch by the largest
            // latency of any output where either strategy is active.
            // This avoid sending the ring tone or music tail into the earpiece or headset.
            if ((isStrategyActive(desc, STRATEGY_MEDIA,
                                  SONIFICATION_HEADSET_MUSIC_DELAY,
                                  sysTime) ||
                 isStrategyActive(desc, STRATEGY_SONIFICATION,
                                  SONIFICATION_HEADSET_MUSIC_DELAY,
                                  sysTime)) &&
                    (delayMs < (int)desc->latency()*2)) {
                delayMs = desc->latency()*2;
            }
            setStrategyMute(STRATEGY_MEDIA, true, desc);
            setStrategyMute(STRATEGY_MEDIA, false, desc, MUTE_TIME_MS,
                getDeviceForStrategy(STRATEGY_MEDIA, true /*fromCache*/));
            setStrategyMute(STRATEGY_SONIFICATION, true, desc);
            setStrategyMute(STRATEGY_SONIFICATION, false, desc, MUTE_TIME_MS,
                getDeviceForStrategy(STRATEGY_SONIFICATION, true /*fromCache*/));
        }
    }

    if (hasPrimaryOutput()) {
        // Note that despite the fact that getNewOutputDevices() is called on the primary output,
        // the device returned is not necessarily reachable via this output
        DeviceVector rxDevices = getNewOutputDevices(mPrimaryOutput, false /*fromCache*/);
        // force routing command to audio hardware when ending call
        // even if no device change is needed
        if (isStateInCall(oldState) && rxDevices.isEmpty()) {
            rxDevices = mPrimaryOutput->devices();
        }

        if (state == AUDIO_MODE_IN_CALL) {
            updateCallRouting(rxDevices, delayMs);
        } else if (oldState == AUDIO_MODE_IN_CALL) {
            if (mCallRxPatch != 0) {
                mpClientInterface->releaseAudioPatch(mCallRxPatch->mAfPatchHandle, 0);
                mCallRxPatch.clear();
            }
            if (mCallTxPatch != 0) {
                mpClientInterface->releaseAudioPatch(mCallTxPatch->mAfPatchHandle, 0);
                mCallTxPatch.clear();
            }
            setOutputDevices(mPrimaryOutput, rxDevices, force, 0);
        } else {
            setOutputDevices(mPrimaryOutput, rxDevices, force, 0);
        }
    }

    // reevaluate routing on all outputs in case tracks have been started during the call
    for (size_t i = 0; i < mOutputs.size(); i++) {
        sp<SwAudioOutputDescriptor> desc = mOutputs.valueAt(i);
        DeviceVector newDevices = getNewOutputDevices(desc, true /*fromCache*/);
        if (state != AUDIO_MODE_IN_CALL || desc != mPrimaryOutput) {
            setOutputDevices(desc, newDevices, !newDevices.isEmpty(), 0 /*delayMs*/);
        }
    }

    if (isStateInCall(state)) {
        ALOGV("setPhoneState() in call state management: new state is %d", state);
        // force reevaluating accessibility routing when call starts
        mpClientInterface->invalidateStream(AUDIO_STREAM_ACCESSIBILITY);
    }

    // Flag that ringtone volume must be limited to music volume until we exit MODE_RINGTONE
    if (state == AUDIO_MODE_RINGTONE &&
        isStreamActive(AUDIO_STREAM_MUSIC, SONIFICATION_HEADSET_MUSIC_DELAY)) {
        mLimitRingtoneVolume = true;
    } else {
        mLimitRingtoneVolume = false;
    }
}

audio_mode_t AudioPolicyManager::getPhoneState() {
    return mEngine->getPhoneState();
}

void AudioPolicyManager::setForceUse(audio_policy_force_use_t usage,
                                     audio_policy_forced_cfg_t config)
{
    ALOGV("setForceUse() usage %d, config %d, mPhoneState %d", usage, config, mEngine->getPhoneState());
    if (config == mEngine->getForceUse(usage)) {
        return;
    }

    if (mEngine->setForceUse(usage, config) != NO_ERROR) {
        ALOGW("setForceUse() could not set force cfg %d for usage %d", config, usage);
        return;
    }
    bool forceVolumeReeval = (usage == AUDIO_POLICY_FORCE_FOR_COMMUNICATION) ||
            (usage == AUDIO_POLICY_FORCE_FOR_DOCK) ||
            (usage == AUDIO_POLICY_FORCE_FOR_SYSTEM);

    // check for device and output changes triggered by new force usage
    checkForDeviceAndOutputChanges();

    //FIXME: workaround for truncated touch sounds
    // to be removed when the problem is handled by system UI
    uint32_t delayMs = 0;
    uint32_t waitMs = 0;
    if (usage == AUDIO_POLICY_FORCE_FOR_COMMUNICATION) {
        delayMs = TOUCH_SOUND_FIXED_DELAY_MS;
    }
    if (mEngine->getPhoneState() == AUDIO_MODE_IN_CALL && hasPrimaryOutput()) {
        DeviceVector newDevices = getNewOutputDevices(mPrimaryOutput, true /*fromCache*/);
        waitMs = updateCallRouting(newDevices, delayMs);
    }
    for (size_t i = 0; i < mOutputs.size(); i++) {
        sp<SwAudioOutputDescriptor> outputDesc = mOutputs.valueAt(i);
        DeviceVector newDevices = getNewOutputDevices(outputDesc, true /*fromCache*/);
        if ((mEngine->getPhoneState() != AUDIO_MODE_IN_CALL) || (outputDesc != mPrimaryOutput)) {
            waitMs = setOutputDevices(outputDesc, newDevices, !newDevices.isEmpty(), delayMs);
        }
        if (forceVolumeReeval && !newDevices.isEmpty()) {
            applyStreamVolumes(outputDesc, newDevices.types(), waitMs, true);
        }
    }

    for (const auto& activeDesc : mInputs.getActiveInputs()) {
        auto newDevice = getNewInputDevice(activeDesc);
        // Force new input selection if the new device can not be reached via current input
        if (activeDesc->mProfile->getSupportedDevices().contains(newDevice)) {
            setInputDevice(activeDesc->mIoHandle, newDevice);
        } else {
            closeInput(activeDesc->mIoHandle);
        }
    }
}

void AudioPolicyManager::setSystemProperty(const char* property, const char* value)
{
    ALOGV("setSystemProperty() property %s, value %s", property, value);
}

// Find an output profile compatible with the parameters passed. When "directOnly" is set, restrict
// search to profiles for direct outputs.
sp<IOProfile> AudioPolicyManager::getProfileForOutput(
                                                   const DeviceVector& devices,
                                                   uint32_t samplingRate,
                                                   audio_format_t format,
                                                   audio_channel_mask_t channelMask,
                                                   audio_output_flags_t flags,
                                                   bool directOnly)
{
    if (directOnly) {
        // only retain flags that will drive the direct output profile selection
        // if explicitly requested
        static const uint32_t kRelevantFlags =
                (AUDIO_OUTPUT_FLAG_HW_AV_SYNC | AUDIO_OUTPUT_FLAG_COMPRESS_OFFLOAD |
                 AUDIO_OUTPUT_FLAG_VOIP_RX);
        flags =
            (audio_output_flags_t)((flags & kRelevantFlags) | AUDIO_OUTPUT_FLAG_DIRECT);
    }

    sp<IOProfile> profile;

    for (const auto& hwModule : mHwModules) {
        for (const auto& curProfile : hwModule->getOutputProfiles()) {
            if (!curProfile->isCompatibleProfile(devices,
                    samplingRate, NULL /*updatedSamplingRate*/,
                    format, NULL /*updatedFormat*/,
                    channelMask, NULL /*updatedChannelMask*/,
                    flags)) {
                continue;
            }
            // reject profiles not corresponding to a device currently available
            if (!mAvailableOutputDevices.containsAtLeastOne(curProfile->getSupportedDevices())) {
                continue;
            }
            // reject profiles if connected device does not support codec
            if (!curProfile->deviceSupportsEncodedFormats(devices.types())) {
                continue;
            }
            if (!directOnly) return curProfile;
            // if several profiles are compatible, give priority to one with offload capability
            // exact match is also not skipped as it should be preferred over any existing selection
            if (profile != 0 && ((curProfile->getFlags() & AUDIO_OUTPUT_FLAG_COMPRESS_OFFLOAD) == 0) &&
               (curProfile->getFlags() != flags)) {
                continue;
            }
            profile = curProfile;
            if ((profile->getFlags() & AUDIO_OUTPUT_FLAG_COMPRESS_OFFLOAD) != 0) {
                break;
            }
        }
    }
    return profile;
}

audio_io_handle_t AudioPolicyManager::getOutput(audio_stream_type_t stream)
{
    routing_strategy strategy = getStrategy(stream);
    DeviceVector devices = getDevicesForStrategy(strategy, false /*fromCache*/);

    // Note that related method getOutputForAttr() uses getOutputForDevice() not selectOutput().
    // We use selectOutput() here since we don't have the desired AudioTrack sample rate,
    // format, flags, etc. This may result in some discrepancy for functions that utilize
    // getOutput() solely on audio_stream_type such as AudioSystem::getOutputFrameCount()
    // and AudioSystem::getOutputSamplingRate().

<<<<<<< HEAD
    SortedVector<audio_io_handle_t> outputs = getOutputsForDevice(device, mOutputs);
    audio_io_handle_t output;
    if (stream == AUDIO_STREAM_MUSIC  &&
            property_get_bool("audio.deep_buffer.media", false /* default_value */)) {
        // use DEEP_BUFFER as default output for music stream type
         output = selectOutput(outputs, AUDIO_OUTPUT_FLAG_DEEP_BUFFER, AUDIO_FORMAT_INVALID);
    }
    else{
          output = selectOutput(outputs, AUDIO_OUTPUT_FLAG_NONE, AUDIO_FORMAT_INVALID);
    }
    ALOGV("getOutput() stream %d selected device %08x, output %d", stream, device, output);
=======
    SortedVector<audio_io_handle_t> outputs = getOutputsForDevices(devices, mOutputs);
    audio_io_handle_t output = selectOutput(outputs, AUDIO_OUTPUT_FLAG_NONE, AUDIO_FORMAT_INVALID);

    ALOGV("getOutput() stream %d selected devices %s, output %d", stream,
          devices.toString().c_str(), output);
>>>>>>> 1a8d3dbb
    return output;
}

status_t AudioPolicyManager::getAudioAttributes(audio_attributes_t *dstAttr,
                                                const audio_attributes_t *srcAttr,
                                                audio_stream_type_t srcStream)
{
    if (srcAttr != NULL) {
        if (!isValidAttributes(srcAttr)) {
            ALOGE("%s invalid attributes: usage=%d content=%d flags=0x%x tags=[%s]",
                    __func__,
                    srcAttr->usage, srcAttr->content_type, srcAttr->flags,
                    srcAttr->tags);
            return BAD_VALUE;
        }
        *dstAttr = *srcAttr;
    } else {
        if (srcStream < AUDIO_STREAM_MIN || srcStream >= AUDIO_STREAM_PUBLIC_CNT) {
            ALOGE("%s:  invalid stream type", __func__);
            return BAD_VALUE;
        }
        stream_type_to_audio_attributes(srcStream, dstAttr);
    }
    return NO_ERROR;
}

status_t AudioPolicyManager::getOutputForAttrInt(audio_attributes_t *resultAttr,
                                                 audio_io_handle_t *output,
                                                 audio_session_t session,
                                                 const audio_attributes_t *attr,
                                                 audio_stream_type_t *stream,
                                                 uid_t uid,
                                                 const audio_config_t *config,
                                                 audio_output_flags_t *flags,
                                                 audio_port_handle_t *selectedDeviceId)
{
    DeviceVector devices;
    routing_strategy strategy;
    audio_devices_t deviceType = AUDIO_DEVICE_NONE;
    const audio_port_handle_t requestedPortId = *selectedDeviceId;
    DeviceVector msdDevices = getMsdAudioOutDevices();

    status_t status = getAudioAttributes(resultAttr, attr, *stream);
    if (status != NO_ERROR) {
        return status;
    }

    ALOGV("%s usage=%d, content=%d, tag=%s flags=%08x"
          " session %d selectedDeviceId %d",
          __func__,
          resultAttr->usage, resultAttr->content_type, resultAttr->tags, resultAttr->flags,
          session, requestedPortId);

    *stream = streamTypefromAttributesInt(resultAttr);

    strategy = getStrategyForAttr(resultAttr);

    // First check for explicit routing (eg. setPreferredDevice)
    sp<DeviceDescriptor> requestedDevice = mAvailableOutputDevices.getDeviceFromId(requestedPortId);
    if (requestedDevice != nullptr) {
        deviceType = requestedDevice->type();
    } else {
        // If no explict route, is there a matching dynamic policy that applies?
        sp<SwAudioOutputDescriptor> desc;
        if (mPolicyMixes.getOutputForAttr(*resultAttr, uid, desc) == NO_ERROR) {
            ALOG_ASSERT(desc != 0, "Invalid desc returned by getOutputForAttr");
            if (!audio_has_proportional_frames(config->format)) {
                return BAD_VALUE;
            }
            *stream = streamTypefromAttributesInt(resultAttr);
            *output = desc->mIoHandle;
            AudioMix *mix = desc->mPolicyMix;
            sp<DeviceDescriptor> deviceDesc =
                mAvailableOutputDevices.getDevice(
                        mix->mDeviceType, mix->mDeviceAddress, AUDIO_FORMAT_DEFAULT);
            *selectedDeviceId = deviceDesc != 0 ? deviceDesc->getId() : AUDIO_PORT_HANDLE_NONE;
            ALOGV("%s returns output %d", __func__, *output);
            return NO_ERROR;
        }

        // Virtual sources must always be dynamicaly or explicitly routed
        if (resultAttr->usage == AUDIO_USAGE_VIRTUAL_SOURCE) {
            ALOGW("%s no policy mix found for usage AUDIO_USAGE_VIRTUAL_SOURCE", __func__);
            return BAD_VALUE;
        }
        deviceType = getDeviceForStrategy(strategy, false /*fromCache*/);
    }

    if ((resultAttr->flags & AUDIO_FLAG_HW_AV_SYNC) != 0) {
        *flags = (audio_output_flags_t)(*flags | AUDIO_OUTPUT_FLAG_HW_AV_SYNC);
    }

    // Set incall music only if device was explicitly set, and fallback to the device which is
    // chosen by the engine if not.
    // FIXME: provide a more generic approach which is not device specific and move this back
    // to getOutputForDevice.
    // TODO: Remove check of AUDIO_STREAM_MUSIC once migration is completed on the app side.
    if (deviceType == AUDIO_DEVICE_OUT_TELEPHONY_TX &&
        (*stream == AUDIO_STREAM_MUSIC || resultAttr->usage == AUDIO_USAGE_VOICE_COMMUNICATION) &&
        audio_is_linear_pcm(config->format) &&
        isInCall()) {
        if (requestedPortId != AUDIO_PORT_HANDLE_NONE) {
            *flags = (audio_output_flags_t)AUDIO_OUTPUT_FLAG_INCALL_MUSIC;
        } else {
            // Get the devce type directly from the engine to bypass preferred route logic
            deviceType = mEngine->getDeviceForStrategy(strategy);
        }
    }

    ALOGV("%s device 0x%x, sampling rate %d, format %#x, channel mask %#x, "
          "flags %#x",
          __func__,
          deviceType, config->sample_rate, config->format, config->channel_mask, *flags);

    *output = AUDIO_IO_HANDLE_NONE;
    if (!msdDevices.isEmpty()) {
        *output = getOutputForDevices(msdDevices, session, *stream, config, flags);
        sp<DeviceDescriptor> deviceDesc =
                mAvailableOutputDevices.getDevice(deviceType, String8(), AUDIO_FORMAT_DEFAULT);
        if (*output != AUDIO_IO_HANDLE_NONE && setMsdPatch(deviceDesc) == NO_ERROR) {
            ALOGV("%s() Using MSD devices %s instead of device %s",
                    __func__, msdDevices.toString().c_str(), deviceDesc->toString().c_str());
            deviceType = msdDevices.types();
        } else {
            *output = AUDIO_IO_HANDLE_NONE;
        }
    }
    devices = mAvailableOutputDevices.getDevicesFromTypeMask(deviceType);
    if (*output == AUDIO_IO_HANDLE_NONE) {
        *output = getOutputForDevices(devices, session, *stream, config, flags);
    }
    if (*output == AUDIO_IO_HANDLE_NONE) {
        return INVALID_OPERATION;
    }

    *selectedDeviceId = getFirstDeviceId(devices);

    ALOGV("%s returns output %d selectedDeviceId %d", __func__, *output, *selectedDeviceId);

    return NO_ERROR;
}

status_t AudioPolicyManager::getOutputForAttr(const audio_attributes_t *attr,
                                              audio_io_handle_t *output,
                                              audio_session_t session,
                                              audio_stream_type_t *stream,
                                              uid_t uid,
                                              const audio_config_t *config,
                                              audio_output_flags_t *flags,
                                              audio_port_handle_t *selectedDeviceId,
                                              audio_port_handle_t *portId)
{
    // The supplied portId must be AUDIO_PORT_HANDLE_NONE
    if (*portId != AUDIO_PORT_HANDLE_NONE) {
        return INVALID_OPERATION;
    }
    const audio_port_handle_t requestedPortId = *selectedDeviceId;
    audio_attributes_t resultAttr;
    status_t status = getOutputForAttrInt(&resultAttr, output, session, attr, stream, uid,
            config, flags, selectedDeviceId);
    if (status != NO_ERROR) {
        return status;
    }

    audio_config_base_t clientConfig = {.sample_rate = config->sample_rate,
        .format = config->format,
        .channel_mask = config->channel_mask };
    *portId = AudioPort::getNextUniqueId();

    sp<TrackClientDescriptor> clientDesc =
        new TrackClientDescriptor(*portId, uid, session, resultAttr, clientConfig,
                                  requestedPortId, *stream,
                                  getStrategyForAttr(&resultAttr),
                                  *flags);
    sp<SwAudioOutputDescriptor> outputDesc = mOutputs.valueFor(*output);
    outputDesc->addClient(clientDesc);

    ALOGV("%s returns output %d selectedDeviceId %d for port ID %d",
          __func__, *output, requestedPortId, *portId);

    return NO_ERROR;
}

audio_io_handle_t AudioPolicyManager::getOutputForDevices(
        const DeviceVector &devices,
        audio_session_t session,
        audio_stream_type_t stream,
        const audio_config_t *config,
        audio_output_flags_t *flags)
{
    audio_io_handle_t output = AUDIO_IO_HANDLE_NONE;
    status_t status;

    // open a direct output if required by specified parameters
    //force direct flag if offload flag is set: offloading implies a direct output stream
    // and all common behaviors are driven by checking only the direct flag
    // this should normally be set appropriately in the policy configuration file
    if ((*flags & AUDIO_OUTPUT_FLAG_COMPRESS_OFFLOAD) != 0) {
        *flags = (audio_output_flags_t)(*flags | AUDIO_OUTPUT_FLAG_DIRECT);
    }
    if ((*flags & AUDIO_OUTPUT_FLAG_HW_AV_SYNC) != 0) {
        *flags = (audio_output_flags_t)(*flags | AUDIO_OUTPUT_FLAG_DIRECT);
    }
    // only allow deep buffering for music stream type
    if (stream != AUDIO_STREAM_MUSIC) {
        *flags = (audio_output_flags_t)(*flags &~AUDIO_OUTPUT_FLAG_DEEP_BUFFER);
    } else if (/* stream == AUDIO_STREAM_MUSIC && */
            *flags == AUDIO_OUTPUT_FLAG_NONE &&
            property_get_bool("audio.deep_buffer.media", false /* default_value */)) {
        // use DEEP_BUFFER as default output for music stream type
        *flags = (audio_output_flags_t)AUDIO_OUTPUT_FLAG_DEEP_BUFFER;
    }
    if (stream == AUDIO_STREAM_TTS) {
        *flags = AUDIO_OUTPUT_FLAG_TTS;
    } else if (stream == AUDIO_STREAM_VOICE_CALL &&
               audio_is_linear_pcm(config->format) &&
               (*flags & AUDIO_OUTPUT_FLAG_INCALL_MUSIC) == 0) {
        *flags = (audio_output_flags_t)(AUDIO_OUTPUT_FLAG_VOIP_RX |
                                       AUDIO_OUTPUT_FLAG_DIRECT);
        ALOGV("Set VoIP and Direct output flags for PCM format");
    }


    sp<IOProfile> profile;

    // skip direct output selection if the request can obviously be attached to a mixed output
    // and not explicitly requested
    if (((*flags & AUDIO_OUTPUT_FLAG_DIRECT) == 0) &&
            audio_is_linear_pcm(config->format) && config->sample_rate <= SAMPLE_RATE_HZ_MAX &&
            audio_channel_count_from_out_mask(config->channel_mask) <= 2) {
        goto non_direct_output;
    }

    // Do not allow Direct Output if one non offloadable effect is enabled or MasterMono is enabled.
    // This prevents creating an direct track and tearing it down immediately after start
    // when audioflinger detects there is an active non offloadable effect.
    // FIXME: We should check the audio session here but we do not have it in this context.
    // This may prevent offloading in rare situations where effects are left active by apps
    // in the background.

    if (((*flags & AUDIO_OUTPUT_FLAG_COMPRESS_OFFLOAD) == 0) ||
            !(mEffects.isNonOffloadableEffectEnabled() || mMasterMono)) {
        profile = getProfileForOutput(devices,
                                   config->sample_rate,
                                   config->format,
                                   config->channel_mask,
                                   (audio_output_flags_t)*flags,
                                   true /* directOnly */);
    }

    if (profile != 0) {
        // exclusive outputs for MMAP and Offload are enforced by different session ids.
        for (size_t i = 0; i < mOutputs.size(); i++) {
            sp<SwAudioOutputDescriptor> desc = mOutputs.valueAt(i);
            if (!desc->isDuplicated() && (profile == desc->mProfile)) {
                // reuse direct output if currently open by the same client
                // and configured with same parameters
                if ((config->sample_rate == desc->mSamplingRate) &&
                    (config->format == desc->mFormat) &&
                    (config->channel_mask == desc->mChannelMask) &&
                    (session == desc->mDirectClientSession)) {
                    desc->mDirectOpenCount++;
                    ALOGI("%s reusing direct output %d for session %d", __func__, 
                        mOutputs.keyAt(i), session);
                    return mOutputs.keyAt(i);
                }
            }
        }

        if (!profile->canOpenNewIo()) {
            goto non_direct_output;
        }

        sp<SwAudioOutputDescriptor> outputDesc =
                new SwAudioOutputDescriptor(profile, mpClientInterface);

        String8 address = getFirstDeviceAddress(devices);

        // MSD patch may be using the only output stream that can service this request. Release
        // MSD patch to prioritize this request over any active output on MSD.
        AudioPatchCollection msdPatches = getMsdPatches();
        for (size_t i = 0; i < msdPatches.size(); i++) {
            const auto& patch = msdPatches[i];
            for (size_t j = 0; j < patch->mPatch.num_sinks; ++j) {
                const struct audio_port_config *sink = &patch->mPatch.sinks[j];
                if (sink->type == AUDIO_PORT_TYPE_DEVICE &&
                        (sink->ext.device.type & devices.types()) != AUDIO_DEVICE_NONE &&
                        (address.isEmpty() || strncmp(sink->ext.device.address, address.string(),
                                AUDIO_DEVICE_MAX_ADDRESS_LEN) == 0)) {
                    releaseAudioPatch(patch->mHandle, mUidCached);
                    break;
                }
            }
        }

        status = outputDesc->open(config, devices, stream, *flags, &output);

        // only accept an output with the requested parameters
        if (status != NO_ERROR ||
            (config->sample_rate != 0 && config->sample_rate != outputDesc->mSamplingRate) ||
            (config->format != AUDIO_FORMAT_DEFAULT && config->format != outputDesc->mFormat) ||
            (config->channel_mask != 0 && config->channel_mask != outputDesc->mChannelMask)) {
            ALOGV("%s failed opening direct output: output %d sample rate %d %d," 
                    "format %d %d, channel mask %04x %04x", __func__, output, config->sample_rate,
                    outputDesc->mSamplingRate, config->format, outputDesc->mFormat,
                    config->channel_mask, outputDesc->mChannelMask);
            if (output != AUDIO_IO_HANDLE_NONE) {
                outputDesc->close();
            }
            // fall back to mixer output if possible when the direct output could not be open
            if (audio_is_linear_pcm(config->format) &&
                    config->sample_rate  <= SAMPLE_RATE_HZ_MAX) {
                goto non_direct_output;
            }
            return AUDIO_IO_HANDLE_NONE;
        }
        outputDesc->mDirectOpenCount = 1;
        outputDesc->mDirectClientSession = session;

        addOutput(output, outputDesc);
        mPreviousOutputs = mOutputs;
        ALOGV("%s returns new direct output %d", __func__, output);
        mpClientInterface->onAudioPortListUpdate();
        return output;
    }

non_direct_output:

    // A request for HW A/V sync cannot fallback to a mixed output because time
    // stamps are embedded in audio data
    if ((*flags & (AUDIO_OUTPUT_FLAG_HW_AV_SYNC | AUDIO_OUTPUT_FLAG_MMAP_NOIRQ)) != 0) {
        return AUDIO_IO_HANDLE_NONE;
    }

    // ignoring channel mask due to downmix capability in mixer

    // open a non direct output

    // for non direct outputs, only PCM is supported
    if (audio_is_linear_pcm(config->format)) {
        // get which output is suitable for the specified stream. The actual
        // routing change will happen when startOutput() will be called
        SortedVector<audio_io_handle_t> outputs = getOutputsForDevices(devices, mOutputs);

        // at this stage we should ignore the DIRECT flag as no direct output could be found earlier
        *flags = (audio_output_flags_t)(*flags & ~AUDIO_OUTPUT_FLAG_DIRECT);
        output = selectOutput(outputs, *flags, config->format,
                config->channel_mask, config->sample_rate);
    }
    ALOGW_IF((output == 0), "getOutputForDevices() could not find output for stream %d, "
            "sampling rate %d, format %#x, channels %#x, flags %#x",
            stream, config->sample_rate, config->format, config->channel_mask, *flags);

    return output;
}

sp<DeviceDescriptor> AudioPolicyManager::getMsdAudioInDevice() const {
    auto msdInDevices = mHwModules.getAvailableDevicesFromModuleName(AUDIO_HARDWARE_MODULE_ID_MSD,
                                                                     mAvailableInputDevices);
    return msdInDevices.isEmpty()? nullptr : msdInDevices.itemAt(0);
}

DeviceVector AudioPolicyManager::getMsdAudioOutDevices() const {
    return mHwModules.getAvailableDevicesFromModuleName(AUDIO_HARDWARE_MODULE_ID_MSD,
                                                        mAvailableOutputDevices);
}

const AudioPatchCollection AudioPolicyManager::getMsdPatches() const {
    AudioPatchCollection msdPatches;
    sp<HwModule> msdModule = mHwModules.getModuleFromName(AUDIO_HARDWARE_MODULE_ID_MSD);
    if (msdModule != 0) {
        for (size_t i = 0; i < mAudioPatches.size(); ++i) {
            sp<AudioPatch> patch = mAudioPatches.valueAt(i);
            for (size_t j = 0; j < patch->mPatch.num_sources; ++j) {
                const struct audio_port_config *source = &patch->mPatch.sources[j];
                if (source->type == AUDIO_PORT_TYPE_DEVICE &&
                        source->ext.device.hw_module == msdModule->getHandle()) {
                    msdPatches.addAudioPatch(patch->mHandle, patch);
                }
            }
        }
    }
    return msdPatches;
}

status_t AudioPolicyManager::getBestMsdAudioProfileFor(const sp<DeviceDescriptor> &outputDevice,
        bool hwAvSync, audio_port_config *sourceConfig, audio_port_config *sinkConfig) const
{
    sp<HwModule> msdModule = mHwModules.getModuleFromName(AUDIO_HARDWARE_MODULE_ID_MSD);
    if (msdModule == nullptr) {
        ALOGE("%s() unable to get MSD module", __func__);
        return NO_INIT;
    }
    sp<HwModule> deviceModule = mHwModules.getModuleForDevice(outputDevice, AUDIO_FORMAT_DEFAULT);
    if (deviceModule == nullptr) {
        ALOGE("%s() unable to get module for %s", __func__, outputDevice->toString().c_str());
        return NO_INIT;
    }
    const InputProfileCollection &inputProfiles = msdModule->getInputProfiles();
    if (inputProfiles.isEmpty()) {
        ALOGE("%s() no input profiles for MSD module", __func__);
        return NO_INIT;
    }
    const OutputProfileCollection &outputProfiles = deviceModule->getOutputProfiles();
    if (outputProfiles.isEmpty()) {
        ALOGE("%s() no output profiles for device %s", __func__, outputDevice->toString().c_str());
        return NO_INIT;
    }
    AudioProfileVector msdProfiles;
    // Each IOProfile represents a MixPort from audio_policy_configuration.xml
    for (const auto &inProfile : inputProfiles) {
        if (hwAvSync == ((inProfile->getFlags() & AUDIO_INPUT_FLAG_HW_AV_SYNC) != 0)) {
            msdProfiles.appendVector(inProfile->getAudioProfiles());
        }
    }
    AudioProfileVector deviceProfiles;
    for (const auto &outProfile : outputProfiles) {
        if (hwAvSync == ((outProfile->getFlags() & AUDIO_OUTPUT_FLAG_HW_AV_SYNC) != 0)) {
            deviceProfiles.appendVector(outProfile->getAudioProfiles());
        }
    }
    struct audio_config_base bestSinkConfig;
    status_t result = msdProfiles.findBestMatchingOutputConfig(deviceProfiles,
            compressedFormatsOrder, surroundChannelMasksOrder, true /*preferHigherSamplingRates*/,
            &bestSinkConfig);
    if (result != NO_ERROR) {
        ALOGD("%s() no matching profiles found for device: %s, hwAvSync: %d",
                __func__, outputDevice->toString().c_str(), hwAvSync);
        return result;
    }
    sinkConfig->sample_rate = bestSinkConfig.sample_rate;
    sinkConfig->channel_mask = bestSinkConfig.channel_mask;
    sinkConfig->format = bestSinkConfig.format;
    // For encoded streams force direct flag to prevent downstream mixing.
    sinkConfig->flags.output = static_cast<audio_output_flags_t>(
            sinkConfig->flags.output | AUDIO_OUTPUT_FLAG_DIRECT);
    sourceConfig->sample_rate = bestSinkConfig.sample_rate;
    // Specify exact channel mask to prevent guessing by bit count in PatchPanel.
    sourceConfig->channel_mask = audio_channel_mask_out_to_in(bestSinkConfig.channel_mask);
    sourceConfig->format = bestSinkConfig.format;
    // Copy input stream directly without any processing (e.g. resampling).
    sourceConfig->flags.input = static_cast<audio_input_flags_t>(
            sourceConfig->flags.input | AUDIO_INPUT_FLAG_DIRECT);
    if (hwAvSync) {
        sinkConfig->flags.output = static_cast<audio_output_flags_t>(
                sinkConfig->flags.output | AUDIO_OUTPUT_FLAG_HW_AV_SYNC);
        sourceConfig->flags.input = static_cast<audio_input_flags_t>(
                sourceConfig->flags.input | AUDIO_INPUT_FLAG_HW_AV_SYNC);
    }
    const unsigned int config_mask = AUDIO_PORT_CONFIG_SAMPLE_RATE |
            AUDIO_PORT_CONFIG_CHANNEL_MASK | AUDIO_PORT_CONFIG_FORMAT | AUDIO_PORT_CONFIG_FLAGS;
    sinkConfig->config_mask |= config_mask;
    sourceConfig->config_mask |= config_mask;
    return NO_ERROR;
}

PatchBuilder AudioPolicyManager::buildMsdPatch(const sp<DeviceDescriptor> &outputDevice) const
{
    PatchBuilder patchBuilder;
    patchBuilder.addSource(getMsdAudioInDevice()).addSink(outputDevice);
    audio_port_config sourceConfig = patchBuilder.patch()->sources[0];
    audio_port_config sinkConfig = patchBuilder.patch()->sinks[0];
    // TODO: Figure out whether MSD module has HW_AV_SYNC flag set in the AP config file.
    // For now, we just forcefully try with HwAvSync first.
    status_t res = getBestMsdAudioProfileFor(outputDevice, true /*hwAvSync*/,
            &sourceConfig, &sinkConfig) == NO_ERROR ? NO_ERROR :
            getBestMsdAudioProfileFor(
                    outputDevice, false /*hwAvSync*/, &sourceConfig, &sinkConfig);
    if (res == NO_ERROR) {
        // Found a matching profile for encoded audio. Re-create PatchBuilder with this config.
        return (PatchBuilder()).addSource(sourceConfig).addSink(sinkConfig);
    }
    ALOGV("%s() no matching profile found. Fall through to default PCM patch"
            " supporting PCM format conversion.", __func__);
    return patchBuilder;
}

status_t AudioPolicyManager::setMsdPatch(const sp<DeviceDescriptor> &outputDevice) {
    sp<DeviceDescriptor> device = outputDevice;
    if (device == nullptr) {
        // Use media strategy for unspecified output device. This should only
        // occur on checkForDeviceAndOutputChanges(). Device connection events may
        // therefore invalidate explicit routing requests.
        DeviceVector devices = getDevicesForStrategy(STRATEGY_MEDIA, false /*fromCache*/);
        LOG_ALWAYS_FATAL_IF(devices.isEmpty(), "no outpudevice to set Msd Patch");
        device = devices.itemAt(0);
    }
    ALOGV("%s() for device %s", __func__, device->toString().c_str());
    PatchBuilder patchBuilder = buildMsdPatch(device);
    const struct audio_patch* patch = patchBuilder.patch();
    const AudioPatchCollection msdPatches = getMsdPatches();
    if (!msdPatches.isEmpty()) {
        LOG_ALWAYS_FATAL_IF(msdPatches.size() > 1,
                "The current MSD prototype only supports one output patch");
        sp<AudioPatch> currentPatch = msdPatches.valueAt(0);
        if (audio_patches_are_equal(&currentPatch->mPatch, patch)) {
            return NO_ERROR;
        }
        releaseAudioPatch(currentPatch->mHandle, mUidCached);
    }
    status_t status = installPatch(__func__, -1 /*index*/, nullptr /*patchHandle*/,
            patch, 0 /*delayMs*/, mUidCached, nullptr /*patchDescPtr*/);
    ALOGE_IF(status != NO_ERROR, "%s() error %d creating MSD audio patch", __func__, status);
    ALOGI_IF(status == NO_ERROR, "%s() Patch created from MSD_IN to "
           "device:%s (format:%#x channels:%#x samplerate:%d)", __func__,
             device->toString().c_str(), patch->sources[0].format,
             patch->sources[0].channel_mask, patch->sources[0].sample_rate);
    return status;
}

audio_io_handle_t AudioPolicyManager::selectOutput(const SortedVector<audio_io_handle_t>& outputs,
                                                       audio_output_flags_t flags,
                                                       audio_format_t format,
                                                       audio_channel_mask_t channelMask,
                                                       uint32_t samplingRate)
{
    // select one output among several that provide a path to a particular device or set of
    // devices (the list was previously build by getOutputsForDevices()).
    // The priority is as follows:
    // 1: the output supporting haptic playback when requesting haptic playback
    // 2: the output with the highest number of requested policy flags
    // 3: the output with the bit depth the closest to the requested one
    // 4: the primary output
    // 5: the first output in the list

    if (outputs.size() == 0) {
        return AUDIO_IO_HANDLE_NONE;
    }
    if (outputs.size() == 1) {
        return outputs[0];
    }

    int maxCommonFlags = 0;
    const size_t hapticChannelCount = audio_channel_count_from_out_mask(
            channelMask & AUDIO_CHANNEL_HAPTIC_ALL);
    audio_io_handle_t outputForFlags = AUDIO_IO_HANDLE_NONE;
    audio_io_handle_t outputForPrimary = AUDIO_IO_HANDLE_NONE;
    audio_io_handle_t outputForFormat = AUDIO_IO_HANDLE_NONE;
    audio_format_t bestFormat = AUDIO_FORMAT_INVALID;
    audio_format_t bestFormatForFlags = AUDIO_FORMAT_INVALID;

    // Flags which must be present on both the request and the selected output
    static const audio_output_flags_t kMandatedFlags = (audio_output_flags_t)
        (AUDIO_OUTPUT_FLAG_HW_AV_SYNC | AUDIO_OUTPUT_FLAG_MMAP_NOIRQ);

    for (audio_io_handle_t output : outputs) {
        sp<SwAudioOutputDescriptor> outputDesc = mOutputs.valueFor(output);
        if (!outputDesc->isDuplicated()) {
            if (outputDesc->mFlags & AUDIO_OUTPUT_FLAG_DIRECT) {
                continue;
            }
            // If haptic channel is specified, use the haptic output if present.
            // When using haptic output, same audio format and sample rate are required.
            if (hapticChannelCount > 0) {
                // If haptic channel is specified, use the first output that
                // support haptic playback.
                if (audio_channel_count_from_out_mask(
                        outputDesc->mChannelMask & AUDIO_CHANNEL_HAPTIC_ALL) >= hapticChannelCount
                        && format == outputDesc->mFormat
                        && samplingRate == outputDesc->mSamplingRate) {
                    return output;
                }
            } else {
                // When haptic channel is not specified, skip haptic output.
                if (outputDesc->mChannelMask & AUDIO_CHANNEL_HAPTIC_ALL) {
                    continue;
                }
            }
            if ((kMandatedFlags & flags) !=
                (kMandatedFlags & outputDesc->mProfile->getFlags())) {
                continue;
            }

            // if a valid format is specified, skip output if not compatible
            if (format != AUDIO_FORMAT_INVALID) {
                if (!audio_is_linear_pcm(format)) {
                    continue;
                }
                if (AudioPort::isBetterFormatMatch(
                        outputDesc->mFormat, bestFormat, format)) {
                    outputForFormat = output;
                    bestFormat = outputDesc->mFormat;
                }
            }

            int commonFlags = popcount(outputDesc->mProfile->getFlags() & flags);
            if (commonFlags >= maxCommonFlags) {
                if (commonFlags == maxCommonFlags) {
                    if (format != AUDIO_FORMAT_INVALID
                            && AudioPort::isBetterFormatMatch(
                                    outputDesc->mFormat, bestFormatForFlags, format)) {
                        outputForFlags = output;
                        bestFormatForFlags = outputDesc->mFormat;
                    }
                } else {
                    outputForFlags = output;
                    maxCommonFlags = commonFlags;
                    bestFormatForFlags = outputDesc->mFormat;
                }
                ALOGV("selectOutput() commonFlags for output %d, %04x", output, commonFlags);
            }
            if (outputDesc->mProfile->getFlags() & AUDIO_OUTPUT_FLAG_PRIMARY) {
                outputForPrimary = output;
            }
        }
    }

    if (outputForFlags != AUDIO_IO_HANDLE_NONE) {
        return outputForFlags;
    }
    if (outputForFormat != AUDIO_IO_HANDLE_NONE) {
        return outputForFormat;
    }
    if (outputForPrimary != AUDIO_IO_HANDLE_NONE) {
        return outputForPrimary;
    }

    return outputs[0];
}

status_t AudioPolicyManager::startOutput(audio_port_handle_t portId)
{
    ALOGV("%s portId %d", __FUNCTION__, portId);

    sp<SwAudioOutputDescriptor> outputDesc = mOutputs.getOutputForClient(portId);
    if (outputDesc == 0) {
        ALOGW("startOutput() no output for client %d", portId);
        return BAD_VALUE;
    }
    sp<TrackClientDescriptor> client = outputDesc->getClient(portId);

    ALOGV("startOutput() output %d, stream %d, session %d",
          outputDesc->mIoHandle, client->stream(), client->session());

    status_t status = outputDesc->start();
    if (status != NO_ERROR) {
        return status;
    }

    uint32_t delayMs;
    status = startSource(outputDesc, client, &delayMs);

    if (status != NO_ERROR) {
        outputDesc->stop();
        return status;
    }
    if (delayMs != 0) {
        usleep(delayMs * 1000);
    }

    return status;
}

status_t AudioPolicyManager::startSource(const sp<SwAudioOutputDescriptor>& outputDesc,
                                         const sp<TrackClientDescriptor>& client,
                                         uint32_t *delayMs)
{
    // cannot start playback of STREAM_TTS if any other output is being used
    uint32_t beaconMuteLatency = 0;

    *delayMs = 0;
    audio_stream_type_t stream = client->stream();
    if (stream == AUDIO_STREAM_TTS) {
        ALOGV("\t found BEACON stream");
        if (!mTtsOutputAvailable && mOutputs.isAnyOutputActive(AUDIO_STREAM_TTS /*streamToIgnore*/)) {
            return INVALID_OPERATION;
        } else {
            beaconMuteLatency = handleEventForBeacon(STARTING_BEACON);
        }
    } else {
        // some playback other than beacon starts
        beaconMuteLatency = handleEventForBeacon(STARTING_OUTPUT);
    }

    // force device change if the output is inactive and no audio patch is already present.
    // check active before incrementing usage count
    bool force = !outputDesc->isActive() &&
            (outputDesc->getPatchHandle() == AUDIO_PATCH_HANDLE_NONE);

    DeviceVector devices;
    AudioMix *policyMix = NULL;
    const char *address = NULL;
    if (outputDesc->mPolicyMix != NULL) {
        policyMix = outputDesc->mPolicyMix;
        audio_devices_t newDeviceType;
        address = policyMix->mDeviceAddress.string();
        if ((policyMix->mRouteFlags & MIX_ROUTE_FLAG_RENDER) == MIX_ROUTE_FLAG_RENDER) {
            newDeviceType = policyMix->mDeviceType;
        } else {
            newDeviceType = AUDIO_DEVICE_OUT_REMOTE_SUBMIX;
        }
        devices.add(mAvailableOutputDevices.getDevice(newDeviceType,
                                                      String8(address), AUDIO_FORMAT_DEFAULT));
    }

    // requiresMuteCheck is false when we can bypass mute strategy.
    // It covers a common case when there is no materially active audio
    // and muting would result in unnecessary delay and dropped audio.
    const uint32_t outputLatencyMs = outputDesc->latency();
    bool requiresMuteCheck = outputDesc->isActive(outputLatencyMs * 2);  // account for drain

    // increment usage count for this stream on the requested output:
    // NOTE that the usage count is the same for duplicated output and hardware output which is
    // necessary for a correct control of hardware output routing by startOutput() and stopOutput()
    outputDesc->setClientActive(client, true);

    if (client->hasPreferredDevice(true)) {
        devices = getNewOutputDevices(outputDesc, false /*fromCache*/);
        if (devices != outputDesc->devices()) {
            checkStrategyRoute(getStrategy(stream), outputDesc->mIoHandle);
        }
    }

    if (stream == AUDIO_STREAM_MUSIC) {
        selectOutputForMusicEffects();
    }

    if (outputDesc->streamActiveCount(stream) == 1 || !devices.isEmpty()) {
        // starting an output being rerouted?
        if (devices.isEmpty()) {
            devices = getNewOutputDevices(outputDesc, false /*fromCache*/);
        }

        routing_strategy strategy = getStrategy(stream);
        bool shouldWait = (strategy == STRATEGY_SONIFICATION) ||
                            (strategy == STRATEGY_SONIFICATION_RESPECTFUL) ||
                            (beaconMuteLatency > 0);
        uint32_t waitMs = beaconMuteLatency;
        for (size_t i = 0; i < mOutputs.size(); i++) {
            sp<SwAudioOutputDescriptor> desc = mOutputs.valueAt(i);
            if (desc != outputDesc) {
                // An output has a shared device if
                // - managed by the same hw module
                // - supports the currently selected device
                const bool sharedDevice = outputDesc->sharesHwModuleWith(desc)
                        && (!desc->filterSupportedDevices(devices).isEmpty());

                // force a device change if any other output is:
                // - managed by the same hw module
                // - supports currently selected device
                // - has a current device selection that differs from selected device.
                // - has an active audio patch
                // In this case, the audio HAL must receive the new device selection so that it can
                // change the device currently selected by the other output.
                if (sharedDevice &&
                        desc->devices() != devices &&
                        desc->getPatchHandle() != AUDIO_PATCH_HANDLE_NONE) {
                    force = true;
                }
                // wait for audio on other active outputs to be presented when starting
                // a notification so that audio focus effect can propagate, or that a mute/unmute
                // event occurred for beacon
                const uint32_t latencyMs = desc->latency();
                const bool isActive = desc->isActive(latencyMs * 2);  // account for drain

                if (shouldWait && isActive && (waitMs < latencyMs)) {
                    waitMs = latencyMs;
                }

                // Require mute check if another output is on a shared device
                // and currently active to have proper drain and avoid pops.
                // Note restoring AudioTracks onto this output needs to invoke
                // a volume ramp if there is no mute.
                requiresMuteCheck |= sharedDevice && isActive;
            }
        }

        const uint32_t muteWaitMs =
                setOutputDevices(outputDesc, devices, force, 0, NULL, requiresMuteCheck);

        // apply volume rules for current stream and device if necessary
        checkAndSetVolume(stream,
                          mVolumeCurves->getVolumeIndex(stream, outputDesc->devices().types()),
                          outputDesc,
                          outputDesc->devices().types());

        // update the outputs if starting an output with a stream that can affect notification
        // routing
        handleNotificationRoutingForStream(stream);

        // force reevaluating accessibility routing when ringtone or alarm starts
        if (strategy == STRATEGY_SONIFICATION) {
            mpClientInterface->invalidateStream(AUDIO_STREAM_ACCESSIBILITY);
        }

        if (waitMs > muteWaitMs) {
            *delayMs = waitMs - muteWaitMs;
        }

        // FIXME: A device change (muteWaitMs > 0) likely introduces a volume change.
        // A volume change enacted by APM with 0 delay is not synchronous, as it goes
        // via AudioCommandThread to AudioFlinger.  Hence it is possible that the volume
        // change occurs after the MixerThread starts and causes a stream volume
        // glitch.
        //
        // We do not introduce additional delay here.
    }

    if (stream == AUDIO_STREAM_ENFORCED_AUDIBLE &&
            mEngine->getForceUse(AUDIO_POLICY_FORCE_FOR_SYSTEM) == AUDIO_POLICY_FORCE_SYSTEM_ENFORCED) {
        setStrategyMute(STRATEGY_SONIFICATION, true, outputDesc);
    }

    // Automatically enable the remote submix input when output is started on a re routing mix
    // of type MIX_TYPE_RECORDERS
    if (audio_is_remote_submix_device(devices.types()) && policyMix != NULL &&
        policyMix->mMixType == MIX_TYPE_RECORDERS) {
        setDeviceConnectionStateInt(AUDIO_DEVICE_IN_REMOTE_SUBMIX,
                                    AUDIO_POLICY_DEVICE_STATE_AVAILABLE,
                                    address,
                                    "remote-submix",
                                    AUDIO_FORMAT_DEFAULT);
    }

    return NO_ERROR;
}

status_t AudioPolicyManager::stopOutput(audio_port_handle_t portId)
{
    ALOGV("%s portId %d", __FUNCTION__, portId);

    sp<SwAudioOutputDescriptor> outputDesc = mOutputs.getOutputForClient(portId);
    if (outputDesc == 0) {
        ALOGW("stopOutput() no output for client %d", portId);
        return BAD_VALUE;
    }
    sp<TrackClientDescriptor> client = outputDesc->getClient(portId);

    ALOGV("stopOutput() output %d, stream %d, session %d",
          outputDesc->mIoHandle, client->stream(), client->session());

    status_t status = stopSource(outputDesc, client);

    if (status == NO_ERROR ) {
        outputDesc->stop();
    }
    return status;
}

status_t AudioPolicyManager::stopSource(const sp<SwAudioOutputDescriptor>& outputDesc,
                                        const sp<TrackClientDescriptor>& client)
{
    // always handle stream stop, check which stream type is stopping
    audio_stream_type_t stream = client->stream();

    handleEventForBeacon(stream == AUDIO_STREAM_TTS ? STOPPING_BEACON : STOPPING_OUTPUT);

    if (outputDesc->streamActiveCount(stream) > 0) {
        if (outputDesc->streamActiveCount(stream) == 1) {
            // Automatically disable the remote submix input when output is stopped on a
            // re routing mix of type MIX_TYPE_RECORDERS
            if (audio_is_remote_submix_device(outputDesc->devices().types()) &&
                outputDesc->mPolicyMix != NULL &&
                outputDesc->mPolicyMix->mMixType == MIX_TYPE_RECORDERS) {
                setDeviceConnectionStateInt(AUDIO_DEVICE_IN_REMOTE_SUBMIX,
                                            AUDIO_POLICY_DEVICE_STATE_UNAVAILABLE,
                                            outputDesc->mPolicyMix->mDeviceAddress,
                                            "remote-submix", AUDIO_FORMAT_DEFAULT);
            }
        }
        bool forceDeviceUpdate = false;
        if (client->hasPreferredDevice(true)) {
            checkStrategyRoute(getStrategy(stream), AUDIO_IO_HANDLE_NONE);
            forceDeviceUpdate = true;
        }

        // decrement usage count of this stream on the output
        outputDesc->setClientActive(client, false);

        // store time at which the stream was stopped - see isStreamActive()
        if (outputDesc->streamActiveCount(stream) == 0 || forceDeviceUpdate) {
            outputDesc->mStopTime[stream] = systemTime();
            DeviceVector newDevices = getNewOutputDevices(outputDesc, false /*fromCache*/);
            // delay the device switch by twice the latency because stopOutput() is executed when
            // the track stop() command is received and at that time the audio track buffer can
            // still contain data that needs to be drained. The latency only covers the audio HAL
            // and kernel buffers. Also the latency does not always include additional delay in the
            // audio path (audio DSP, CODEC ...)
            setOutputDevices(outputDesc, newDevices, false, outputDesc->latency()*2);

            // force restoring the device selection on other active outputs if it differs from the
            // one being selected for this output
            uint32_t delayMs = outputDesc->latency()*2;
            for (size_t i = 0; i < mOutputs.size(); i++) {
                sp<SwAudioOutputDescriptor> desc = mOutputs.valueAt(i);
                if (desc != outputDesc &&
                        desc->isActive() &&
                        outputDesc->sharesHwModuleWith(desc) &&
                        (newDevices != desc->devices())) {
                    DeviceVector newDevices2 = getNewOutputDevices(desc, false /*fromCache*/);
                    bool force = desc->devices() != newDevices2;

                    setOutputDevices(desc, newDevices2, force, delayMs);

                    // re-apply device specific volume if not done by setOutputDevice()
                    if (!force) {
                        applyStreamVolumes(desc, newDevices2.types(), delayMs);
                    }
                }
            }
            // update the outputs if stopping one with a stream that can affect notification routing
            handleNotificationRoutingForStream(stream);
        }

        if (stream == AUDIO_STREAM_ENFORCED_AUDIBLE &&
                mEngine->getForceUse(AUDIO_POLICY_FORCE_FOR_SYSTEM) == AUDIO_POLICY_FORCE_SYSTEM_ENFORCED) {
            setStrategyMute(STRATEGY_SONIFICATION, false, outputDesc);
        }

        if (stream == AUDIO_STREAM_MUSIC) {
            selectOutputForMusicEffects();
        }
        return NO_ERROR;
    } else {
        ALOGW("stopOutput() refcount is already 0");
        return INVALID_OPERATION;
    }
}

void AudioPolicyManager::releaseOutput(audio_port_handle_t portId)
{
    ALOGV("%s portId %d", __FUNCTION__, portId);

    sp<SwAudioOutputDescriptor> outputDesc = mOutputs.getOutputForClient(portId);
    if (outputDesc == 0) {
        // If an output descriptor is closed due to a device routing change,
        // then there are race conditions with releaseOutput from tracks
        // that may be destroyed (with no PlaybackThread) or a PlaybackThread
        // destroyed shortly thereafter.
        //
        // Here we just log a warning, instead of a fatal error.
        ALOGW("releaseOutput() no output for client %d", portId);
        return;
    }

    ALOGV("releaseOutput() %d", outputDesc->mIoHandle);

    if (outputDesc->mFlags & AUDIO_OUTPUT_FLAG_DIRECT) {
        if (outputDesc->mDirectOpenCount <= 0) {
            ALOGW("releaseOutput() invalid open count %d for output %d",
                  outputDesc->mDirectOpenCount, outputDesc->mIoHandle);
            return;
        }
        if (--outputDesc->mDirectOpenCount == 0) {
            closeOutput(outputDesc->mIoHandle);
            mpClientInterface->onAudioPortListUpdate();
        }
    }
    // stopOutput() needs to be successfully called before releaseOutput()
    // otherwise there may be inaccurate stream reference counts.
    // This is checked in outputDesc->removeClient below.
    outputDesc->removeClient(portId);
}

status_t AudioPolicyManager::getInputForAttr(const audio_attributes_t *attr,
                                             audio_io_handle_t *input,
                                             audio_session_t session,
                                             uid_t uid,
                                             const audio_config_base_t *config,
                                             audio_input_flags_t flags,
                                             audio_port_handle_t *selectedDeviceId,
                                             input_type_t *inputType,
                                             audio_port_handle_t *portId)
{
    ALOGV("getInputForAttr() source %d, sampling rate %d, format %#x, channel mask %#x,"
            "session %d, flags %#x",
          attr->source, config->sample_rate, config->format, config->channel_mask, session, flags);

    status_t status = NO_ERROR;
    audio_source_t halInputSource;
    audio_attributes_t attributes = *attr;
    AudioMix *policyMix = NULL;
    sp<DeviceDescriptor> device;
    sp<AudioInputDescriptor> inputDesc;
    sp<RecordClientDescriptor> clientDesc;
    audio_port_handle_t requestedDeviceId = *selectedDeviceId;
    bool isSoundTrigger;

    // The supplied portId must be AUDIO_PORT_HANDLE_NONE
    if (*portId != AUDIO_PORT_HANDLE_NONE) {
        return INVALID_OPERATION;
    }

    if (attr->source == AUDIO_SOURCE_DEFAULT) {
        attributes.source = AUDIO_SOURCE_MIC;
    }

    // Explicit routing?
    sp<DeviceDescriptor> explicitRoutingDevice = 
            mAvailableInputDevices.getDeviceFromId(*selectedDeviceId);

    // special case for mmap capture: if an input IO handle is specified, we reuse this input if
    // possible
    if ((flags & AUDIO_INPUT_FLAG_MMAP_NOIRQ) == AUDIO_INPUT_FLAG_MMAP_NOIRQ &&
            *input != AUDIO_IO_HANDLE_NONE) {
        ssize_t index = mInputs.indexOfKey(*input);
        if (index < 0) {
            ALOGW("getInputForAttr() unknown MMAP input %d", *input);
            status = BAD_VALUE;
            goto error;
        }
        sp<AudioInputDescriptor> inputDesc = mInputs.valueAt(index);
        RecordClientVector clients = inputDesc->getClientsForSession(session);
        if (clients.size() == 0) {
            ALOGW("getInputForAttr() unknown session %d on input %d", session, *input);
            status = BAD_VALUE;
            goto error;
        }
        // For MMAP mode, the first call to getInputForAttr() is made on behalf of audioflinger.
        // The second call is for the first active client and sets the UID. Any further call
        // corresponds to a new client and is only permitted from the same UID.
        // If the first UID is silenced, allow a new UID connection and replace with new UID
        if (clients.size() > 1) {
            for (const auto& client : clients) {
                // The client map is ordered by key values (portId) and portIds are allocated
                // incrementaly. So the first client in this list is the one opened by audio flinger
                // when the mmap stream is created and should be ignored as it does not correspond
                // to an actual client
                if (client == *clients.cbegin()) {
                    continue;
                }
                if (uid != client->uid() && !client->isSilenced()) {
                    ALOGW("getInputForAttr() bad uid %d for client %d uid %d",
                          uid, client->portId(), client->uid());
                    status = INVALID_OPERATION;
                    goto error;
                }
            }
        }
        *inputType = API_INPUT_LEGACY;
        device = inputDesc->getDevice();

        ALOGI("%s reusing MMAP input %d for session %d", __FUNCTION__, *input, session);
        goto exit;
    }

    *input = AUDIO_IO_HANDLE_NONE;
    *inputType = API_INPUT_INVALID;

    halInputSource = attributes.source;

    if (attributes.source == AUDIO_SOURCE_REMOTE_SUBMIX &&
            strncmp(attributes.tags, "addr=", strlen("addr=")) == 0) {
        status = mPolicyMixes.getInputMixForAttr(attributes, &policyMix);
        if (status != NO_ERROR) {
            goto error;
        }
        *inputType = API_INPUT_MIX_EXT_POLICY_REROUTE;
        device = mAvailableInputDevices.getDevice(AUDIO_DEVICE_IN_REMOTE_SUBMIX,
                                                  String8(attr->tags + strlen("addr=")),
                                                  AUDIO_FORMAT_DEFAULT);
    } else {
        if (explicitRoutingDevice != nullptr) {
            device = explicitRoutingDevice;
        } else {
            device = getDeviceAndMixForAttributes(attributes, &policyMix);
        }
        if (device == nullptr) {
            ALOGW("getInputForAttr() could not find device for source %d", attributes.source);
            status = BAD_VALUE;
            goto error;
        }
        if (policyMix != nullptr) {
            ALOG_ASSERT(policyMix->mMixType == MIX_TYPE_RECORDERS, "Invalid Mix Type");
            // there is an external policy, but this input is attached to a mix of recorders,
            // meaning it receives audio injected into the framework, so the recorder doesn't
            // know about it and is therefore considered "legacy"
            *inputType = API_INPUT_LEGACY;
        } else if (audio_is_remote_submix_device(device->type())) {
            device = mAvailableInputDevices.getDevice(AUDIO_DEVICE_IN_REMOTE_SUBMIX, String8("0"),
                                                      AUDIO_FORMAT_DEFAULT);
            *inputType = API_INPUT_MIX_CAPTURE;
        } else if (device->type() == AUDIO_DEVICE_IN_TELEPHONY_RX) {
            *inputType = API_INPUT_TELEPHONY_RX;
        } else {
            *inputType = API_INPUT_LEGACY;
        }

    }

    *input = getInputForDevice(device, session, attributes.source,
                               config, flags,
                               policyMix);
    if (*input == AUDIO_IO_HANDLE_NONE) {
        status = INVALID_OPERATION;
        goto error;
    }

exit:

    *selectedDeviceId = mAvailableInputDevices.contains(device) ? 
            device->getId() : AUDIO_PORT_HANDLE_NONE;

    isSoundTrigger = attributes.source == AUDIO_SOURCE_HOTWORD &&
        mSoundTriggerSessions.indexOfKey(session) > 0;
    *portId = AudioPort::getNextUniqueId();

    clientDesc = new RecordClientDescriptor(*portId, uid, session, *attr, *config,
                                            requestedDeviceId, attributes.source, flags,
                                            isSoundTrigger);
    inputDesc = mInputs.valueFor(*input);
    inputDesc->addClient(clientDesc);

    ALOGV("getInputForAttr() returns input %d type %d selectedDeviceId %d for port ID %d",
            *input, *inputType, *selectedDeviceId, *portId);

    return NO_ERROR;

error:
    return status;
}


audio_io_handle_t AudioPolicyManager::getInputForDevice(const sp<DeviceDescriptor> &device,
                                                        audio_session_t session,
                                                        audio_source_t inputSource,
                                                        const audio_config_base_t *config,
                                                        audio_input_flags_t flags,
                                                        AudioMix *policyMix)
{
    audio_io_handle_t input = AUDIO_IO_HANDLE_NONE;
    audio_source_t halInputSource = inputSource;
    bool isSoundTrigger = false;

    if (inputSource == AUDIO_SOURCE_HOTWORD) {
        ssize_t index = mSoundTriggerSessions.indexOfKey(session);
        if (index >= 0) {
            input = mSoundTriggerSessions.valueFor(session);
            isSoundTrigger = true;
            flags = (audio_input_flags_t)(flags | AUDIO_INPUT_FLAG_HW_HOTWORD);
            ALOGV("SoundTrigger capture on session %d input %d", session, input);
        } else {
            halInputSource = AUDIO_SOURCE_VOICE_RECOGNITION;
        }
    } else if (inputSource == AUDIO_SOURCE_VOICE_COMMUNICATION &&
               audio_is_linear_pcm(config->format)) {
        flags = (audio_input_flags_t)(flags | AUDIO_INPUT_FLAG_VOIP_TX);
    }

    // find a compatible input profile (not necessarily identical in parameters)
    sp<IOProfile> profile;
    // sampling rate and flags may be updated by getInputProfile
    uint32_t profileSamplingRate = (config->sample_rate == 0) ?
            SAMPLE_RATE_HZ_DEFAULT : config->sample_rate;
    audio_format_t profileFormat;
    audio_channel_mask_t profileChannelMask = config->channel_mask;
    audio_input_flags_t profileFlags = flags;
    for (;;) {
        profileFormat = config->format; // reset each time through loop, in case it is updated
        profile = getInputProfile(device, profileSamplingRate, profileFormat, profileChannelMask,
                                  profileFlags);
        if (profile != 0) {
            break; // success
        } else if (profileFlags & AUDIO_INPUT_FLAG_RAW) {
            profileFlags = (audio_input_flags_t) (profileFlags & ~AUDIO_INPUT_FLAG_RAW); // retry
        } else if (profileFlags != AUDIO_INPUT_FLAG_NONE) {
            profileFlags = AUDIO_INPUT_FLAG_NONE; // retry
        } else { // fail
            ALOGW("%s could not find profile for device %s, sampling rate %u, format %#x, "
                  "channel mask 0x%X, flags %#x", __func__, device->toString().c_str(), 
                  config->sample_rate, config->format, config->channel_mask, flags);
            return input;
        }
    }
    // Pick input sampling rate if not specified by client
    uint32_t samplingRate = config->sample_rate;
    if (samplingRate == 0) {
        samplingRate = profileSamplingRate;
    }

    if (profile->getModuleHandle() == 0) {
        ALOGE("getInputForAttr(): HW module %s not opened", profile->getModuleName());
        return input;
    }

    if (!profile->canOpenNewIo()) {
        for (size_t i = 0; i < mInputs.size(); ) {
            sp <AudioInputDescriptor> desc = mInputs.valueAt(i);
            if (desc->mProfile != profile) {
                continue;
            }
            // if sound trigger, reuse input if used by other sound trigger on same session
            // else
            //    reuse input if active client app is not in IDLE state
            //
            RecordClientVector clients = desc->clientsList();
            bool doClose = false;
            for (const auto& client : clients) {
                if (isSoundTrigger != client->isSoundTrigger()) {
                    continue;
                }
                if (client->isSoundTrigger()) {
                    if (session == client->session()) {
                        return desc->mIoHandle;
                    }
                    continue;
                }
                if (client->active() && client->appState() != APP_STATE_IDLE) {
                    return desc->mIoHandle;
                }
                doClose = true;
            }
            if (doClose) {
                closeInput(desc->mIoHandle);
            } else {
                i++;
            }
        }
    }

    sp<AudioInputDescriptor> inputDesc = new AudioInputDescriptor(profile, mpClientInterface);

    audio_config_t lConfig = AUDIO_CONFIG_INITIALIZER;
    lConfig.sample_rate = profileSamplingRate;
    lConfig.channel_mask = profileChannelMask;
    lConfig.format = profileFormat;

    status_t status = inputDesc->open(&lConfig, device, halInputSource, profileFlags, &input);

    // only accept input with the exact requested set of parameters
    if (status != NO_ERROR || input == AUDIO_IO_HANDLE_NONE ||
        (profileSamplingRate != lConfig.sample_rate) ||
        !audio_formats_match(profileFormat, lConfig.format) ||
        (profileChannelMask != lConfig.channel_mask)) {
        ALOGW("getInputForAttr() failed opening input: sampling rate %d"
              ", format %#x, channel mask %#x",
              profileSamplingRate, profileFormat, profileChannelMask);
        if (input != AUDIO_IO_HANDLE_NONE) {
            inputDesc->close();
        }
        return AUDIO_IO_HANDLE_NONE;
    }

    inputDesc->mPolicyMix = policyMix;

    addInput(input, inputDesc);
    mpClientInterface->onAudioPortListUpdate();

    return input;
}

status_t AudioPolicyManager::startInput(audio_port_handle_t portId)
{
    ALOGV("%s portId %d", __FUNCTION__, portId);

    sp<AudioInputDescriptor> inputDesc = mInputs.getInputForClient(portId);
    if (inputDesc == 0) {
        ALOGW("%s no input for client %d", __FUNCTION__, portId);
        return BAD_VALUE;
    }
    audio_io_handle_t input = inputDesc->mIoHandle;
    sp<RecordClientDescriptor> client = inputDesc->getClient(portId);
    if (client->active()) {
        ALOGW("%s input %d client %d already started", __FUNCTION__, input, client->portId());
        return INVALID_OPERATION;
    }

    audio_session_t session = client->session();

    ALOGV("%s input:%d, session:%d)", __FUNCTION__, input, session);

    Vector<sp<AudioInputDescriptor>> activeInputs = mInputs.getActiveInputs();

    status_t status = inputDesc->start();
    if (status != NO_ERROR) {
        return status;
    }

  // increment activity count before calling getNewInputDevice() below as only active sessions
    // are considered for device selection
    inputDesc->setClientActive(client, true);

    // indicate active capture to sound trigger service if starting capture from a mic on
    // primary HW module
    sp<DeviceDescriptor> device = getNewInputDevice(inputDesc);
    setInputDevice(input, device, true /* force */);

    if (inputDesc->activeCount()  == 1) {
        // if input maps to a dynamic policy with an activity listener, notify of state change
        if ((inputDesc->mPolicyMix != NULL)
                && ((inputDesc->mPolicyMix->mCbFlags & AudioMix::kCbFlagNotifyActivity) != 0)) {
            mpClientInterface->onDynamicPolicyMixStateUpdate(inputDesc->mPolicyMix->mDeviceAddress,
                    MIX_STATE_MIXING);
        }

        DeviceVector primaryInputDevices = availablePrimaryModuleInputDevices();
        if (primaryInputDevices.contains(device) &&
                mInputs.activeInputsCountOnDevices(primaryInputDevices) == 1) {
            SoundTrigger::setCaptureState(true);
        }

        // automatically enable the remote submix output when input is started if not
        // used by a policy mix of type MIX_TYPE_RECORDERS
        // For remote submix (a virtual device), we open only one input per capture request.
        if (audio_is_remote_submix_device(inputDesc->getDeviceType())) {
            String8 address = String8("");
            if (inputDesc->mPolicyMix == NULL) {
                address = String8("0");
            } else if (inputDesc->mPolicyMix->mMixType == MIX_TYPE_PLAYERS) {
                address = inputDesc->mPolicyMix->mDeviceAddress;
            }
            if (address != "") {
                setDeviceConnectionStateInt(AUDIO_DEVICE_OUT_REMOTE_SUBMIX,
                        AUDIO_POLICY_DEVICE_STATE_AVAILABLE,
                        address, "remote-submix", AUDIO_FORMAT_DEFAULT);
            }
        }
    }

    ALOGV("%s input %d source = %d exit", __FUNCTION__, input, client->source());

    return NO_ERROR;
}

status_t AudioPolicyManager::stopInput(audio_port_handle_t portId)
{
    ALOGV("%s portId %d", __FUNCTION__, portId);

    sp<AudioInputDescriptor> inputDesc = mInputs.getInputForClient(portId);
    if (inputDesc == 0) {
        ALOGW("%s no input for client %d", __FUNCTION__, portId);
        return BAD_VALUE;
    }
    audio_io_handle_t input = inputDesc->mIoHandle;
    sp<RecordClientDescriptor> client = inputDesc->getClient(portId);
    if (!client->active()) {
        ALOGW("%s input %d client %d already stopped", __FUNCTION__, input, client->portId());
        return INVALID_OPERATION;
    }

    inputDesc->setClientActive(client, false);

    inputDesc->stop();
    if (inputDesc->isActive()) {
        setInputDevice(input, getNewInputDevice(inputDesc), false /* force */);
    } else {
        // if input maps to a dynamic policy with an activity listener, notify of state change
        if ((inputDesc->mPolicyMix != NULL)
                && ((inputDesc->mPolicyMix->mCbFlags & AudioMix::kCbFlagNotifyActivity) != 0)) {
            mpClientInterface->onDynamicPolicyMixStateUpdate(inputDesc->mPolicyMix->mDeviceAddress,
                    MIX_STATE_IDLE);
        }

        // automatically disable the remote submix output when input is stopped if not
        // used by a policy mix of type MIX_TYPE_RECORDERS
        if (audio_is_remote_submix_device(inputDesc->getDeviceType())) {
            String8 address = String8("");
            if (inputDesc->mPolicyMix == NULL) {
                address = String8("0");
            } else if (inputDesc->mPolicyMix->mMixType == MIX_TYPE_PLAYERS) {
                address = inputDesc->mPolicyMix->mDeviceAddress;
            }
            if (address != "") {
                setDeviceConnectionStateInt(AUDIO_DEVICE_OUT_REMOTE_SUBMIX,
                                         AUDIO_POLICY_DEVICE_STATE_UNAVAILABLE,
                                         address, "remote-submix", AUDIO_FORMAT_DEFAULT);
            }
        }
        resetInputDevice(input);

        // indicate inactive capture to sound trigger service if stopping capture from a mic on
        // primary HW module
        DeviceVector primaryInputDevices = availablePrimaryModuleInputDevices();
        if (primaryInputDevices.contains(inputDesc->getDevice()) &&
                mInputs.activeInputsCountOnDevices(primaryInputDevices) == 0) {
            SoundTrigger::setCaptureState(false);
        }
        inputDesc->clearPreemptedSessions();
    }
    return NO_ERROR;
}

void AudioPolicyManager::releaseInput(audio_port_handle_t portId)
{
    ALOGV("%s portId %d", __FUNCTION__, portId);

    sp<AudioInputDescriptor> inputDesc = mInputs.getInputForClient(portId);
    if (inputDesc == 0) {
        ALOGW("%s no input for client %d", __FUNCTION__, portId);
        return;
    }
    sp<RecordClientDescriptor> client = inputDesc->getClient(portId);
    audio_io_handle_t input = inputDesc->mIoHandle;

    ALOGV("%s %d", __FUNCTION__, input);

    inputDesc->removeClient(portId);

    if (inputDesc->getClientCount() > 0) {
        ALOGV("%s(%d) %zu clients remaining", __func__, portId, inputDesc->getClientCount());
        return;
    }

    closeInput(input);
    mpClientInterface->onAudioPortListUpdate();
    ALOGV("%s exit", __FUNCTION__);
}

void AudioPolicyManager::closeActiveClients(const sp<AudioInputDescriptor>& input)
{
    RecordClientVector clients = input->clientsList(true);

    for (const auto& client : clients) {
        closeClient(client->portId());
    }
}

void AudioPolicyManager::closeClient(audio_port_handle_t portId)
{
    stopInput(portId);
    releaseInput(portId);
}

void AudioPolicyManager::closeAllInputs() {
    bool patchRemoved = false;

    for (size_t input_index = 0; input_index < mInputs.size(); input_index++) {
        sp<AudioInputDescriptor> inputDesc = mInputs.valueAt(input_index);
        ssize_t patch_index = mAudioPatches.indexOfKey(inputDesc->getPatchHandle());
        if (patch_index >= 0) {
            sp<AudioPatch> patchDesc = mAudioPatches.valueAt(patch_index);
            (void) /*status_t status*/ mpClientInterface->releaseAudioPatch(patchDesc->mAfPatchHandle, 0);
            mAudioPatches.removeItemsAt(patch_index);
            patchRemoved = true;
        }
        inputDesc->close();
    }
    mInputs.clear();
    SoundTrigger::setCaptureState(false);
    nextAudioPortGeneration();

    if (patchRemoved) {
        mpClientInterface->onAudioPatchListUpdate();
    }
}

void AudioPolicyManager::initStreamVolume(audio_stream_type_t stream,
                                            int indexMin,
                                            int indexMax)
{
    ALOGV("initStreamVolume() stream %d, min %d, max %d", stream , indexMin, indexMax);
    mVolumeCurves->initStreamVolume(stream, indexMin, indexMax);

    // initialize other private stream volumes which follow this one
    for (int curStream = 0; curStream < AUDIO_STREAM_FOR_POLICY_CNT; curStream++) {
        if (!streamsMatchForvolume(stream, (audio_stream_type_t)curStream)) {
            continue;
        }
        mVolumeCurves->initStreamVolume((audio_stream_type_t)curStream, indexMin, indexMax);
    }
}

status_t AudioPolicyManager::setStreamVolumeIndex(audio_stream_type_t stream,
                                                  int index,
                                                  audio_devices_t device)
{

    // VOICE_CALL stream has minVolumeIndex > 0  but can be muted directly by an
    // app that has MODIFY_PHONE_STATE permission.
    if (((index < mVolumeCurves->getVolumeIndexMin(stream)) &&
            !(stream == AUDIO_STREAM_VOICE_CALL && index == 0)) ||
            (index > mVolumeCurves->getVolumeIndexMax(stream))) {
        return BAD_VALUE;
    }
    if (!audio_is_output_device(device)) {
        return BAD_VALUE;
    }

    // Force max volume if stream cannot be muted
    if (!mVolumeCurves->canBeMuted(stream)) index = mVolumeCurves->getVolumeIndexMax(stream);

    ALOGV("setStreamVolumeIndex() stream %d, device %08x, index %d",
          stream, device, index);

    // update other private stream volumes which follow this one
    for (int curStream = 0; curStream < AUDIO_STREAM_FOR_POLICY_CNT; curStream++) {
        if (!streamsMatchForvolume(stream, (audio_stream_type_t)curStream)) {
            continue;
        }
        mVolumeCurves->addCurrentVolumeIndex((audio_stream_type_t)curStream, device, index);
    }

    // update volume on all outputs and streams matching the following:
    // - The requested stream (or a stream matching for volume control) is active on the output
    // - The device (or devices) selected by the strategy corresponding to this stream includes
    // the requested device
    // - For non default requested device, currently selected device on the output is either the
    // requested device or one of the devices selected by the strategy
    // - For default requested device (AUDIO_DEVICE_OUT_DEFAULT_FOR_VOLUME), apply volume only if
    // no specific device volume value exists for currently selected device.
    status_t status = NO_ERROR;
    for (size_t i = 0; i < mOutputs.size(); i++) {
        sp<SwAudioOutputDescriptor> desc = mOutputs.valueAt(i);
        audio_devices_t curDevice = desc->devices().types();
        for (int curStream = 0; curStream < AUDIO_STREAM_FOR_POLICY_CNT; curStream++) {
            if (!(streamsMatchForvolume(stream, (audio_stream_type_t)curStream))) {
                continue;
            }
            if (!(desc->isStreamActive((audio_stream_type_t)curStream) || isInCall())) {
                continue;
            }
            routing_strategy curStrategy = getStrategy((audio_stream_type_t)curStream);
            audio_devices_t curStreamDevice = Volume::getDeviceForVolume(getDeviceForStrategy(
                    curStrategy, false /*fromCache*/));
            if ((device != AUDIO_DEVICE_OUT_DEFAULT_FOR_VOLUME) &&
                    ((curStreamDevice & device) == 0)) {
                continue;
            }
            bool applyVolume;
            if (device != AUDIO_DEVICE_OUT_DEFAULT_FOR_VOLUME) {
                curStreamDevice |= device;
                applyVolume = (Volume::getDeviceForVolume(curDevice) & curStreamDevice) != 0;
            } else {
                applyVolume = !mVolumeCurves->hasVolumeIndexForDevice(
                        stream, curStreamDevice);
            }
            // rescale index before applying to curStream as ranges may be different for
            // stream and curStream
            int idx = rescaleVolumeIndex(index, stream, (audio_stream_type_t)curStream);
            if (applyVolume) {
                //FIXME: workaround for truncated touch sounds
                // delayed volume change for system stream to be removed when the problem is
                // handled by system UI
                status_t volStatus =
                        checkAndSetVolume((audio_stream_type_t)curStream, idx, desc, curDevice,
                            (stream == AUDIO_STREAM_SYSTEM) ? TOUCH_SOUND_FIXED_DELAY_MS : 0);
                if (volStatus != NO_ERROR) {
                    status = volStatus;
                }
            }
        }
    }
    return status;
}

status_t AudioPolicyManager::getStreamVolumeIndex(audio_stream_type_t stream,
                                                      int *index,
                                                      audio_devices_t device)
{
    if (index == NULL) {
        return BAD_VALUE;
    }
    if (!audio_is_output_device(device)) {
        return BAD_VALUE;
    }
    // if device is AUDIO_DEVICE_OUT_DEFAULT_FOR_VOLUME, return volume for device corresponding to
    // the strategy the stream belongs to.
    if (device == AUDIO_DEVICE_OUT_DEFAULT_FOR_VOLUME) {
        device = getDeviceForStrategy(getStrategy(stream), true /*fromCache*/);
    }
    device = Volume::getDeviceForVolume(device);

    *index =  mVolumeCurves->getVolumeIndex(stream, device);
    ALOGV("getStreamVolumeIndex() stream %d device %08x index %d", stream, device, *index);
    return NO_ERROR;
}

audio_io_handle_t AudioPolicyManager::selectOutputForMusicEffects()
{
    // select one output among several suitable for global effects.
    // The priority is as follows:
    // 1: An offloaded output. If the effect ends up not being offloadable,
    //    AudioFlinger will invalidate the track and the offloaded output
    //    will be closed causing the effect to be moved to a PCM output.
    // 2: Non offloaded Direct output
    // 3: A deep buffer output
    // 4: The primary output
    // 5: the first output in the list

    routing_strategy strategy = getStrategy(AUDIO_STREAM_MUSIC);
    DeviceVector devices = getDevicesForStrategy(strategy, false /*fromCache*/);
    SortedVector<audio_io_handle_t> outputs = getOutputsForDevices(devices, mOutputs);

    if (outputs.size() == 0) {
        return AUDIO_IO_HANDLE_NONE;
    }

    audio_io_handle_t output = AUDIO_IO_HANDLE_NONE;
    bool activeOnly = true;

    while (output == AUDIO_IO_HANDLE_NONE) {
        audio_io_handle_t outputOffloaded = AUDIO_IO_HANDLE_NONE;
        audio_io_handle_t outputDirect = AUDIO_IO_HANDLE_NONE;
        audio_io_handle_t outputDeepBuffer = AUDIO_IO_HANDLE_NONE;
        audio_io_handle_t outputPrimary = AUDIO_IO_HANDLE_NONE;

        for (audio_io_handle_t output : outputs) {
            sp<SwAudioOutputDescriptor> desc = mOutputs.valueFor(output);
            if (activeOnly && !desc->isStreamActive(AUDIO_STREAM_MUSIC)) {
                continue;
            }
            ALOGV("selectOutputForMusicEffects activeOnly %d output %d flags 0x%08x",
                  activeOnly, output, desc->mFlags);
            if ((desc->mFlags & AUDIO_OUTPUT_FLAG_COMPRESS_OFFLOAD) != 0) {
                outputOffloaded = output;
            }
            if ((desc->mFlags == AUDIO_OUTPUT_FLAG_DIRECT) != 0) {
                outputDirect = output;
            }
            if ((desc->mFlags & AUDIO_OUTPUT_FLAG_DEEP_BUFFER) != 0) {
                outputDeepBuffer = output;
            }
            if ((desc->mFlags & AUDIO_OUTPUT_FLAG_PRIMARY) != 0) {
                outputPrimary = output;
            }
        }
        if (outputOffloaded != AUDIO_IO_HANDLE_NONE) {
            output = outputOffloaded;
        } else if (outputDirect != AUDIO_IO_HANDLE_NONE) {
            output = outputDirect;
        }  else if (outputDeepBuffer != AUDIO_IO_HANDLE_NONE) {
            output = outputDeepBuffer;
        } else if (outputPrimary != AUDIO_IO_HANDLE_NONE) {
            output = outputPrimary;
        } else {
            output = outputs[0];
        }
        activeOnly = false;
    }

    if (output != mMusicEffectOutput) {
        mpClientInterface->moveEffects(AUDIO_SESSION_OUTPUT_MIX, mMusicEffectOutput, output);
        mMusicEffectOutput = output;
    }

    ALOGV("selectOutputForMusicEffects selected output %d", output);
    return output;
}

audio_io_handle_t AudioPolicyManager::getOutputForEffect(const effect_descriptor_t *desc __unused)
{
    return selectOutputForMusicEffects();
}

status_t AudioPolicyManager::registerEffect(const effect_descriptor_t *desc,
                                audio_io_handle_t io,
                                uint32_t strategy,
                                int session,
                                int id)
{
    ssize_t index = mOutputs.indexOfKey(io);
    if (index < 0) {
        index = mInputs.indexOfKey(io);
        if (index < 0) {
            ALOGW("registerEffect() unknown io %d", io);
            return INVALID_OPERATION;
        }
    }
    return mEffects.registerEffect(desc, io, strategy, session, id);
}

status_t AudioPolicyManager::unregisterEffect(int id)
{
    if (mEffects.getEffect(id) == nullptr) {
        return INVALID_OPERATION;
    }

    if (mEffects.isEffectEnabled(id)) {
        ALOGW("%s effect %d enabled", __FUNCTION__, id);
        setEffectEnabled(id, false);
    }
    return mEffects.unregisterEffect(id);
}

status_t AudioPolicyManager::setEffectEnabled(int id, bool enabled)
{
    sp<EffectDescriptor> effect = mEffects.getEffect(id);
    if (effect == nullptr) {
        return INVALID_OPERATION;
    }

    status_t status = mEffects.setEffectEnabled(id, enabled);
    if (status == NO_ERROR) {
        mInputs.trackEffectEnabled(effect, enabled);
    }
    return status;
}

bool AudioPolicyManager::isStreamActive(audio_stream_type_t stream, uint32_t inPastMs) const
{
    bool active = false;
    for (int curStream = 0; curStream < AUDIO_STREAM_FOR_POLICY_CNT && !active; curStream++) {
        if (!streamsMatchForvolume(stream, (audio_stream_type_t)curStream)) {
            continue;
        }
        active = mOutputs.isStreamActive((audio_stream_type_t)curStream, inPastMs);
    }
    return active;
}

bool AudioPolicyManager::isStreamActiveRemotely(audio_stream_type_t stream, uint32_t inPastMs) const
{
    return mOutputs.isStreamActiveRemotely(stream, inPastMs);
}

bool AudioPolicyManager::isSourceActive(audio_source_t source) const
{
    for (size_t i = 0; i < mInputs.size(); i++) {
        const sp<AudioInputDescriptor>  inputDescriptor = mInputs.valueAt(i);
        if (inputDescriptor->isSourceActive(source)) {
            return true;
        }
    }
    return false;
}

// Register a list of custom mixes with their attributes and format.
// When a mix is registered, corresponding input and output profiles are
// added to the remote submix hw module. The profile contains only the
// parameters (sampling rate, format...) specified by the mix.
// The corresponding input remote submix device is also connected.
//
// When a remote submix device is connected, the address is checked to select the
// appropriate profile and the corresponding input or output stream is opened.
//
// When capture starts, getInputForAttr() will:
//  - 1 look for a mix matching the address passed in attribtutes tags if any
//  - 2 if none found, getDeviceForInputSource() will:
//     - 2.1 look for a mix matching the attributes source
//     - 2.2 if none found, default to device selection by policy rules
// At this time, the corresponding output remote submix device is also connected
// and active playback use cases can be transferred to this mix if needed when reconnecting
// after AudioTracks are invalidated
//
// When playback starts, getOutputForAttr() will:
//  - 1 look for a mix matching the address passed in attribtutes tags if any
//  - 2 if none found, look for a mix matching the attributes usage
//  - 3 if none found, default to device and output selection by policy rules.

status_t AudioPolicyManager::registerPolicyMixes(const Vector<AudioMix>& mixes)
{
    ALOGV("registerPolicyMixes() %zu mix(es)", mixes.size());
    status_t res = NO_ERROR;

    sp<HwModule> rSubmixModule;
    // examine each mix's route type
    for (size_t i = 0; i < mixes.size(); i++) {
        AudioMix mix = mixes[i];
        // we only support MIX_ROUTE_FLAG_LOOP_BACK or MIX_ROUTE_FLAG_RENDER, not the combination
        if ((mix.mRouteFlags & MIX_ROUTE_FLAG_ALL) == MIX_ROUTE_FLAG_ALL) {
            res = INVALID_OPERATION;
            break;
        }
        if ((mix.mRouteFlags & MIX_ROUTE_FLAG_LOOP_BACK) == MIX_ROUTE_FLAG_LOOP_BACK) {
            ALOGV("registerPolicyMixes() mix %zu of %zu is LOOP_BACK", i, mixes.size());
            if (rSubmixModule == 0) {
                rSubmixModule = mHwModules.getModuleFromName(
                        AUDIO_HARDWARE_MODULE_ID_REMOTE_SUBMIX);
                if (rSubmixModule == 0) {
                    ALOGE(" Unable to find audio module for submix, aborting mix %zu registration",
                            i);
                    res = INVALID_OPERATION;
                    break;
                }
            }

            String8 address = mix.mDeviceAddress;
            if (mix.mMixType == MIX_TYPE_PLAYERS) {
                mix.mDeviceType = AUDIO_DEVICE_IN_REMOTE_SUBMIX;
            } else {
                mix.mDeviceType = AUDIO_DEVICE_OUT_REMOTE_SUBMIX;
            }

            if (mPolicyMixes.registerMix(address, mix, 0 /*output desc*/) != NO_ERROR) {
                ALOGE(" Error registering mix %zu for address %s", i, address.string());
                res = INVALID_OPERATION;
                break;
            }
            audio_config_t outputConfig = mix.mFormat;
            audio_config_t inputConfig = mix.mFormat;
            // NOTE: audio flinger mixer does not support mono output: configure remote submix HAL in
            // stereo and let audio flinger do the channel conversion if needed.
            outputConfig.channel_mask = AUDIO_CHANNEL_OUT_STEREO;
            inputConfig.channel_mask = AUDIO_CHANNEL_IN_STEREO;
            rSubmixModule->addOutputProfile(address, &outputConfig,
                    AUDIO_DEVICE_OUT_REMOTE_SUBMIX, address);
            rSubmixModule->addInputProfile(address, &inputConfig,
                    AUDIO_DEVICE_IN_REMOTE_SUBMIX, address);

            if (mix.mMixType == MIX_TYPE_PLAYERS) {
                setDeviceConnectionStateInt(AUDIO_DEVICE_IN_REMOTE_SUBMIX,
                        AUDIO_POLICY_DEVICE_STATE_AVAILABLE,
                        address.string(), "remote-submix", AUDIO_FORMAT_DEFAULT);
            } else {
                setDeviceConnectionStateInt(AUDIO_DEVICE_OUT_REMOTE_SUBMIX,
                        AUDIO_POLICY_DEVICE_STATE_AVAILABLE,
                        address.string(), "remote-submix", AUDIO_FORMAT_DEFAULT);
            }
        } else if ((mix.mRouteFlags & MIX_ROUTE_FLAG_RENDER) == MIX_ROUTE_FLAG_RENDER) {
            String8 address = mix.mDeviceAddress;
            audio_devices_t device = mix.mDeviceType;
            ALOGV(" registerPolicyMixes() mix %zu of %zu is RENDER, dev=0x%X addr=%s",
                    i, mixes.size(), device, address.string());

            bool foundOutput = false;
            for (size_t j = 0 ; j < mOutputs.size() ; j++) {
                sp<SwAudioOutputDescriptor> desc = mOutputs.valueAt(j);
                sp<AudioPatch> patch = mAudioPatches.valueFor(desc->getPatchHandle());
                if ((patch != 0) && (patch->mPatch.num_sinks != 0)
                        && (patch->mPatch.sinks[0].type == AUDIO_PORT_TYPE_DEVICE)
                        && (patch->mPatch.sinks[0].ext.device.type == device)
                        && (strncmp(patch->mPatch.sinks[0].ext.device.address, address.string(),
                                AUDIO_DEVICE_MAX_ADDRESS_LEN) == 0)) {
                    if (mPolicyMixes.registerMix(address, mix, desc) != NO_ERROR) {
                        res = INVALID_OPERATION;
                    } else {
                        foundOutput = true;
                    }
                    break;
                }
            }

            if (res != NO_ERROR) {
                ALOGE(" Error registering mix %zu for device 0x%X addr %s",
                        i, device, address.string());
                res = INVALID_OPERATION;
                break;
            } else if (!foundOutput) {
                ALOGE(" Output not found for mix %zu for device 0x%X addr %s",
                        i, device, address.string());
                res = INVALID_OPERATION;
                break;
            }
        }
    }
    if (res != NO_ERROR) {
        unregisterPolicyMixes(mixes);
    }
    return res;
}

status_t AudioPolicyManager::unregisterPolicyMixes(Vector<AudioMix> mixes)
{
    ALOGV("unregisterPolicyMixes() num mixes %zu", mixes.size());
    status_t res = NO_ERROR;
    sp<HwModule> rSubmixModule;
    // examine each mix's route type
    for (const auto& mix : mixes) {
        if ((mix.mRouteFlags & MIX_ROUTE_FLAG_LOOP_BACK) == MIX_ROUTE_FLAG_LOOP_BACK) {

            if (rSubmixModule == 0) {
                rSubmixModule = mHwModules.getModuleFromName(
                        AUDIO_HARDWARE_MODULE_ID_REMOTE_SUBMIX);
                if (rSubmixModule == 0) {
                    res = INVALID_OPERATION;
                    continue;
                }
            }

            String8 address = mix.mDeviceAddress;

            if (mPolicyMixes.unregisterMix(address) != NO_ERROR) {
                res = INVALID_OPERATION;
                continue;
            }

            if (getDeviceConnectionState(AUDIO_DEVICE_IN_REMOTE_SUBMIX, address.string()) ==
                    AUDIO_POLICY_DEVICE_STATE_AVAILABLE)  {
                setDeviceConnectionStateInt(AUDIO_DEVICE_IN_REMOTE_SUBMIX,
                        AUDIO_POLICY_DEVICE_STATE_UNAVAILABLE,
                        address.string(), "remote-submix", AUDIO_FORMAT_DEFAULT);
            }
            if (getDeviceConnectionState(AUDIO_DEVICE_OUT_REMOTE_SUBMIX, address.string()) ==
                    AUDIO_POLICY_DEVICE_STATE_AVAILABLE)  {
                setDeviceConnectionStateInt(AUDIO_DEVICE_OUT_REMOTE_SUBMIX,
                        AUDIO_POLICY_DEVICE_STATE_UNAVAILABLE,
                        address.string(), "remote-submix", AUDIO_FORMAT_DEFAULT);
            }
            rSubmixModule->removeOutputProfile(address);
            rSubmixModule->removeInputProfile(address);

        } if ((mix.mRouteFlags & MIX_ROUTE_FLAG_RENDER) == MIX_ROUTE_FLAG_RENDER) {
            if (mPolicyMixes.unregisterMix(mix.mDeviceAddress) != NO_ERROR) {
                res = INVALID_OPERATION;
                continue;
            }
        }
    }
    return res;
}

void AudioPolicyManager::dumpManualSurroundFormats(String8 *dst) const
{
    size_t i = 0;
    constexpr size_t audioFormatPrefixLen = sizeof("AUDIO_FORMAT_");
    for (const auto& fmt : mManualSurroundFormats) {
        if (i++ != 0) dst->append(", ");
        std::string sfmt;
        FormatConverter::toString(fmt, sfmt);
        dst->append(sfmt.size() >= audioFormatPrefixLen ?
                sfmt.c_str() + audioFormatPrefixLen - 1 : sfmt.c_str());
    }
}

status_t AudioPolicyManager::setUidDeviceAffinities(uid_t uid,
        const Vector<AudioDeviceTypeAddr>& devices) {
    ALOGV("%s() uid=%d num devices %zu", __FUNCTION__, uid, devices.size());
    // uid/device affinity is only for output devices
    for (size_t i = 0; i < devices.size(); i++) {
        if (!audio_is_output_device(devices[i].mType)) {
            ALOGE("setUidDeviceAffinities() device=%08x is NOT an output device",
                    devices[i].mType);
            return BAD_VALUE;
        }
    }
    status_t res =  mPolicyMixes.setUidDeviceAffinities(uid, devices);
    if (res == NO_ERROR) {
        // reevaluate outputs for all given devices
        for (size_t i = 0; i < devices.size(); i++) {
            sp<DeviceDescriptor> devDesc = mHwModules.getDeviceDescriptor(
                            devices[i].mType, devices[i].mAddress, String8(),
                            AUDIO_FORMAT_DEFAULT);
            SortedVector<audio_io_handle_t> outputs;
            if (checkOutputsForDevice(devDesc, AUDIO_POLICY_DEVICE_STATE_AVAILABLE,
                    outputs) != NO_ERROR) {
                ALOGE("setUidDeviceAffinities() error in checkOutputsForDevice for device=%08x"
                        " addr=%s", devices[i].mType, devices[i].mAddress.string());
                return INVALID_OPERATION;
            }
        }
    }
    return res;
}

status_t AudioPolicyManager::removeUidDeviceAffinities(uid_t uid) {
    ALOGV("%s() uid=%d", __FUNCTION__, uid);
    Vector<AudioDeviceTypeAddr> devices;
    status_t res =  mPolicyMixes.getDevicesForUid(uid, devices);
    if (res == NO_ERROR) {
        // reevaluate outputs for all found devices
        for (size_t i = 0; i < devices.size(); i++) {
            sp<DeviceDescriptor> devDesc = mHwModules.getDeviceDescriptor(
                    devices[i].mType, devices[i].mAddress, String8(),
                    AUDIO_FORMAT_DEFAULT);
            SortedVector<audio_io_handle_t> outputs;
            if (checkOutputsForDevice(devDesc, AUDIO_POLICY_DEVICE_STATE_UNAVAILABLE,
                    outputs) != NO_ERROR) {
                ALOGE("%s() error in checkOutputsForDevice for device=%08x addr=%s",
                        __FUNCTION__, devices[i].mType, devices[i].mAddress.string());
                return INVALID_OPERATION;
            }
        }
    }

    return res;
}

void AudioPolicyManager::dump(String8 *dst) const
{
    dst->appendFormat("\nAudioPolicyManager Dump: %p\n", this);
    dst->appendFormat(" Primary Output: %d\n",
             hasPrimaryOutput() ? mPrimaryOutput->mIoHandle : AUDIO_IO_HANDLE_NONE);
    std::string stateLiteral;
    AudioModeConverter::toString(mEngine->getPhoneState(), stateLiteral);
    dst->appendFormat(" Phone state: %s\n", stateLiteral.c_str());
    const char* forceUses[AUDIO_POLICY_FORCE_USE_CNT] = {
        "communications", "media", "record", "dock", "system",
        "HDMI system audio", "encoded surround output", "vibrate ringing" };
    for (audio_policy_force_use_t i = AUDIO_POLICY_FORCE_FOR_COMMUNICATION;
         i < AUDIO_POLICY_FORCE_USE_CNT; i = (audio_policy_force_use_t)((int)i + 1)) {
        audio_policy_forced_cfg_t forceUseValue = mEngine->getForceUse(i);
        dst->appendFormat(" Force use for %s: %d", forceUses[i], forceUseValue);
        if (i == AUDIO_POLICY_FORCE_FOR_ENCODED_SURROUND &&
                forceUseValue == AUDIO_POLICY_FORCE_ENCODED_SURROUND_MANUAL) {
            dst->append(" (MANUAL: ");
            dumpManualSurroundFormats(dst);
            dst->append(")");
        }
        dst->append("\n");
    }
    dst->appendFormat(" TTS output %savailable\n", mTtsOutputAvailable ? "" : "not ");
    dst->appendFormat(" Master mono: %s\n", mMasterMono ? "on" : "off");
    dst->appendFormat(" Config source: %s\n", mConfig.getSource().c_str()); // getConfig not const
    mAvailableOutputDevices.dump(dst, String8("Available output"));
    mAvailableInputDevices.dump(dst, String8("Available input"));
    mHwModulesAll.dump(dst);
    mOutputs.dump(dst);
    mInputs.dump(dst);
    mVolumeCurves->dump(dst);
    mEffects.dump(dst);
    mAudioPatches.dump(dst);
    mPolicyMixes.dump(dst);
    mAudioSources.dump(dst);
}

status_t AudioPolicyManager::dump(int fd)
{
    String8 result;
    dump(&result);
    write(fd, result.string(), result.size());
    return NO_ERROR;
}

// This function checks for the parameters which can be offloaded.
// This can be enhanced depending on the capability of the DSP and policy
// of the system.
bool AudioPolicyManager::isOffloadSupported(const audio_offload_info_t& offloadInfo)
{
    ALOGV("isOffloadSupported: SR=%u, CM=0x%x, Format=0x%x, StreamType=%d,"
     " BitRate=%u, duration=%" PRId64 " us, has_video=%d",
     offloadInfo.sample_rate, offloadInfo.channel_mask,
     offloadInfo.format,
     offloadInfo.stream_type, offloadInfo.bit_rate, offloadInfo.duration_us,
     offloadInfo.has_video);

    if (mMasterMono) {
        return false; // no offloading if mono is set.
    }

    // Check if offload has been disabled
    if (property_get_bool("audio.offload.disable", false /* default_value */)) {
        ALOGV("offload disabled by audio.offload.disable");
        return false;
    }

    // Check if stream type is music, then only allow offload as of now.
    if (offloadInfo.stream_type != AUDIO_STREAM_MUSIC)
    {
        ALOGV("isOffloadSupported: stream_type != MUSIC, returning false");
        return false;
    }

    //TODO: enable audio offloading with video when ready
    const bool allowOffloadWithVideo =
            property_get_bool("audio.offload.video", false /* default_value */);
    if (offloadInfo.has_video && !allowOffloadWithVideo) {
        ALOGV("isOffloadSupported: has_video == true, returning false");
        return false;
    }

    //If duration is less than minimum value defined in property, return false
    const int min_duration_secs = property_get_int32(
            "audio.offload.min.duration.secs", -1 /* default_value */);
    if (min_duration_secs >= 0) {
        if (offloadInfo.duration_us < min_duration_secs * 1000000LL) {
            ALOGV("Offload denied by duration < audio.offload.min.duration.secs(=%d)",
                    min_duration_secs);
            return false;
        }
    } else if (offloadInfo.duration_us < OFFLOAD_DEFAULT_MIN_DURATION_SECS * 1000000) {
        ALOGV("Offload denied by duration < default min(=%u)", OFFLOAD_DEFAULT_MIN_DURATION_SECS);
        return false;
    }

    // Do not allow offloading if one non offloadable effect is enabled. This prevents from
    // creating an offloaded track and tearing it down immediately after start when audioflinger
    // detects there is an active non offloadable effect.
    // FIXME: We should check the audio session here but we do not have it in this context.
    // This may prevent offloading in rare situations where effects are left active by apps
    // in the background.
    if (mEffects.isNonOffloadableEffectEnabled()) {
        return false;
    }

    // See if there is a profile to support this.
    // AUDIO_DEVICE_NONE
    sp<IOProfile> profile = getProfileForOutput(DeviceVector() /*ignore device */,
                                            offloadInfo.sample_rate,
                                            offloadInfo.format,
                                            offloadInfo.channel_mask,
                                            AUDIO_OUTPUT_FLAG_COMPRESS_OFFLOAD,
                                            true /* directOnly */);
    ALOGV("isOffloadSupported() profile %sfound", profile != 0 ? "" : "NOT ");
    return (profile != 0);
}

bool AudioPolicyManager::isDirectOutputSupported(const audio_config_base_t& config,
                                                 const audio_attributes_t& attributes) {
    audio_output_flags_t output_flags = AUDIO_OUTPUT_FLAG_NONE;
    audio_attributes_flags_to_audio_output_flags(attributes.flags, output_flags);
    sp<IOProfile> profile = getProfileForOutput(DeviceVector() /*ignore device */,
                                            config.sample_rate,
                                            config.format,
                                            config.channel_mask,
                                            output_flags,
                                            true /* directOnly */);
    ALOGV("%s() profile %sfound with name: %s, "
        "sample rate: %u, format: 0x%x, channel_mask: 0x%x, output flags: 0x%x",
        __FUNCTION__, profile != 0 ? "" : "NOT ",
        (profile != 0 ? profile->getTagName().string() : "null"),
        config.sample_rate, config.format, config.channel_mask, output_flags);
    return (profile != 0);
}

status_t AudioPolicyManager::listAudioPorts(audio_port_role_t role,
                                            audio_port_type_t type,
                                            unsigned int *num_ports,
                                            struct audio_port *ports,
                                            unsigned int *generation)
{
    if (num_ports == NULL || (*num_ports != 0 && ports == NULL) ||
            generation == NULL) {
        return BAD_VALUE;
    }
    ALOGV("listAudioPorts() role %d type %d num_ports %d ports %p", role, type, *num_ports, ports);
    if (ports == NULL) {
        *num_ports = 0;
    }

    size_t portsWritten = 0;
    size_t portsMax = *num_ports;
    *num_ports = 0;
    if (type == AUDIO_PORT_TYPE_NONE || type == AUDIO_PORT_TYPE_DEVICE) {
        // do not report devices with type AUDIO_DEVICE_IN_STUB or AUDIO_DEVICE_OUT_STUB
        // as they are used by stub HALs by convention
        if (role == AUDIO_PORT_ROLE_SINK || role == AUDIO_PORT_ROLE_NONE) {
            for (const auto& dev : mAvailableOutputDevices) {
                if (dev->type() == AUDIO_DEVICE_OUT_STUB) {
                    continue;
                }
                if (portsWritten < portsMax) {
                    dev->toAudioPort(&ports[portsWritten++]);
                }
                (*num_ports)++;
            }
        }
        if (role == AUDIO_PORT_ROLE_SOURCE || role == AUDIO_PORT_ROLE_NONE) {
            for (const auto& dev : mAvailableInputDevices) {
                if (dev->type() == AUDIO_DEVICE_IN_STUB) {
                    continue;
                }
                if (portsWritten < portsMax) {
                    dev->toAudioPort(&ports[portsWritten++]);
                }
                (*num_ports)++;
            }
        }
    }
    if (type == AUDIO_PORT_TYPE_NONE || type == AUDIO_PORT_TYPE_MIX) {
        if (role == AUDIO_PORT_ROLE_SINK || role == AUDIO_PORT_ROLE_NONE) {
            for (size_t i = 0; i < mInputs.size() && portsWritten < portsMax; i++) {
                mInputs[i]->toAudioPort(&ports[portsWritten++]);
            }
            *num_ports += mInputs.size();
        }
        if (role == AUDIO_PORT_ROLE_SOURCE || role == AUDIO_PORT_ROLE_NONE) {
            size_t numOutputs = 0;
            for (size_t i = 0; i < mOutputs.size(); i++) {
                if (!mOutputs[i]->isDuplicated()) {
                    numOutputs++;
                    if (portsWritten < portsMax) {
                        mOutputs[i]->toAudioPort(&ports[portsWritten++]);
                    }
                }
            }
            *num_ports += numOutputs;
        }
    }
    *generation = curAudioPortGeneration();
    ALOGV("listAudioPorts() got %zu ports needed %d", portsWritten, *num_ports);
    return NO_ERROR;
}

status_t AudioPolicyManager::getAudioPort(struct audio_port *port)
{
    if (port == nullptr || port->id == AUDIO_PORT_HANDLE_NONE) {
        return BAD_VALUE;
    }
    sp<DeviceDescriptor> dev = mAvailableOutputDevices.getDeviceFromId(port->id);
    if (dev != 0) {
        dev->toAudioPort(port);
        return NO_ERROR;
    }
    dev = mAvailableInputDevices.getDeviceFromId(port->id);
    if (dev != 0) {
        dev->toAudioPort(port);
        return NO_ERROR;
    }
    sp<SwAudioOutputDescriptor> out = mOutputs.getOutputFromId(port->id);
    if (out != 0) {
        out->toAudioPort(port);
        return NO_ERROR;
    }
    sp<AudioInputDescriptor> in = mInputs.getInputFromId(port->id);
    if (in != 0) {
        in->toAudioPort(port);
        return NO_ERROR;
    }
    return BAD_VALUE;
}

status_t AudioPolicyManager::createAudioPatch(const struct audio_patch *patch,
                                               audio_patch_handle_t *handle,
                                               uid_t uid)
{
    ALOGV("createAudioPatch()");

    if (handle == NULL || patch == NULL) {
        return BAD_VALUE;
    }
    ALOGV("createAudioPatch() num sources %d num sinks %d", patch->num_sources, patch->num_sinks);

    if (!audio_patch_is_valid(patch)) {
        return BAD_VALUE;
    }
    // only one source per audio patch supported for now
    if (patch->num_sources > 1) {
        return INVALID_OPERATION;
    }

    if (patch->sources[0].role != AUDIO_PORT_ROLE_SOURCE) {
        return INVALID_OPERATION;
    }
    for (size_t i = 0; i < patch->num_sinks; i++) {
        if (patch->sinks[i].role != AUDIO_PORT_ROLE_SINK) {
            return INVALID_OPERATION;
        }
    }

    sp<AudioPatch> patchDesc;
    ssize_t index = mAudioPatches.indexOfKey(*handle);

    ALOGV("createAudioPatch source id %d role %d type %d", patch->sources[0].id,
                                                           patch->sources[0].role,
                                                           patch->sources[0].type);
#if LOG_NDEBUG == 0
    for (size_t i = 0; i < patch->num_sinks; i++) {
        ALOGV("createAudioPatch sink %zu: id %d role %d type %d", i, patch->sinks[i].id,
                                                             patch->sinks[i].role,
                                                             patch->sinks[i].type);
    }
#endif

    if (index >= 0) {
        patchDesc = mAudioPatches.valueAt(index);
        ALOGV("createAudioPatch() mUidCached %d patchDesc->mUid %d uid %d",
                                                                  mUidCached, patchDesc->mUid, uid);
        if (patchDesc->mUid != mUidCached && uid != patchDesc->mUid) {
            return INVALID_OPERATION;
        }
    } else {
        *handle = AUDIO_PATCH_HANDLE_NONE;
    }

    if (patch->sources[0].type == AUDIO_PORT_TYPE_MIX) {
        sp<SwAudioOutputDescriptor> outputDesc = mOutputs.getOutputFromId(patch->sources[0].id);
        if (outputDesc == NULL) {
            ALOGV("createAudioPatch() output not found for id %d", patch->sources[0].id);
            return BAD_VALUE;
        }
        ALOG_ASSERT(!outputDesc->isDuplicated(),"duplicated output %d in source in ports",
                                                outputDesc->mIoHandle);
        if (patchDesc != 0) {
            if (patchDesc->mPatch.sources[0].id != patch->sources[0].id) {
                ALOGV("createAudioPatch() source id differs for patch current id %d new id %d",
                                          patchDesc->mPatch.sources[0].id, patch->sources[0].id);
                return BAD_VALUE;
            }
        }
        DeviceVector devices;
        for (size_t i = 0; i < patch->num_sinks; i++) {
            // Only support mix to devices connection
            // TODO add support for mix to mix connection
            if (patch->sinks[i].type != AUDIO_PORT_TYPE_DEVICE) {
                ALOGV("createAudioPatch() source mix but sink is not a device");
                return INVALID_OPERATION;
            }
            sp<DeviceDescriptor> devDesc =
                    mAvailableOutputDevices.getDeviceFromId(patch->sinks[i].id);
            if (devDesc == 0) {
                ALOGV("createAudioPatch() out device not found for id %d", patch->sinks[i].id);
                return BAD_VALUE;
            }

            if (!outputDesc->mProfile->isCompatibleProfile(DeviceVector(devDesc),
                                                           patch->sources[0].sample_rate,
                                                           NULL,  // updatedSamplingRate
                                                           patch->sources[0].format,
                                                           NULL,  // updatedFormat
                                                           patch->sources[0].channel_mask,
                                                           NULL,  // updatedChannelMask
                                                           AUDIO_OUTPUT_FLAG_NONE /*FIXME*/)) {
                ALOGV("createAudioPatch() profile not supported for device %08x",
                        devDesc->type());
                return INVALID_OPERATION;
            }
            devices.add(devDesc);
        }
        if (devices.size() == 0) {
            return INVALID_OPERATION;
        }

        // TODO: reconfigure output format and channels here
        ALOGV("createAudioPatch() setting device %08x on output %d",
              devices.types(), outputDesc->mIoHandle);
        setOutputDevices(outputDesc, devices, true, 0, handle);
        index = mAudioPatches.indexOfKey(*handle);
        if (index >= 0) {
            if (patchDesc != 0 && patchDesc != mAudioPatches.valueAt(index)) {
                ALOGW("createAudioPatch() setOutputDevice() did not reuse the patch provided");
            }
            patchDesc = mAudioPatches.valueAt(index);
            patchDesc->mUid = uid;
            ALOGV("createAudioPatch() success");
        } else {
            ALOGW("createAudioPatch() setOutputDevice() failed to create a patch");
            return INVALID_OPERATION;
        }
    } else if (patch->sources[0].type == AUDIO_PORT_TYPE_DEVICE) {
        if (patch->sinks[0].type == AUDIO_PORT_TYPE_MIX) {
            // input device to input mix connection
            // only one sink supported when connecting an input device to a mix
            if (patch->num_sinks > 1) {
                return INVALID_OPERATION;
            }
            sp<AudioInputDescriptor> inputDesc = mInputs.getInputFromId(patch->sinks[0].id);
            if (inputDesc == NULL) {
                return BAD_VALUE;
            }
            if (patchDesc != 0) {
                if (patchDesc->mPatch.sinks[0].id != patch->sinks[0].id) {
                    return BAD_VALUE;
                }
            }
            sp<DeviceDescriptor> device =
                    mAvailableInputDevices.getDeviceFromId(patch->sources[0].id);
            if (device == 0) {
                return BAD_VALUE;
            }

            if (!inputDesc->mProfile->isCompatibleProfile(DeviceVector(device),
                                                          patch->sinks[0].sample_rate,
                                                          NULL, /*updatedSampleRate*/
                                                          patch->sinks[0].format,
                                                          NULL, /*updatedFormat*/
                                                          patch->sinks[0].channel_mask,
                                                          NULL, /*updatedChannelMask*/
                                                          // FIXME for the parameter type,
                                                          // and the NONE
                                                          (audio_output_flags_t)
                                                            AUDIO_INPUT_FLAG_NONE)) {
                return INVALID_OPERATION;
            }
            // TODO: reconfigure output format and channels here
            ALOGV("%s() setting device %s on output %d", __func__,
                  device->toString().c_str(), inputDesc->mIoHandle);
            setInputDevice(inputDesc->mIoHandle, device, true, handle);
            index = mAudioPatches.indexOfKey(*handle);
            if (index >= 0) {
                if (patchDesc != 0 && patchDesc != mAudioPatches.valueAt(index)) {
                    ALOGW("createAudioPatch() setInputDevice() did not reuse the patch provided");
                }
                patchDesc = mAudioPatches.valueAt(index);
                patchDesc->mUid = uid;
                ALOGV("createAudioPatch() success");
            } else {
                ALOGW("createAudioPatch() setInputDevice() failed to create a patch");
                return INVALID_OPERATION;
            }
        } else if (patch->sinks[0].type == AUDIO_PORT_TYPE_DEVICE) {
            // device to device connection
            if (patchDesc != 0) {
                if (patchDesc->mPatch.sources[0].id != patch->sources[0].id) {
                    return BAD_VALUE;
                }
            }
            sp<DeviceDescriptor> srcDevice =
                    mAvailableInputDevices.getDeviceFromId(patch->sources[0].id);
            if (srcDevice == 0) {
                return BAD_VALUE;
            }

            //update source and sink with our own data as the data passed in the patch may
            // be incomplete.
            struct audio_patch newPatch = *patch;
            srcDevice->toAudioPortConfig(&newPatch.sources[0], &patch->sources[0]);

            for (size_t i = 0; i < patch->num_sinks; i++) {
                if (patch->sinks[i].type != AUDIO_PORT_TYPE_DEVICE) {
                    ALOGV("createAudioPatch() source device but one sink is not a device");
                    return INVALID_OPERATION;
                }

                sp<DeviceDescriptor> sinkDevice =
                        mAvailableOutputDevices.getDeviceFromId(patch->sinks[i].id);
                if (sinkDevice == 0) {
                    return BAD_VALUE;
                }
                sinkDevice->toAudioPortConfig(&newPatch.sinks[i], &patch->sinks[i]);

                // create a software bridge in PatchPanel if:
                // - source and sink devices are on different HW modules OR
                // - audio HAL version is < 3.0
                // - audio HAL version is >= 3.0 but no route has been declared between devices
                if (!srcDevice->hasSameHwModuleAs(sinkDevice) ||
                        (srcDevice->getModuleVersionMajor() < 3) ||
                        !srcDevice->getModule()->supportsPatch(srcDevice, sinkDevice)) {
                    // support only one sink device for now to simplify output selection logic
                    if (patch->num_sinks > 1) {
                        return INVALID_OPERATION;
                    }
                    SortedVector<audio_io_handle_t> outputs =
                            getOutputsForDevices(DeviceVector(sinkDevice), mOutputs);
                    // if the sink device is reachable via an opened output stream, request to go via
                    // this output stream by adding a second source to the patch description
                    audio_io_handle_t output = selectOutput(outputs);
                    if (output != AUDIO_IO_HANDLE_NONE) {
                        sp<AudioOutputDescriptor> outputDesc = mOutputs.valueFor(output);
                        if (outputDesc->isDuplicated()) {
                            return INVALID_OPERATION;
                        }
                        outputDesc->toAudioPortConfig(&newPatch.sources[1], &patch->sources[0]);
                        newPatch.sources[1].ext.mix.usecase.stream = AUDIO_STREAM_PATCH;
                        newPatch.num_sources = 2;
                    }
                }
            }
            // TODO: check from routing capabilities in config file and other conflicting patches

            status_t status = installPatch(__func__, index, handle, &newPatch, 0, uid, &patchDesc);
            if (status != NO_ERROR) {
                ALOGW("createAudioPatch() patch panel could not connect device patch, error %d",
                status);
                return INVALID_OPERATION;
            }
        } else {
            return BAD_VALUE;
        }
    } else {
        return BAD_VALUE;
    }
    return NO_ERROR;
}

status_t AudioPolicyManager::releaseAudioPatch(audio_patch_handle_t handle,
                                                  uid_t uid)
{
    ALOGV("releaseAudioPatch() patch %d", handle);

    ssize_t index = mAudioPatches.indexOfKey(handle);

    if (index < 0) {
        return BAD_VALUE;
    }
    sp<AudioPatch> patchDesc = mAudioPatches.valueAt(index);
    ALOGV("releaseAudioPatch() mUidCached %d patchDesc->mUid %d uid %d",
          mUidCached, patchDesc->mUid, uid);
    if (patchDesc->mUid != mUidCached && uid != patchDesc->mUid) {
        return INVALID_OPERATION;
    }

    struct audio_patch *patch = &patchDesc->mPatch;
    patchDesc->mUid = mUidCached;
    if (patch->sources[0].type == AUDIO_PORT_TYPE_MIX) {
        sp<SwAudioOutputDescriptor> outputDesc = mOutputs.getOutputFromId(patch->sources[0].id);
        if (outputDesc == NULL) {
            ALOGV("releaseAudioPatch() output not found for id %d", patch->sources[0].id);
            return BAD_VALUE;
        }

        setOutputDevices(outputDesc,
                         getNewOutputDevices(outputDesc, true /*fromCache*/),
                         true,
                         0,
                         NULL);
    } else if (patch->sources[0].type == AUDIO_PORT_TYPE_DEVICE) {
        if (patch->sinks[0].type == AUDIO_PORT_TYPE_MIX) {
            sp<AudioInputDescriptor> inputDesc = mInputs.getInputFromId(patch->sinks[0].id);
            if (inputDesc == NULL) {
                ALOGV("releaseAudioPatch() input not found for id %d", patch->sinks[0].id);
                return BAD_VALUE;
            }
            setInputDevice(inputDesc->mIoHandle,
                           getNewInputDevice(inputDesc),
                           true,
                           NULL);
        } else if (patch->sinks[0].type == AUDIO_PORT_TYPE_DEVICE) {
            status_t status = mpClientInterface->releaseAudioPatch(patchDesc->mAfPatchHandle, 0);
            ALOGV("releaseAudioPatch() patch panel returned %d patchHandle %d",
                                                              status, patchDesc->mAfPatchHandle);
            removeAudioPatch(patchDesc->mHandle);
            nextAudioPortGeneration();
            mpClientInterface->onAudioPatchListUpdate();
        } else {
            return BAD_VALUE;
        }
    } else {
        return BAD_VALUE;
    }
    return NO_ERROR;
}

status_t AudioPolicyManager::listAudioPatches(unsigned int *num_patches,
                                              struct audio_patch *patches,
                                              unsigned int *generation)
{
    if (generation == NULL) {
        return BAD_VALUE;
    }
    *generation = curAudioPortGeneration();
    return mAudioPatches.listAudioPatches(num_patches, patches);
}

status_t AudioPolicyManager::setAudioPortConfig(const struct audio_port_config *config)
{
    ALOGV("setAudioPortConfig()");

    if (config == NULL) {
        return BAD_VALUE;
    }
    ALOGV("setAudioPortConfig() on port handle %d", config->id);
    // Only support gain configuration for now
    if (config->config_mask != AUDIO_PORT_CONFIG_GAIN) {
        return INVALID_OPERATION;
    }

    sp<AudioPortConfig> audioPortConfig;
    if (config->type == AUDIO_PORT_TYPE_MIX) {
        if (config->role == AUDIO_PORT_ROLE_SOURCE) {
            sp<SwAudioOutputDescriptor> outputDesc = mOutputs.getOutputFromId(config->id);
            if (outputDesc == NULL) {
                return BAD_VALUE;
            }
            ALOG_ASSERT(!outputDesc->isDuplicated(),
                        "setAudioPortConfig() called on duplicated output %d",
                        outputDesc->mIoHandle);
            audioPortConfig = outputDesc;
        } else if (config->role == AUDIO_PORT_ROLE_SINK) {
            sp<AudioInputDescriptor> inputDesc = mInputs.getInputFromId(config->id);
            if (inputDesc == NULL) {
                return BAD_VALUE;
            }
            audioPortConfig = inputDesc;
        } else {
            return BAD_VALUE;
        }
    } else if (config->type == AUDIO_PORT_TYPE_DEVICE) {
        sp<DeviceDescriptor> deviceDesc;
        if (config->role == AUDIO_PORT_ROLE_SOURCE) {
            deviceDesc = mAvailableInputDevices.getDeviceFromId(config->id);
        } else if (config->role == AUDIO_PORT_ROLE_SINK) {
            deviceDesc = mAvailableOutputDevices.getDeviceFromId(config->id);
        } else {
            return BAD_VALUE;
        }
        if (deviceDesc == NULL) {
            return BAD_VALUE;
        }
        audioPortConfig = deviceDesc;
    } else {
        return BAD_VALUE;
    }

    struct audio_port_config backupConfig = {};
    status_t status = audioPortConfig->applyAudioPortConfig(config, &backupConfig);
    if (status == NO_ERROR) {
        struct audio_port_config newConfig = {};
        audioPortConfig->toAudioPortConfig(&newConfig, config);
        status = mpClientInterface->setAudioPortConfig(&newConfig, 0);
    }
    if (status != NO_ERROR) {
        audioPortConfig->applyAudioPortConfig(&backupConfig);
    }

    return status;
}

void AudioPolicyManager::releaseResourcesForUid(uid_t uid)
{
    clearAudioSources(uid);
    clearAudioPatches(uid);
    clearSessionRoutes(uid);
}

void AudioPolicyManager::clearAudioPatches(uid_t uid)
{
    for (ssize_t i = (ssize_t)mAudioPatches.size() - 1; i >= 0; i--)  {
        sp<AudioPatch> patchDesc = mAudioPatches.valueAt(i);
        if (patchDesc->mUid == uid) {
            releaseAudioPatch(mAudioPatches.keyAt(i), uid);
        }
    }
}

void AudioPolicyManager::checkStrategyRoute(routing_strategy strategy,
                                            audio_io_handle_t ouptutToSkip)
{
    DeviceVector devices = getDevicesForStrategy(strategy, false /*fromCache*/);
    SortedVector<audio_io_handle_t> outputs = getOutputsForDevices(devices, mOutputs);
    for (size_t j = 0; j < mOutputs.size(); j++) {
        if (mOutputs.keyAt(j) == ouptutToSkip) {
            continue;
        }
        sp<SwAudioOutputDescriptor> outputDesc = mOutputs.valueAt(j);
        if (!isStrategyActive(outputDesc, (routing_strategy)strategy)) {
            continue;
        }
        // If the default device for this strategy is on another output mix,
        // invalidate all tracks in this strategy to force re connection.
        // Otherwise select new device on the output mix.
        if (outputs.indexOf(mOutputs.keyAt(j)) < 0) {
            for (int stream = 0; stream < AUDIO_STREAM_FOR_POLICY_CNT; stream++) {
                if (getStrategy((audio_stream_type_t)stream) == strategy) {
                    mpClientInterface->invalidateStream((audio_stream_type_t)stream);
                }
            }
        } else {
            setOutputDevices(
                        outputDesc, getNewOutputDevices(outputDesc, false /*fromCache*/), false);
        }
    }
}

void AudioPolicyManager::clearSessionRoutes(uid_t uid)
{
    // remove output routes associated with this uid
    SortedVector<routing_strategy> affectedStrategies;
    for (size_t i = 0; i < mOutputs.size(); i++) {
        sp<AudioOutputDescriptor> outputDesc = mOutputs.valueAt(i);
        for (const auto& client : outputDesc->getClientIterable()) {
            if (client->hasPreferredDevice() && client->uid() == uid) {
                client->setPreferredDeviceId(AUDIO_PORT_HANDLE_NONE);
                affectedStrategies.add(getStrategy(client->stream()));
            }
        }
    }
    // reroute outputs if necessary
    for (const auto& strategy : affectedStrategies) {
        checkStrategyRoute(strategy, AUDIO_IO_HANDLE_NONE);
    }

    // remove input routes associated with this uid
    SortedVector<audio_source_t> affectedSources;
    for (size_t i = 0; i < mInputs.size(); i++) {
        sp<AudioInputDescriptor> inputDesc = mInputs.valueAt(i);
        for (const auto& client : inputDesc->getClientIterable()) {
            if (client->hasPreferredDevice() && client->uid() == uid) {
                client->setPreferredDeviceId(AUDIO_PORT_HANDLE_NONE);
                affectedSources.add(client->source());
            }
        }
    }
    // reroute inputs if necessary
    SortedVector<audio_io_handle_t> inputsToClose;
    for (size_t i = 0; i < mInputs.size(); i++) {
        sp<AudioInputDescriptor> inputDesc = mInputs.valueAt(i);
        if (affectedSources.indexOf(inputDesc->source()) >= 0) {
            inputsToClose.add(inputDesc->mIoHandle);
        }
    }
    for (const auto& input : inputsToClose) {
        closeInput(input);
    }
}

void AudioPolicyManager::clearAudioSources(uid_t uid)
{
    for (ssize_t i = (ssize_t)mAudioSources.size() - 1; i >= 0; i--)  {
        sp<SourceClientDescriptor> sourceDesc = mAudioSources.valueAt(i);
        if (sourceDesc->uid() == uid) {
            stopAudioSource(mAudioSources.keyAt(i));
        }
    }
}

status_t AudioPolicyManager::acquireSoundTriggerSession(audio_session_t *session,
                                       audio_io_handle_t *ioHandle,
                                       audio_devices_t *device)
{
    *session = (audio_session_t)mpClientInterface->newAudioUniqueId(AUDIO_UNIQUE_ID_USE_SESSION);
    *ioHandle = (audio_io_handle_t)mpClientInterface->newAudioUniqueId(AUDIO_UNIQUE_ID_USE_INPUT);
    audio_attributes_t attr = { .source = AUDIO_SOURCE_HOTWORD };
    *device = getDeviceAndMixForAttributes(attr)->type();

    return mSoundTriggerSessions.acquireSession(*session, *ioHandle);
}

status_t AudioPolicyManager::startAudioSource(const struct audio_port_config *source,
                                              const audio_attributes_t *attributes,
                                              audio_port_handle_t *portId,
                                              uid_t uid)
{
    ALOGV("%s", __FUNCTION__);
    *portId = AUDIO_PORT_HANDLE_NONE;

    if (source == NULL || attributes == NULL || portId == NULL) {
        ALOGW("%s invalid argument: source %p attributes %p handle %p",
              __FUNCTION__, source, attributes, portId);
        return BAD_VALUE;
    }

    if (source->role != AUDIO_PORT_ROLE_SOURCE ||
            source->type != AUDIO_PORT_TYPE_DEVICE) {
        ALOGW("%s INVALID_OPERATION source->role %d source->type %d",
              __FUNCTION__, source->role, source->type);
        return INVALID_OPERATION;
    }

    sp<DeviceDescriptor> srcDevice =
            mAvailableInputDevices.getDevice(source->ext.device.type,
                                             String8(source->ext.device.address),
                                             AUDIO_FORMAT_DEFAULT);
    if (srcDevice == 0) {
        ALOGW("%s source->ext.device.type %08x not found", __FUNCTION__, source->ext.device.type);
        return BAD_VALUE;
    }

    *portId = AudioPort::getNextUniqueId();

    struct audio_patch dummyPatch = {};
    sp<AudioPatch> patchDesc = new AudioPatch(&dummyPatch, uid);

    sp<SourceClientDescriptor> sourceDesc =
        new SourceClientDescriptor(*portId, uid, *attributes, patchDesc, srcDevice,
                                   streamTypefromAttributesInt(attributes),
                                   getStrategyForAttr(attributes));

    status_t status = connectAudioSource(sourceDesc);
    if (status == NO_ERROR) {
        mAudioSources.add(*portId, sourceDesc);
    }
    return status;
}

status_t AudioPolicyManager::connectAudioSource(const sp<SourceClientDescriptor>& sourceDesc)
{
    ALOGV("%s handle %d", __FUNCTION__, sourceDesc->portId());

    // make sure we only have one patch per source.
    disconnectAudioSource(sourceDesc);

    audio_attributes_t attributes = sourceDesc->attributes();
    routing_strategy strategy = getStrategyForAttr(&attributes);
    audio_stream_type_t stream = sourceDesc->stream();
    sp<DeviceDescriptor> srcDevice = sourceDesc->srcDevice();

    DeviceVector sinkDevices = getDevicesForStrategy(strategy, true);
    ALOG_ASSERT(!sinkDevices.isEmpty(), "connectAudioSource(): no device found for strategy");
    sp<DeviceDescriptor> sinkDevice = sinkDevices.itemAt(0);
    ALOG_ASSERT(mAvailableOutputDevices.contains(sinkDevice), "%s: Device %s not available",
                __FUNCTION__, sinkDevice->toString().c_str());

    audio_patch_handle_t afPatchHandle = AUDIO_PATCH_HANDLE_NONE;

    if (srcDevice->hasSameHwModuleAs(sinkDevice) &&
            srcDevice->getModuleVersionMajor() >= 3 &&
            sinkDevice->getModule()->supportsPatch(srcDevice, sinkDevice) &&
            srcDevice->getAudioPort()->mGains.size() > 0) {
        ALOGV("%s Device to Device route supported by >=3.0 HAL", __FUNCTION__);
        // TODO: may explicitly specify whether we should use HW or SW patch
        //   create patch between src device and output device
        //   create Hwoutput and add to mHwOutputs
    } else {
        audio_attributes_t resultAttr;
        audio_io_handle_t output = AUDIO_IO_HANDLE_NONE;
        audio_config_t config = AUDIO_CONFIG_INITIALIZER;
        config.sample_rate = sourceDesc->config().sample_rate;
        config.channel_mask = sourceDesc->config().channel_mask;
        config.format = sourceDesc->config().format;
        audio_output_flags_t flags = AUDIO_OUTPUT_FLAG_NONE;
        audio_port_handle_t selectedDeviceId = AUDIO_PORT_HANDLE_NONE;
        getOutputForAttrInt(&resultAttr, &output, AUDIO_SESSION_NONE,
                &attributes, &stream, sourceDesc->uid(), &config, &flags, &selectedDeviceId);
        if (output == AUDIO_IO_HANDLE_NONE) {
            ALOGV("%s no output for device %08x", __FUNCTION__, sinkDevices.types());
            return INVALID_OPERATION;
        }
        sp<SwAudioOutputDescriptor> outputDesc = mOutputs.valueFor(output);
        if (outputDesc->isDuplicated()) {
            ALOGV("%s output for device %08x is duplicated", __FUNCTION__, sinkDevices.types());
            return INVALID_OPERATION;
        }
        status_t status = outputDesc->start();
        if (status != NO_ERROR) {
            return status;
        }

        // create a special patch with no sink and two sources:
        // - the second source indicates to PatchPanel through which output mix this patch should
        // be connected as well as the stream type for volume control
        // - the sink is defined by whatever output device is currently selected for the output
        // though which this patch is routed.
        PatchBuilder patchBuilder;
        patchBuilder.addSource(srcDevice).addSource(outputDesc, { .stream = stream });
        status = mpClientInterface->createAudioPatch(patchBuilder.patch(),
                                                              &afPatchHandle,
                                                              0);
        ALOGV("%s patch panel returned %d patchHandle %d", __FUNCTION__,
                                                              status, afPatchHandle);
        sourceDesc->patchDesc()->mPatch = *patchBuilder.patch();
        if (status != NO_ERROR) {
            ALOGW("%s patch panel could not connect device patch, error %d",
                  __FUNCTION__, status);
            return INVALID_OPERATION;
        }

        if (outputDesc->getClient(sourceDesc->portId()) != nullptr) {
            ALOGW("%s source portId has already been attached to outputDesc", __func__);
            return INVALID_OPERATION;
        }
        outputDesc->addClient(sourceDesc);

        uint32_t delayMs = 0;
        status = startSource(outputDesc, sourceDesc, &delayMs);

        if (status != NO_ERROR) {
            mpClientInterface->releaseAudioPatch(sourceDesc->patchDesc()->mAfPatchHandle, 0);
            return status;
        }
        sourceDesc->setSwOutput(outputDesc);
        if (delayMs != 0) {
            usleep(delayMs * 1000);
        }
    }

    sourceDesc->patchDesc()->mAfPatchHandle = afPatchHandle;
    addAudioPatch(sourceDesc->patchDesc()->mHandle, sourceDesc->patchDesc());

    return NO_ERROR;
}

status_t AudioPolicyManager::stopAudioSource(audio_port_handle_t portId)
{
    sp<SourceClientDescriptor> sourceDesc = mAudioSources.valueFor(portId);
    ALOGV("%s port ID %d", __FUNCTION__, portId);
    if (sourceDesc == 0) {
        ALOGW("%s unknown source for port ID %d", __FUNCTION__, portId);
        return BAD_VALUE;
    }
    status_t status = disconnectAudioSource(sourceDesc);

    mAudioSources.removeItem(portId);
    return status;
}

status_t AudioPolicyManager::setMasterMono(bool mono)
{
    if (mMasterMono == mono) {
        return NO_ERROR;
    }
    mMasterMono = mono;
    // if enabling mono we close all offloaded devices, which will invalidate the
    // corresponding AudioTrack. The AudioTrack client/MediaPlayer is responsible
    // for recreating the new AudioTrack as non-offloaded PCM.
    //
    // If disabling mono, we leave all tracks as is: we don't know which clients
    // and tracks are able to be recreated as offloaded. The next "song" should
    // play back offloaded.
    if (mMasterMono) {
        Vector<audio_io_handle_t> offloaded;
        for (size_t i = 0; i < mOutputs.size(); ++i) {
            sp<SwAudioOutputDescriptor> desc = mOutputs.valueAt(i);
            if (desc->mFlags & AUDIO_OUTPUT_FLAG_COMPRESS_OFFLOAD ||
                desc->mFlags == AUDIO_OUTPUT_FLAG_DIRECT) {
                offloaded.push(desc->mIoHandle);
            }
        }
        for (const auto& handle : offloaded) {
            closeOutput(handle);
        }
    }
    // update master mono for all remaining outputs
    for (size_t i = 0; i < mOutputs.size(); ++i) {
        updateMono(mOutputs.keyAt(i));
    }
    return NO_ERROR;
}

status_t AudioPolicyManager::getMasterMono(bool *mono)
{
    *mono = mMasterMono;
    return NO_ERROR;
}

float AudioPolicyManager::getStreamVolumeDB(
        audio_stream_type_t stream, int index, audio_devices_t device)
{
    return computeVolume(stream, index, device);
}

status_t AudioPolicyManager::getSurroundFormats(unsigned int *numSurroundFormats,
                                                audio_format_t *surroundFormats,
                                                bool *surroundFormatsEnabled,
                                                bool reported)
{
    if (numSurroundFormats == NULL || (*numSurroundFormats != 0 &&
            (surroundFormats == NULL || surroundFormatsEnabled == NULL))) {
        return BAD_VALUE;
    }
    ALOGV("%s() numSurroundFormats %d surroundFormats %p surroundFormatsEnabled %p reported %d",
            __func__, *numSurroundFormats, surroundFormats, surroundFormatsEnabled, reported);

    size_t formatsWritten = 0;
    size_t formatsMax = *numSurroundFormats;
    std::unordered_set<audio_format_t> formats; // Uses primary surround formats only
    if (reported) {
        // Return formats from all device profiles that have already been resolved by
        // checkOutputsForDevice().
        for (size_t i = 0; i < mAvailableOutputDevices.size(); i++) {
            sp<DeviceDescriptor> device = mAvailableOutputDevices[i];
            FormatVector supportedFormats =
                    device->getAudioPort()->getAudioProfiles().getSupportedFormats();
            for (size_t j = 0; j < supportedFormats.size(); j++) {
                if (mConfig.getSurroundFormats().count(supportedFormats[j]) != 0) {
                    formats.insert(supportedFormats[j]);
                } else {
                    for (const auto& pair : mConfig.getSurroundFormats()) {
                        if (pair.second.count(supportedFormats[j]) != 0) {
                            formats.insert(pair.first);
                            break;
                        }
                    }
                }
            }
        }
    } else {
        for (const auto& pair : mConfig.getSurroundFormats()) {
            formats.insert(pair.first);
        }
    }
    *numSurroundFormats = formats.size();
    audio_policy_forced_cfg_t forceUse = mEngine->getForceUse(
            AUDIO_POLICY_FORCE_FOR_ENCODED_SURROUND);
    for (const auto& format: formats) {
        if (formatsWritten < formatsMax) {
            surroundFormats[formatsWritten] = format;
            bool formatEnabled = true;
            switch (forceUse) {
                case AUDIO_POLICY_FORCE_ENCODED_SURROUND_MANUAL:
                    formatEnabled = mManualSurroundFormats.count(format) != 0;
                    break;
                case AUDIO_POLICY_FORCE_ENCODED_SURROUND_NEVER:
                    formatEnabled = false;
                    break;
                default: // AUTO or ALWAYS => true
                    break;
            }
            surroundFormatsEnabled[formatsWritten++] = formatEnabled;
        }
    }
    return NO_ERROR;
}

status_t AudioPolicyManager::setSurroundFormatEnabled(audio_format_t audioFormat, bool enabled)
{
    ALOGV("%s() format 0x%X enabled %d", __func__, audioFormat, enabled);
    const auto& formatIter = mConfig.getSurroundFormats().find(audioFormat);
    if (formatIter == mConfig.getSurroundFormats().end()) {
        ALOGW("%s() format 0x%X is not a known surround format", __func__, audioFormat);
        return BAD_VALUE;
    }

    if (mEngine->getForceUse(AUDIO_POLICY_FORCE_FOR_ENCODED_SURROUND) !=
            AUDIO_POLICY_FORCE_ENCODED_SURROUND_MANUAL) {
        ALOGW("%s() not in manual mode for surround sound format selection", __func__);
        return INVALID_OPERATION;
    }

    if ((mManualSurroundFormats.count(audioFormat) != 0) == enabled) {
        return NO_ERROR;
    }

    std::unordered_set<audio_format_t> surroundFormatsBackup(mManualSurroundFormats);
    if (enabled) {
        mManualSurroundFormats.insert(audioFormat);
        for (const auto& subFormat : formatIter->second) {
            mManualSurroundFormats.insert(subFormat);
        }
    } else {
        mManualSurroundFormats.erase(audioFormat);
        for (const auto& subFormat : formatIter->second) {
            mManualSurroundFormats.erase(subFormat);
        }
    }

    sp<SwAudioOutputDescriptor> outputDesc;
    bool profileUpdated = false;
    DeviceVector hdmiOutputDevices = mAvailableOutputDevices.getDevicesFromTypeMask(
            AUDIO_DEVICE_OUT_HDMI);
    for (size_t i = 0; i < hdmiOutputDevices.size(); i++) {
        // Simulate reconnection to update enabled surround sound formats.
        String8 address = hdmiOutputDevices[i]->address();
        String8 name = hdmiOutputDevices[i]->getName();
        status_t status = setDeviceConnectionStateInt(AUDIO_DEVICE_OUT_HDMI,
                                                      AUDIO_POLICY_DEVICE_STATE_UNAVAILABLE,
                                                      address.c_str(),
                                                      name.c_str(),
                                                      AUDIO_FORMAT_DEFAULT);
        if (status != NO_ERROR) {
            continue;
        }
        status = setDeviceConnectionStateInt(AUDIO_DEVICE_OUT_HDMI,
                                             AUDIO_POLICY_DEVICE_STATE_AVAILABLE,
                                             address.c_str(),
                                             name.c_str(),
                                             AUDIO_FORMAT_DEFAULT);
        profileUpdated |= (status == NO_ERROR);
    }
    // FIXME: Why doing this for input HDMI devices if we don't augment their reported formats?
    DeviceVector hdmiInputDevices = mAvailableInputDevices.getDevicesFromTypeMask(
                AUDIO_DEVICE_IN_HDMI);
    for (size_t i = 0; i < hdmiInputDevices.size(); i++) {
        // Simulate reconnection to update enabled surround sound formats.
        String8 address = hdmiInputDevices[i]->address();
        String8 name = hdmiInputDevices[i]->getName();
        status_t status = setDeviceConnectionStateInt(AUDIO_DEVICE_IN_HDMI,
                                                      AUDIO_POLICY_DEVICE_STATE_UNAVAILABLE,
                                                      address.c_str(),
                                                      name.c_str(),
                                                      AUDIO_FORMAT_DEFAULT);
        if (status != NO_ERROR) {
            continue;
        }
        status = setDeviceConnectionStateInt(AUDIO_DEVICE_IN_HDMI,
                                             AUDIO_POLICY_DEVICE_STATE_AVAILABLE,
                                             address.c_str(),
                                             name.c_str(),
                                             AUDIO_FORMAT_DEFAULT);
        profileUpdated |= (status == NO_ERROR);
    }

    if (!profileUpdated) {
        ALOGW("%s() no audio profiles updated, undoing surround formats change", __func__);
        mManualSurroundFormats = std::move(surroundFormatsBackup);
    }

    return profileUpdated ? NO_ERROR : INVALID_OPERATION;
}

void AudioPolicyManager::setAppState(uid_t uid, app_state_t state)
{
    ALOGV("%s(uid:%d, state:%d)", __func__, uid, state);

    for (size_t i = 0; i < mInputs.size(); i++) {
        sp<AudioInputDescriptor> inputDesc = mInputs.valueAt(i);
        RecordClientVector clients = inputDesc->clientsList(false /*activeOnly*/);
        for (const auto& client : clients) {
            if (uid == client->uid()) {
                client->setAppState(state);
            }
        }
    }
}

bool AudioPolicyManager::isHapticPlaybackSupported()
{
    for (const auto& hwModule : mHwModules) {
        const OutputProfileCollection &outputProfiles = hwModule->getOutputProfiles();
        for (const auto &outProfile : outputProfiles) {
            struct audio_port audioPort;
            outProfile->toAudioPort(&audioPort);
            for (size_t i = 0; i < audioPort.num_channel_masks; i++) {
                if (audioPort.channel_masks[i] & AUDIO_CHANNEL_HAPTIC_ALL) {
                    return true;
                }
            }
        }
    }
    return false;
}

status_t AudioPolicyManager::disconnectAudioSource(const sp<SourceClientDescriptor>& sourceDesc)
{
    ALOGV("%s port Id %d", __FUNCTION__, sourceDesc->portId());

    sp<AudioPatch> patchDesc = mAudioPatches.valueFor(sourceDesc->patchDesc()->mHandle);
    if (patchDesc == 0) {
        ALOGW("%s source has no patch with handle %d", __FUNCTION__,
              sourceDesc->patchDesc()->mHandle);
        return BAD_VALUE;
    }
    removeAudioPatch(sourceDesc->patchDesc()->mHandle);

    sp<SwAudioOutputDescriptor> swOutputDesc = sourceDesc->swOutput().promote();
    if (swOutputDesc != 0) {
        status_t status = stopSource(swOutputDesc, sourceDesc);
        if (status == NO_ERROR) {
            swOutputDesc->stop();
        }
        mpClientInterface->releaseAudioPatch(patchDesc->mAfPatchHandle, 0);
    } else {
        sp<HwAudioOutputDescriptor> hwOutputDesc = sourceDesc->hwOutput().promote();
        if (hwOutputDesc != 0) {
          //   release patch between src device and output device
          //   close Hwoutput and remove from mHwOutputs
        } else {
            ALOGW("%s source has neither SW nor HW output", __FUNCTION__);
        }
    }
    return NO_ERROR;
}

sp<SourceClientDescriptor> AudioPolicyManager::getSourceForStrategyOnOutput(
        audio_io_handle_t output, routing_strategy strategy)
{
    sp<SourceClientDescriptor> source;
    for (size_t i = 0; i < mAudioSources.size(); i++)  {
        sp<SourceClientDescriptor> sourceDesc = mAudioSources.valueAt(i);
        audio_attributes_t attributes = sourceDesc->attributes();
        routing_strategy sourceStrategy = getStrategyForAttr(&attributes);
        sp<SwAudioOutputDescriptor> outputDesc = sourceDesc->swOutput().promote();
        if (sourceStrategy == strategy && outputDesc != 0 && outputDesc->mIoHandle == output) {
            source = sourceDesc;
            break;
        }
    }
    return source;
}

// ----------------------------------------------------------------------------
// AudioPolicyManager
// ----------------------------------------------------------------------------
uint32_t AudioPolicyManager::nextAudioPortGeneration()
{
    return mAudioPortGeneration++;
}

// Treblized audio policy xml config will be located in /odm/etc or /vendor/etc.
static const char *kConfigLocationList[] =
        {"/odm/etc", "/vendor/etc/audio", "/vendor/etc", "/system/etc"};
static const int kConfigLocationListSize =
        (sizeof(kConfigLocationList) / sizeof(kConfigLocationList[0]));

static status_t deserializeAudioPolicyXmlConfig(AudioPolicyConfig &config) {
    char audioPolicyXmlConfigFile[AUDIO_POLICY_XML_CONFIG_FILE_PATH_MAX_LENGTH];
    std::vector<const char*> fileNames;
    status_t ret;

    if (property_get_bool("ro.bluetooth.a2dp_offload.supported", false) &&
        property_get_bool("persist.bluetooth.a2dp_offload.disabled", false)) {
        // A2DP offload supported but disabled: try to use special XML file
        fileNames.push_back(AUDIO_POLICY_A2DP_OFFLOAD_DISABLED_XML_CONFIG_FILE_NAME);
    }
    fileNames.push_back(AUDIO_POLICY_XML_CONFIG_FILE_NAME);

    for (const char* fileName : fileNames) {
        for (int i = 0; i < kConfigLocationListSize; i++) {
            snprintf(audioPolicyXmlConfigFile, sizeof(audioPolicyXmlConfigFile),
                     "%s/%s", kConfigLocationList[i], fileName);
            ret = deserializeAudioPolicyFile(audioPolicyXmlConfigFile, &config);
            if (ret == NO_ERROR) {
                config.setSource(audioPolicyXmlConfigFile);
                return ret;
            }
        }
    }
    return ret;
}

AudioPolicyManager::AudioPolicyManager(AudioPolicyClientInterface *clientInterface,
                                       bool /*forTesting*/)
    :
    mUidCached(AID_AUDIOSERVER), // no need to call getuid(), there's only one of us running.
    mpClientInterface(clientInterface),
    mLimitRingtoneVolume(false), mLastVoiceVolume(-1.0f),
    mA2dpSuspended(false),
    mVolumeCurves(new VolumeCurvesCollection()),
    mConfig(mHwModulesAll, mAvailableOutputDevices, mAvailableInputDevices,
            mDefaultOutputDevice, static_cast<VolumeCurvesCollection*>(mVolumeCurves.get())),
    mAudioPortGeneration(1),
    mBeaconMuteRefCount(0),
    mBeaconPlayingRefCount(0),
    mBeaconMuted(false),
    mTtsOutputAvailable(false),
    mMasterMono(false),
    mMusicEffectOutput(AUDIO_IO_HANDLE_NONE)
{
}

AudioPolicyManager::AudioPolicyManager(AudioPolicyClientInterface *clientInterface)
        : AudioPolicyManager(clientInterface, false /*forTesting*/)
{
    loadConfig();
    initialize();
}

//  This check is to catch any legacy platform updating to Q without having
//  switched to XML since its deprecation on O.
// TODO: after Q release, remove this check and flag as XML is now the only
//        option and all legacy platform should have transitioned to XML.
#ifndef USE_XML_AUDIO_POLICY_CONF
#error Audio policy no longer supports legacy .conf configuration format
#endif

void AudioPolicyManager::loadConfig() {
    if (deserializeAudioPolicyXmlConfig(getConfig()) != NO_ERROR) {
        ALOGE("could not load audio policy configuration file, setting defaults");
        getConfig().setDefault();
    }
}

status_t AudioPolicyManager::initialize() {
    mVolumeCurves->initializeVolumeCurves(getConfig().isSpeakerDrcEnabled());

    // Once policy config has been parsed, retrieve an instance of the engine and initialize it.
    audio_policy::EngineInstance *engineInstance = audio_policy::EngineInstance::getInstance();
    if (!engineInstance) {
        ALOGE("%s:  Could not get an instance of policy engine", __FUNCTION__);
        return NO_INIT;
    }
    // Retrieve the Policy Manager Interface
    mEngine = engineInstance->queryInterface<AudioPolicyManagerInterface>();
    if (mEngine == NULL) {
        ALOGE("%s: Failed to get Policy Engine Interface", __FUNCTION__);
        return NO_INIT;
    }
    mEngine->setObserver(this);
    status_t status = mEngine->initCheck();
    if (status != NO_ERROR) {
        LOG_FATAL("Policy engine not initialized(err=%d)", status);
        return status;
    }

    // mAvailableOutputDevices and mAvailableInputDevices now contain all attached devices
    // open all output streams needed to access attached devices
    for (const auto& hwModule : mHwModulesAll) {
        hwModule->setHandle(mpClientInterface->loadHwModule(hwModule->getName()));
        if (hwModule->getHandle() == AUDIO_MODULE_HANDLE_NONE) {
            ALOGW("could not open HW module %s", hwModule->getName());
            continue;
        }
        mHwModules.push_back(hwModule);
        // open all output streams needed to access attached devices
        // except for direct output streams that are only opened when they are actually
        // required by an app.
        // This also validates mAvailableOutputDevices list
        for (const auto& outProfile : hwModule->getOutputProfiles()) {
            if (!outProfile->canOpenNewIo()) {
                ALOGE("Invalid Output profile max open count %u for profile %s",
                      outProfile->maxOpenCount, outProfile->getTagName().c_str());
                continue;
            }
            if (!outProfile->hasSupportedDevices()) {
                ALOGW("Output profile contains no device on module %s", hwModule->getName());
                continue;
            }
            if ((outProfile->getFlags() & AUDIO_OUTPUT_FLAG_TTS) != 0) {
                mTtsOutputAvailable = true;
            }

            if ((outProfile->getFlags() & AUDIO_OUTPUT_FLAG_DIRECT) != 0) {
                continue;
            }
            const DeviceVector &supportedDevices = outProfile->getSupportedDevices();
            DeviceVector availProfileDevices = supportedDevices.filter(mAvailableOutputDevices);
            sp<DeviceDescriptor> supportedDevice = 0;
            if (supportedDevices.contains(mDefaultOutputDevice)) {
                supportedDevice = mDefaultOutputDevice;
            } else {
                // choose first device present in profile's SupportedDevices also part of
                // mAvailableOutputDevices.
                if (availProfileDevices.isEmpty()) {
                    continue;
                }
                supportedDevice = availProfileDevices.itemAt(0);
            }
            if (!mAvailableOutputDevices.contains(supportedDevice)) {
                continue;
            }
            sp<SwAudioOutputDescriptor> outputDesc = new SwAudioOutputDescriptor(outProfile,
                                                                                 mpClientInterface);
            audio_io_handle_t output = AUDIO_IO_HANDLE_NONE;
            status_t status = outputDesc->open(nullptr, DeviceVector(supportedDevice),
                                               AUDIO_STREAM_DEFAULT,
                                               AUDIO_OUTPUT_FLAG_NONE, &output);
            if (status != NO_ERROR) {
                ALOGW("Cannot open output stream for devices %s on hw module %s",
                      supportedDevice->toString().c_str(), hwModule->getName());
                continue;
            }
            for (const auto &device : availProfileDevices) {
                // give a valid ID to an attached device once confirmed it is reachable
                if (!device->isAttached()) {
                    device->attach(hwModule);
                }
            }
            if (mPrimaryOutput == 0 &&
                    outProfile->getFlags() & AUDIO_OUTPUT_FLAG_PRIMARY) {
                mPrimaryOutput = outputDesc;
            }
            addOutput(output, outputDesc);
            setOutputDevices(outputDesc,
                             DeviceVector(supportedDevice),
                             true,
                             0,
                             NULL);
        }
        // open input streams needed to access attached devices to validate
        // mAvailableInputDevices list
        for (const auto& inProfile : hwModule->getInputProfiles()) {
            if (!inProfile->canOpenNewIo()) {
                ALOGE("Invalid Input profile max open count %u for profile %s",
                      inProfile->maxOpenCount, inProfile->getTagName().c_str());
                continue;
            }
            if (!inProfile->hasSupportedDevices()) {
                ALOGW("Input profile contains no device on module %s", hwModule->getName());
                continue;
            }
            // chose first device present in profile's SupportedDevices also part of
            // available input devices
            const DeviceVector &supportedDevices = inProfile->getSupportedDevices();
            DeviceVector availProfileDevices = supportedDevices.filter(mAvailableInputDevices);
            if (availProfileDevices.isEmpty()) {
                ALOGE("%s: Input device list is empty!", __FUNCTION__);
                continue;
            }
            sp<AudioInputDescriptor> inputDesc =
                    new AudioInputDescriptor(inProfile, mpClientInterface);

            audio_io_handle_t input = AUDIO_IO_HANDLE_NONE;
            status_t status = inputDesc->open(nullptr,
                                              availProfileDevices.itemAt(0),
                                              AUDIO_SOURCE_MIC,
                                              AUDIO_INPUT_FLAG_NONE,
                                              &input);
            if (status != NO_ERROR) {
                ALOGW("Cannot open input stream for device %s on hw module %s",
                      availProfileDevices.toString().c_str(),
                      hwModule->getName());
                continue;
            }
            for (const auto &device : availProfileDevices) {
                // give a valid ID to an attached device once confirmed it is reachable
                if (!device->isAttached()) {
                    device->attach(hwModule);
                    device->importAudioPort(inProfile, true);
                }
            }
            inputDesc->close();
        }
    }
    // make sure all attached devices have been allocated a unique ID
    auto checkAndSetAvailable = [this](auto& devices) {
        for (size_t i = 0; i < devices.size();) {
            const auto &device = devices[i];
            if (!device->isAttached()) {
                ALOGW("device %s is unreachable", device->toString().c_str());
                devices.remove(device);
                continue;
            }
            // Device is now validated and can be appended to the available devices of the engine
            mEngine->setDeviceConnectionState(device, AUDIO_POLICY_DEVICE_STATE_AVAILABLE);
            i++;
        }
    };
    checkAndSetAvailable(mAvailableOutputDevices);
    checkAndSetAvailable(mAvailableInputDevices);

    // make sure default device is reachable
    if (mDefaultOutputDevice == 0 || !mAvailableOutputDevices.contains(mDefaultOutputDevice)) {
        ALOGE_IF(mDefaultOutputDevice != 0, "Default device %s is unreachable",
                 mDefaultOutputDevice->toString().c_str());
        status = NO_INIT;
    }
    // If microphones address is empty, set it according to device type
    for (size_t i = 0; i  < mAvailableInputDevices.size(); i++) {
        if (mAvailableInputDevices[i]->address().isEmpty()) {
            if (mAvailableInputDevices[i]->type() == AUDIO_DEVICE_IN_BUILTIN_MIC) {
                mAvailableInputDevices[i]->setAddress(String8(AUDIO_BOTTOM_MICROPHONE_ADDRESS));
            } else if (mAvailableInputDevices[i]->type() == AUDIO_DEVICE_IN_BACK_MIC) {
                mAvailableInputDevices[i]->setAddress(String8(AUDIO_BACK_MICROPHONE_ADDRESS));
            }
        }
    }

    if (mPrimaryOutput == 0) {
        ALOGE("Failed to open primary output");
        status = NO_INIT;
    }

    // Silence ALOGV statements
    property_set("log.tag." LOG_TAG, "D");

    updateDevicesAndOutputs();
    return status;
}

AudioPolicyManager::~AudioPolicyManager()
{
   for (size_t i = 0; i < mOutputs.size(); i++) {
        mOutputs.valueAt(i)->close();
   }
   for (size_t i = 0; i < mInputs.size(); i++) {
        mInputs.valueAt(i)->close();
   }
   mAvailableOutputDevices.clear();
   mAvailableInputDevices.clear();
   mOutputs.clear();
   mInputs.clear();
   mHwModules.clear();
   mHwModulesAll.clear();
   mManualSurroundFormats.clear();
}

status_t AudioPolicyManager::initCheck()
{
    return hasPrimaryOutput() ? NO_ERROR : NO_INIT;
}

// ---

void AudioPolicyManager::addOutput(audio_io_handle_t output,
                                   const sp<SwAudioOutputDescriptor>& outputDesc)
{
    mOutputs.add(output, outputDesc);
    applyStreamVolumes(outputDesc, AUDIO_DEVICE_NONE, 0 /* delayMs */, true /* force */);
    updateMono(output); // update mono status when adding to output list
    selectOutputForMusicEffects();
    nextAudioPortGeneration();
}

void AudioPolicyManager::removeOutput(audio_io_handle_t output)
{
    mOutputs.removeItem(output);
    selectOutputForMusicEffects();
}

void AudioPolicyManager::addInput(audio_io_handle_t input,
                                  const sp<AudioInputDescriptor>& inputDesc)
{
    mInputs.add(input, inputDesc);
    nextAudioPortGeneration();
}

status_t AudioPolicyManager::checkOutputsForDevice(const sp<DeviceDescriptor>& device,
                                                   audio_policy_dev_state_t state,
                                                   SortedVector<audio_io_handle_t>& outputs)
{
    audio_devices_t deviceType = device->type();
    const String8 &address = device->address();
    sp<SwAudioOutputDescriptor> desc;

    if (audio_device_is_digital(deviceType)) {
        // erase all current sample rates, formats and channel masks
        device->clearAudioProfiles();
    }

    if (state == AUDIO_POLICY_DEVICE_STATE_AVAILABLE) {
        // first list already open outputs that can be routed to this device
        for (size_t i = 0; i < mOutputs.size(); i++) {
            desc = mOutputs.valueAt(i);
            if (!desc->isDuplicated() && desc->supportsDevice(device)
                    && desc->deviceSupportsEncodedFormats(deviceType)) {
                ALOGV("checkOutputsForDevice(): adding opened output %d on device %s",
                      mOutputs.keyAt(i), device->toString().c_str());
                outputs.add(mOutputs.keyAt(i));
            }
        }
        // then look for output profiles that can be routed to this device
        SortedVector< sp<IOProfile> > profiles;
        for (const auto& hwModule : mHwModules) {
            for (size_t j = 0; j < hwModule->getOutputProfiles().size(); j++) {
                sp<IOProfile> profile = hwModule->getOutputProfiles()[j];
                if (profile->supportsDevice(device)) {
                    profiles.add(profile);
                    ALOGV("checkOutputsForDevice(): adding profile %zu from module %s",
                          j, hwModule->getName());
                }
            }
        }

        ALOGV("  found %zu profiles, %zu outputs", profiles.size(), outputs.size());

        if (profiles.isEmpty() && outputs.isEmpty()) {
            ALOGW("checkOutputsForDevice(): No output available for device %04x", deviceType);
            return BAD_VALUE;
        }

        // open outputs for matching profiles if needed. Direct outputs are also opened to
        // query for dynamic parameters and will be closed later by setDeviceConnectionState()
        for (ssize_t profile_index = 0; profile_index < (ssize_t)profiles.size(); profile_index++) {
            sp<IOProfile> profile = profiles[profile_index];

            // nothing to do if one output is already opened for this profile
            size_t j;
            for (j = 0; j < outputs.size(); j++) {
                desc = mOutputs.valueFor(outputs.itemAt(j));
                if (!desc->isDuplicated() && desc->mProfile == profile) {
                    // matching profile: save the sample rates, format and channel masks supported
                    // by the profile in our device descriptor
                    if (audio_device_is_digital(deviceType)) {
                        device->importAudioPort(profile);
                    }
                    break;
                }
            }
            if (j != outputs.size()) {
                continue;
            }

            if (!profile->canOpenNewIo()) {
                ALOGW("Max Output number %u already opened for this profile %s",
                      profile->maxOpenCount, profile->getTagName().c_str());
                continue;
            }

            ALOGV("opening output for device %08x with params %s profile %p name %s",
                  deviceType, address.string(), profile.get(), profile->getName().string());
            desc = new SwAudioOutputDescriptor(profile, mpClientInterface);
            audio_io_handle_t output = AUDIO_IO_HANDLE_NONE;
            status_t status = desc->open(nullptr, DeviceVector(device),
                                         AUDIO_STREAM_DEFAULT, AUDIO_OUTPUT_FLAG_NONE, &output);

            if (status == NO_ERROR) {
                // Here is where the out_set_parameters() for card & device gets called
                if (!address.isEmpty()) {
                    char *param = audio_device_address_to_parameter(deviceType, address);
                    mpClientInterface->setParameters(output, String8(param));
                    free(param);
                }
                updateAudioProfiles(device, output, profile->getAudioProfiles());
                if (!profile->hasValidAudioProfile()) {
                    ALOGW("checkOutputsForDevice() missing param");
                    desc->close();
                    output = AUDIO_IO_HANDLE_NONE;
                } else if (profile->hasDynamicAudioProfile()) {
                    desc->close();
                    output = AUDIO_IO_HANDLE_NONE;
                    audio_config_t config = AUDIO_CONFIG_INITIALIZER;
                    profile->pickAudioProfile(
                            config.sample_rate, config.channel_mask, config.format);
                    config.offload_info.sample_rate = config.sample_rate;
                    config.offload_info.channel_mask = config.channel_mask;
                    config.offload_info.format = config.format;

                    status_t status = desc->open(&config, DeviceVector(device),
                                                 AUDIO_STREAM_DEFAULT,
                                                 AUDIO_OUTPUT_FLAG_NONE, &output);
                    if (status != NO_ERROR) {
                        output = AUDIO_IO_HANDLE_NONE;
                    }
                }

                if (output != AUDIO_IO_HANDLE_NONE) {
                    addOutput(output, desc);
                    if (device_distinguishes_on_address(deviceType) && address != "0") {
                        sp<AudioPolicyMix> policyMix;
                        if (mPolicyMixes.getAudioPolicyMix(address, policyMix) == NO_ERROR) {
                            policyMix->setOutput(desc);
                            desc->mPolicyMix = policyMix->getMix();
                        } else {
                            ALOGW("checkOutputsForDevice() cannot find policy for address %s",
                                  address.string());
                        }

                    } else if (((desc->mFlags & AUDIO_OUTPUT_FLAG_DIRECT) == 0) &&
                                    hasPrimaryOutput()) {
                        // no duplicated output for direct outputs and
                        // outputs used by dynamic policy mixes
                        audio_io_handle_t duplicatedOutput = AUDIO_IO_HANDLE_NONE;

                        //TODO: configure audio effect output stage here

                        // open a duplicating output thread for the new output and the primary output
                        sp<SwAudioOutputDescriptor> dupOutputDesc =
                                new SwAudioOutputDescriptor(NULL, mpClientInterface);
                        status_t status = dupOutputDesc->openDuplicating(mPrimaryOutput, desc,
                                                                         &duplicatedOutput);
                        if (status == NO_ERROR) {
                            // add duplicated output descriptor
                            addOutput(duplicatedOutput, dupOutputDesc);
                        } else {
                            ALOGW("checkOutputsForDevice() could not open dup output for %d and %d",
                                    mPrimaryOutput->mIoHandle, output);
                            desc->close();
                            removeOutput(output);
                            nextAudioPortGeneration();
                            output = AUDIO_IO_HANDLE_NONE;
                        }
                    }
                }
            } else {
                output = AUDIO_IO_HANDLE_NONE;
            }
            if (output == AUDIO_IO_HANDLE_NONE) {
                ALOGW("checkOutputsForDevice() could not open output for device %x", deviceType);
                profiles.removeAt(profile_index);
                profile_index--;
            } else {
                outputs.add(output);
                // Load digital format info only for digital devices
                if (audio_device_is_digital(deviceType)) {
                    device->importAudioPort(profile);
                }

                if (device_distinguishes_on_address(deviceType)) {
                    ALOGV("checkOutputsForDevice(): setOutputDevices %s",
                            device->toString().c_str());
                    setOutputDevices(desc, DeviceVector(device), true/*force*/, 0/*delay*/,
                                     NULL/*patch handle*/);
                }
                ALOGV("checkOutputsForDevice(): adding output %d", output);
            }
        }

        if (profiles.isEmpty()) {
            ALOGW("checkOutputsForDevice(): No output available for device %04x", deviceType);
            return BAD_VALUE;
        }
    } else { // Disconnect
        // check if one opened output is not needed any more after disconnecting one device
        for (size_t i = 0; i < mOutputs.size(); i++) {
            desc = mOutputs.valueAt(i);
            if (!desc->isDuplicated()) {
                // exact match on device
                if (device_distinguishes_on_address(deviceType) && desc->supportsDevice(device)
                        && desc->deviceSupportsEncodedFormats(deviceType)) {
                    outputs.add(mOutputs.keyAt(i));
                } else if (!mAvailableOutputDevices.containsAtLeastOne(desc->supportedDevices())) {
                    ALOGV("checkOutputsForDevice(): disconnecting adding output %d",
                            mOutputs.keyAt(i));
                    outputs.add(mOutputs.keyAt(i));
                }
            }
        }
        // Clear any profiles associated with the disconnected device.
        for (const auto& hwModule : mHwModules) {
            for (size_t j = 0; j < hwModule->getOutputProfiles().size(); j++) {
                sp<IOProfile> profile = hwModule->getOutputProfiles()[j];
                if (profile->supportsDevice(device)) {
                    ALOGV("checkOutputsForDevice(): "
                            "clearing direct output profile %zu on module %s",
                            j, hwModule->getName());
                    profile->clearAudioProfiles();
                }
            }
        }
    }
    return NO_ERROR;
}

status_t AudioPolicyManager::checkInputsForDevice(const sp<DeviceDescriptor>& device,
                                                  audio_policy_dev_state_t state,
                                                  SortedVector<audio_io_handle_t>& inputs)
{
    sp<AudioInputDescriptor> desc;

    if (audio_device_is_digital(device->type())) {
        // erase all current sample rates, formats and channel masks
        device->clearAudioProfiles();
    }

    if (state == AUDIO_POLICY_DEVICE_STATE_AVAILABLE) {
        // first list already open inputs that can be routed to this device
        for (size_t input_index = 0; input_index < mInputs.size(); input_index++) {
            desc = mInputs.valueAt(input_index);
            if (desc->mProfile->supportsDeviceTypes(device->type())) {
                ALOGV("checkInputsForDevice(): adding opened input %d", mInputs.keyAt(input_index));
               inputs.add(mInputs.keyAt(input_index));
            }
        }

        // then look for input profiles that can be routed to this device
        SortedVector< sp<IOProfile> > profiles;
        for (const auto& hwModule : mHwModules) {
            for (size_t profile_index = 0;
                 profile_index < hwModule->getInputProfiles().size();
                 profile_index++) {
                sp<IOProfile> profile = hwModule->getInputProfiles()[profile_index];

                if (profile->supportsDevice(device)) {
                    profiles.add(profile);
                    ALOGV("checkInputsForDevice(): adding profile %zu from module %s",
                          profile_index, hwModule->getName());
                }
            }
        }

        if (profiles.isEmpty() && inputs.isEmpty()) {
            ALOGW("%s: No input available for device %s", __func__, device->toString().c_str());
            return BAD_VALUE;
        }

        // open inputs for matching profiles if needed. Direct inputs are also opened to
        // query for dynamic parameters and will be closed later by setDeviceConnectionState()
        for (ssize_t profile_index = 0; profile_index < (ssize_t)profiles.size(); profile_index++) {

            sp<IOProfile> profile = profiles[profile_index];

            // nothing to do if one input is already opened for this profile
            size_t input_index;
            for (input_index = 0; input_index < mInputs.size(); input_index++) {
                desc = mInputs.valueAt(input_index);
                if (desc->mProfile == profile) {
                    if (audio_device_is_digital(device->type())) {
                        device->importAudioPort(profile);
                    }
                    break;
                }
            }
            if (input_index != mInputs.size()) {
                continue;
            }

            if (!profile->canOpenNewIo()) {
                ALOGW("Max Input number %u already opened for this profile %s",
                      profile->maxOpenCount, profile->getTagName().c_str());
                continue;
            }

            desc = new AudioInputDescriptor(profile, mpClientInterface);
            audio_io_handle_t input = AUDIO_IO_HANDLE_NONE;
            status_t status = desc->open(nullptr,
                                         device,
                                         AUDIO_SOURCE_MIC,
                                         AUDIO_INPUT_FLAG_NONE,
                                         &input);

            if (status == NO_ERROR) {
                const String8& address = device->address();
                if (!address.isEmpty()) {
                    char *param = audio_device_address_to_parameter(device->type(), address);
                    mpClientInterface->setParameters(input, String8(param));
                    free(param);
                }
                updateAudioProfiles(device, input, profile->getAudioProfiles());
                if (!profile->hasValidAudioProfile()) {
                    ALOGW("checkInputsForDevice() direct input missing param");
                    desc->close();
                    input = AUDIO_IO_HANDLE_NONE;
                }

                if (input != 0) {
                    addInput(input, desc);
                }
            } // endif input != 0

            if (input == AUDIO_IO_HANDLE_NONE) {
                ALOGW("%s could not open input for device %s", __func__,  
                       device->toString().c_str());
                profiles.removeAt(profile_index);
                profile_index--;
            } else {
                inputs.add(input);
                if (audio_device_is_digital(device->type())) {
                    device->importAudioPort(profile);
                }
                ALOGV("checkInputsForDevice(): adding input %d", input);
            }
        } // end scan profiles

        if (profiles.isEmpty()) {
            ALOGW("%s: No input available for device %s", __func__,  device->toString().c_str());
            return BAD_VALUE;
        }
    } else {
        // Disconnect
        // check if one opened input is not needed any more after disconnecting one device
        for (size_t input_index = 0; input_index < mInputs.size(); input_index++) {
            desc = mInputs.valueAt(input_index);
            if (!mAvailableInputDevices.containsAtLeastOne(desc->supportedDevices())) {
                ALOGV("checkInputsForDevice(): disconnecting adding input %d",
                      mInputs.keyAt(input_index));
                inputs.add(mInputs.keyAt(input_index));
            }
        }
        // Clear any profiles associated with the disconnected device.
        for (const auto& hwModule : mHwModules) {
            for (size_t profile_index = 0;
                 profile_index < hwModule->getInputProfiles().size();
                 profile_index++) {
                sp<IOProfile> profile = hwModule->getInputProfiles()[profile_index];
                if (profile->supportsDevice(device)) {
                    ALOGV("checkInputsForDevice(): clearing direct input profile %zu on module %s",
                            profile_index, hwModule->getName());
                    profile->clearAudioProfiles();
                }
            }
        }
    } // end disconnect

    return NO_ERROR;
}


void AudioPolicyManager::closeOutput(audio_io_handle_t output)
{
    ALOGV("closeOutput(%d)", output);

    sp<SwAudioOutputDescriptor> outputDesc = mOutputs.valueFor(output);
    if (outputDesc == NULL) {
        ALOGW("closeOutput() unknown output %d", output);
        return;
    }
    mPolicyMixes.closeOutput(outputDesc);

    // look for duplicated outputs connected to the output being removed.
    for (size_t i = 0; i < mOutputs.size(); i++) {
        sp<SwAudioOutputDescriptor> dupOutputDesc = mOutputs.valueAt(i);
        if (dupOutputDesc->isDuplicated() &&
                (dupOutputDesc->mOutput1 == outputDesc ||
                dupOutputDesc->mOutput2 == outputDesc)) {
            sp<SwAudioOutputDescriptor> outputDesc2;
            if (dupOutputDesc->mOutput1 == outputDesc) {
                outputDesc2 = dupOutputDesc->mOutput2;
            } else {
                outputDesc2 = dupOutputDesc->mOutput1;
            }
            // As all active tracks on duplicated output will be deleted,
            // and as they were also referenced on the other output, the reference
            // count for their stream type must be adjusted accordingly on
            // the other output.
            const bool wasActive = outputDesc2->isActive();
            for (const auto &clientPair : dupOutputDesc->getActiveClients()) {
                outputDesc2->changeStreamActiveCount(clientPair.first, -clientPair.second);
            }
            // stop() will be a no op if the output is still active but is needed in case all
            // active streams refcounts where cleared above
            if (wasActive) {
                outputDesc2->stop();
            }
            audio_io_handle_t duplicatedOutput = mOutputs.keyAt(i);
            ALOGV("closeOutput() closing also duplicated output %d", duplicatedOutput);

            mpClientInterface->closeOutput(duplicatedOutput);
            removeOutput(duplicatedOutput);
        }
    }

    nextAudioPortGeneration();

    ssize_t index = mAudioPatches.indexOfKey(outputDesc->getPatchHandle());
    if (index >= 0) {
        sp<AudioPatch> patchDesc = mAudioPatches.valueAt(index);
        (void) /*status_t status*/ mpClientInterface->releaseAudioPatch(patchDesc->mAfPatchHandle, 0);
        mAudioPatches.removeItemsAt(index);
        mpClientInterface->onAudioPatchListUpdate();
    }

    outputDesc->close();

    removeOutput(output);
    mPreviousOutputs = mOutputs;

    // MSD patches may have been released to support a non-MSD direct output. Reset MSD patch if
    // no direct outputs are open.
    if (!getMsdAudioOutDevices().isEmpty()) {
        bool directOutputOpen = false;
        for (size_t i = 0; i < mOutputs.size(); i++) {
            if (mOutputs[i]->mFlags & AUDIO_OUTPUT_FLAG_DIRECT) {
                directOutputOpen = true;
                break;
            }
        }
        if (!directOutputOpen) {
            ALOGV("no direct outputs open, reset MSD patch");
            setMsdPatch();
        }
    }
}

void AudioPolicyManager::closeInput(audio_io_handle_t input)
{
    ALOGV("closeInput(%d)", input);

    sp<AudioInputDescriptor> inputDesc = mInputs.valueFor(input);
    if (inputDesc == NULL) {
        ALOGW("closeInput() unknown input %d", input);
        return;
    }

    nextAudioPortGeneration();

    sp<DeviceDescriptor> device = inputDesc->getDevice();
    ssize_t index = mAudioPatches.indexOfKey(inputDesc->getPatchHandle());
    if (index >= 0) {
        sp<AudioPatch> patchDesc = mAudioPatches.valueAt(index);
        (void) /*status_t status*/ mpClientInterface->releaseAudioPatch(patchDesc->mAfPatchHandle, 0);
        mAudioPatches.removeItemsAt(index);
        mpClientInterface->onAudioPatchListUpdate();
    }

    inputDesc->close();
    mInputs.removeItem(input);

    DeviceVector primaryInputDevices = availablePrimaryModuleInputDevices();
    if (primaryInputDevices.contains(device) &&
            mInputs.activeInputsCountOnDevices(primaryInputDevices) == 0) {
        SoundTrigger::setCaptureState(false);
    }
}

SortedVector<audio_io_handle_t> AudioPolicyManager::getOutputsForDevices(
            const DeviceVector &devices,
            const SwAudioOutputCollection& openOutputs)
{
    SortedVector<audio_io_handle_t> outputs;

    ALOGVV("%s() devices %s", __func__, devices.toString().c_str());
    for (size_t i = 0; i < openOutputs.size(); i++) {
        ALOGVV("output %zu isDuplicated=%d device=%s",
                i, openOutputs.valueAt(i)->isDuplicated(),
                openOutputs.valueAt(i)->supportedDevices().toString().c_str());
        if (openOutputs.valueAt(i)->supportsAllDevices(devices)
                && openOutputs.valueAt(i)->deviceSupportsEncodedFormats(devices.types())) {
            ALOGVV("%s() found output %d", __func__, openOutputs.keyAt(i));
            outputs.add(openOutputs.keyAt(i));
        }
    }
    return outputs;
}

void AudioPolicyManager::checkForDeviceAndOutputChanges(std::function<bool()> onOutputsChecked)
{
    // checkA2dpSuspend must run before checkOutputForAllStrategies so that A2DP
    // output is suspended before any tracks are moved to it
    checkA2dpSuspend();
    checkOutputForAllStrategies();
    if (onOutputsChecked != nullptr && onOutputsChecked()) checkA2dpSuspend();
    updateDevicesAndOutputs();
    if (mHwModules.getModuleFromName(AUDIO_HARDWARE_MODULE_ID_MSD) != 0) {
        setMsdPatch();
    }
}

void AudioPolicyManager::checkOutputForStrategy(routing_strategy strategy)
{
<<<<<<< HEAD
    audio_devices_t oldDevice = getDeviceForStrategy(strategy, true /*fromCache*/);
    audio_devices_t newDevice = getDeviceForStrategy(strategy, false /*fromCache*/);
    SortedVector<audio_io_handle_t> srcOutputs = getOutputsForDevice(oldDevice, mOutputs);
    SortedVector<audio_io_handle_t> dstOutputs = getOutputsForDevice(newDevice, mOutputs);
=======
    DeviceVector oldDevices = getDevicesForStrategy(strategy, true /*fromCache*/);
    DeviceVector newDevices = getDevicesForStrategy(strategy, false /*fromCache*/);
    SortedVector<audio_io_handle_t> srcOutputs = getOutputsForDevices(oldDevices, mPreviousOutputs);
    SortedVector<audio_io_handle_t> dstOutputs = getOutputsForDevices(newDevices, mOutputs);
>>>>>>> 1a8d3dbb

    // also take into account external policy-related changes: add all outputs which are
    // associated with policies in the "before" and "after" output vectors
    ALOGVV("checkOutputForStrategy(): policy related outputs");
    for (size_t i = 0 ; i < mPreviousOutputs.size() ; i++) {
        const sp<SwAudioOutputDescriptor> desc = mPreviousOutputs.valueAt(i);
        if (desc != 0 && desc->mPolicyMix != NULL) {
            srcOutputs.add(desc->mIoHandle);
            ALOGVV(" previous outputs: adding %d", desc->mIoHandle);
        }
    }
    for (size_t i = 0 ; i < mOutputs.size() ; i++) {
        const sp<SwAudioOutputDescriptor> desc = mOutputs.valueAt(i);
        if (desc != 0 && desc->mPolicyMix != NULL) {
            dstOutputs.add(desc->mIoHandle);
            ALOGVV(" new outputs: adding %d", desc->mIoHandle);
        }
    }

    if (!dstOutputs.isEmpty() && srcOutputs != dstOutputs) {
        // get maximum latency of all source outputs to determine the minimum mute time guaranteeing
        // audio from invalidated tracks will be rendered when unmuting
        uint32_t maxLatency = 0;
        for (audio_io_handle_t srcOut : srcOutputs) {
            sp<SwAudioOutputDescriptor> desc = mPreviousOutputs.valueFor(srcOut);
            if (desc != 0 && maxLatency < desc->latency()) {
                maxLatency = desc->latency();
            }
        }
        ALOGV_IF(!(srcOutputs.isEmpty() || dstOutputs.isEmpty()),
              "%s: strategy %d, moving from output %s to output %s", __func__, strategy,
              std::to_string(srcOutputs[0]).c_str(),
              std::to_string(dstOutputs[0]).c_str());
        // mute strategy while moving tracks from one output to another
        for (audio_io_handle_t srcOut : srcOutputs) {
            sp<SwAudioOutputDescriptor> desc = mPreviousOutputs.valueFor(srcOut);
            if (desc != 0 && isStrategyActive(desc, strategy)) {
                setStrategyMute(strategy, true, desc);
                setStrategyMute(strategy, false, desc, maxLatency * LATENCY_MUTE_FACTOR,
                                newDevices.types());
            }
            sp<SourceClientDescriptor> source =
                    getSourceForStrategyOnOutput(srcOut, strategy);
            if (source != 0){
                connectAudioSource(source);
            }
        }

        // Move effects associated to this strategy from previous output to new output
        if (strategy == STRATEGY_MEDIA) {
            selectOutputForMusicEffects();
        }
        // Move tracks associated to this strategy from previous output to new output
        for (int i = 0; i < AUDIO_STREAM_FOR_POLICY_CNT; i++) {
            if (getStrategy((audio_stream_type_t)i) == strategy) {
                mpClientInterface->invalidateStream((audio_stream_type_t)i);
            }
        }
    }
}

void AudioPolicyManager::checkOutputForAllStrategies()
{
    if (mEngine->getForceUse(AUDIO_POLICY_FORCE_FOR_SYSTEM) == AUDIO_POLICY_FORCE_SYSTEM_ENFORCED)
        checkOutputForStrategy(STRATEGY_ENFORCED_AUDIBLE);
    checkOutputForStrategy(STRATEGY_PHONE);
    if (mEngine->getForceUse(AUDIO_POLICY_FORCE_FOR_SYSTEM) != AUDIO_POLICY_FORCE_SYSTEM_ENFORCED)
        checkOutputForStrategy(STRATEGY_ENFORCED_AUDIBLE);
    checkOutputForStrategy(STRATEGY_SONIFICATION);
    checkOutputForStrategy(STRATEGY_SONIFICATION_RESPECTFUL);
    checkOutputForStrategy(STRATEGY_ACCESSIBILITY);
    checkOutputForStrategy(STRATEGY_MEDIA);
    checkOutputForStrategy(STRATEGY_DTMF);
    checkOutputForStrategy(STRATEGY_REROUTING);
}

void AudioPolicyManager::checkA2dpSuspend()
{
    audio_io_handle_t a2dpOutput = mOutputs.getA2dpOutput();

    if (a2dpOutput == 0 || mOutputs.isA2dpOffloadedOnPrimary()) {
        mA2dpSuspended = false;
        return;
    }

    bool isScoConnected =
            ((mAvailableInputDevices.types() & AUDIO_DEVICE_IN_BLUETOOTH_SCO_HEADSET &
                    ~AUDIO_DEVICE_BIT_IN) != 0) ||
            ((mAvailableOutputDevices.types() & AUDIO_DEVICE_OUT_ALL_SCO) != 0);

    // if suspended, restore A2DP output if:
    //      (A2DP output is present and not on primary output) &&
    //      ((SCO device is NOT connected) ||
    //       ((forced usage communication is NOT SCO) && (forced usage for record is NOT SCO) &&
    //        (phone state is NOT in call) && (phone state is NOT ringing)))
    //
    // if not suspended, suspend A2DP output if:
    //      (A2DP output is present and not on primary output) &&
    //      (SCO device is connected) &&
    //       ((forced usage for communication is SCO) || (forced usage for record is SCO) ||
    //       ((phone state is in call) || (phone state is ringing)))
    //
    if (mA2dpSuspended) {
        if (!isScoConnected ||
             ((mEngine->getForceUse(AUDIO_POLICY_FORCE_FOR_COMMUNICATION) !=
                     AUDIO_POLICY_FORCE_BT_SCO) &&
              (mEngine->getForceUse(AUDIO_POLICY_FORCE_FOR_RECORD) !=
                      AUDIO_POLICY_FORCE_BT_SCO) &&
              (mEngine->getPhoneState() != AUDIO_MODE_IN_CALL) &&
              (mEngine->getPhoneState() != AUDIO_MODE_RINGTONE))) {
                mpClientInterface->restoreOutput(a2dpOutput);
            mA2dpSuspended = false;
        }
    } else {
        if (isScoConnected &&
             ((mEngine->getForceUse(AUDIO_POLICY_FORCE_FOR_COMMUNICATION) ==
                     AUDIO_POLICY_FORCE_BT_SCO) ||
              (mEngine->getForceUse(AUDIO_POLICY_FORCE_FOR_RECORD) ==
                      AUDIO_POLICY_FORCE_BT_SCO) ||
              (mEngine->getPhoneState() == AUDIO_MODE_IN_CALL) ||
              (mEngine->getPhoneState() == AUDIO_MODE_RINGTONE))) {
                mpClientInterface->suspendOutput(a2dpOutput);
            mA2dpSuspended = true;
        }
    }
}

template <class IoDescriptor, class Filter>
sp<DeviceDescriptor> AudioPolicyManager::findPreferredDevice(
        IoDescriptor& desc, Filter filter, bool& active, const DeviceVector& devices)
{
    auto activeClients = desc->clientsList(true /*activeOnly*/);
    auto activeClientsWithRoute =
        desc->clientsList(true /*activeOnly*/, filter, true /*preferredDevice*/);
    active = activeClients.size() > 0;
    if (active && activeClients.size() == activeClientsWithRoute.size()) {
        return devices.getDeviceFromId(activeClientsWithRoute[0]->preferredDeviceId());
    }
    return nullptr;
}

template <class IoCollection, class Filter>
sp<DeviceDescriptor> AudioPolicyManager::findPreferredDevice(
        IoCollection& ioCollection, Filter filter, const DeviceVector& devices)
{
    sp<DeviceDescriptor> device;
    for (size_t i = 0; i < ioCollection.size(); i++) {
        auto desc = ioCollection.valueAt(i);
        bool active;
        sp<DeviceDescriptor> curDevice = findPreferredDevice(desc, filter, active, devices);
        if (active && curDevice == nullptr) {
            return nullptr;
        } else if (curDevice != nullptr) {
            device = curDevice;
        }
    }
    return device;
}

DeviceVector AudioPolicyManager::getNewOutputDevices(const sp<SwAudioOutputDescriptor>& outputDesc,
                                                     bool fromCache)
{
    DeviceVector devices;

    ssize_t index = mAudioPatches.indexOfKey(outputDesc->getPatchHandle());
    if (index >= 0) {
        sp<AudioPatch> patchDesc = mAudioPatches.valueAt(index);
        if (patchDesc->mUid != mUidCached) {
            ALOGV("%s device %s forced by patch %d", __func__,
                  outputDesc->devices().toString().c_str(), outputDesc->getPatchHandle());
            return  outputDesc->devices();
        }
    }

    // Honor explicit routing requests only if no client using default routing is active on this
    // input: a specific app can not force routing for other apps by setting a preferred device.
    bool active; // unused
    sp<DeviceDescriptor> device =
        findPreferredDevice(outputDesc, STRATEGY_NONE, active, mAvailableOutputDevices);
    if (device != nullptr) {
        return DeviceVector(device);
    }

    // check the following by order of priority to request a routing change if necessary:
    // 1: the strategy enforced audible is active and enforced on the output:
    //      use device for strategy enforced audible
    // 2: we are in call or the strategy phone is active on the output:
    //      use device for strategy phone
    // 3: the strategy sonification is active on the output:
    //      use device for strategy sonification
    // 4: the strategy for enforced audible is active but not enforced on the output:
    //      use the device for strategy enforced audible
    // 5: the strategy accessibility is active on the output:
    //      use device for strategy accessibility
    // 6: the strategy "respectful" sonification is active on the output:
    //      use device for strategy "respectful" sonification
    // 7: the strategy media is active on the output:
    //      use device for strategy media
    // 8: the strategy DTMF is active on the output:
    //      use device for strategy DTMF
    // 9: the strategy for beacon, a.k.a. "transmitted through speaker" is active on the output:
    //      use device for strategy t-t-s

    // FIXME: extend use of isStrategyActiveOnSameModule() to all strategies
    // with a refined rule considering mutually exclusive devices (using same backend)
    // as opposed to all streams on the same audio HAL module.
    if (isStrategyActive(outputDesc, STRATEGY_ENFORCED_AUDIBLE) &&
        mEngine->getForceUse(AUDIO_POLICY_FORCE_FOR_SYSTEM) == AUDIO_POLICY_FORCE_SYSTEM_ENFORCED) {
        devices = getDevicesForStrategy(STRATEGY_ENFORCED_AUDIBLE, fromCache);
    } else if (isInCall() ||
               isStrategyActiveOnSameModule(outputDesc, STRATEGY_PHONE)) {
        devices = getDevicesForStrategy(STRATEGY_PHONE, fromCache);
    } else if (isStrategyActiveOnSameModule(outputDesc, STRATEGY_SONIFICATION)) {
        devices = getDevicesForStrategy(STRATEGY_SONIFICATION, fromCache);
    } else if (isStrategyActive(outputDesc, STRATEGY_ENFORCED_AUDIBLE)) {
        devices = getDevicesForStrategy(STRATEGY_ENFORCED_AUDIBLE, fromCache);
    } else if (isStrategyActive(outputDesc, STRATEGY_ACCESSIBILITY)) {
        devices = getDevicesForStrategy(STRATEGY_ACCESSIBILITY, fromCache);
    } else if (isStrategyActive(outputDesc, STRATEGY_SONIFICATION_RESPECTFUL)) {
        devices = getDevicesForStrategy(STRATEGY_SONIFICATION_RESPECTFUL, fromCache);
    } else if (isStrategyActive(outputDesc, STRATEGY_MEDIA)) {
        devices = getDevicesForStrategy(STRATEGY_MEDIA, fromCache);
    } else if (isStrategyActive(outputDesc, STRATEGY_DTMF)) {
        devices = getDevicesForStrategy(STRATEGY_DTMF, fromCache);
    } else if (isStrategyActive(outputDesc, STRATEGY_TRANSMITTED_THROUGH_SPEAKER)) {
        devices = getDevicesForStrategy(STRATEGY_TRANSMITTED_THROUGH_SPEAKER, fromCache);
    } else if (isStrategyActive(outputDesc, STRATEGY_REROUTING)) {
        devices = getDevicesForStrategy(STRATEGY_REROUTING, fromCache);
    }

    ALOGV("getNewOutputDevice() selected devices %s", devices.toString().c_str());
    return devices;
}

sp<DeviceDescriptor> AudioPolicyManager::getNewInputDevice(
        const sp<AudioInputDescriptor>& inputDesc)
{
    sp<DeviceDescriptor> device;

    ssize_t index = mAudioPatches.indexOfKey(inputDesc->getPatchHandle());
    if (index >= 0) {
        sp<AudioPatch> patchDesc = mAudioPatches.valueAt(index);
        if (patchDesc->mUid != mUidCached) {
            ALOGV("getNewInputDevice() device %s forced by patch %d",
                  inputDesc->getDevice()->toString().c_str(), inputDesc->getPatchHandle());
            return inputDesc->getDevice();
        }
    }

    // Honor explicit routing requests only if no client using default routing is active on this
    // input: a specific app can not force routing for other apps by setting a preferred device.
    bool active;
    device = findPreferredDevice(inputDesc, AUDIO_SOURCE_DEFAULT, active, mAvailableInputDevices);
    if (device != nullptr) {
        return device;
    }

    // If we are not in call and no client is active on this input, this methods returns
    // AUDIO_DEVICE_NONE, causing the patch on the input stream to be released.
<<<<<<< HEAD
    audio_source_t source = inputDesc->source();
    // Check for source AUDIO_SOURCE_VOICE_UPLINK when in call.
    // Device switch during in call record use case returns built-in mic
    // as new device which is not supported on primary input.
    // Avoid this by retrieving device based on highest priority source.
    if ((source == AUDIO_SOURCE_DEFAULT || source != AUDIO_SOURCE_VOICE_UPLINK) && isInCall()) {
        source = AUDIO_SOURCE_VOICE_COMMUNICATION;
=======
    audio_attributes_t attributes = inputDesc->getHighestPriorityAttributes();
    if (attributes.source == AUDIO_SOURCE_DEFAULT && isInCall()) {
        attributes.source = AUDIO_SOURCE_VOICE_COMMUNICATION;
>>>>>>> 1a8d3dbb
    }
    if (attributes.source != AUDIO_SOURCE_DEFAULT) {
        device = getDeviceAndMixForAttributes(attributes);
    }

    return device;
}

bool AudioPolicyManager::streamsMatchForvolume(audio_stream_type_t stream1,
                                               audio_stream_type_t stream2) {
    return (stream1 == stream2);
}

uint32_t AudioPolicyManager::getStrategyForStream(audio_stream_type_t stream) {
    return (uint32_t)getStrategy(stream);
}

audio_devices_t AudioPolicyManager::getDevicesForStream(audio_stream_type_t stream) {
    // By checking the range of stream before calling getStrategy, we avoid
    // getStrategy's behavior for invalid streams.  getStrategy would do a ALOGE
    // and then return STRATEGY_MEDIA, but we want to return the empty set.
    if (stream < (audio_stream_type_t) 0 || stream >= AUDIO_STREAM_PUBLIC_CNT) {
        return AUDIO_DEVICE_NONE;
    }
    DeviceVector activeDevices;
    DeviceVector devices;
    for (int curStream = 0; curStream < AUDIO_STREAM_FOR_POLICY_CNT; curStream++) {
        if (!streamsMatchForvolume(stream, (audio_stream_type_t)curStream)) {
            continue;
        }
        routing_strategy curStrategy = getStrategy((audio_stream_type_t)curStream);
        DeviceVector curDevices =
                getDevicesForStrategy((routing_strategy)curStrategy, false /*fromCache*/);
        devices.merge(curDevices);
        for (audio_io_handle_t output : getOutputsForDevices(curDevices, mOutputs)) {
            sp<AudioOutputDescriptor> outputDesc = mOutputs.valueFor(output);
            if (outputDesc->isStreamActive((audio_stream_type_t)curStream)) {
                activeDevices.merge(outputDesc->devices());
            }
        }
    }

    // Favor devices selected on active streams if any to report correct device in case of
    // explicit device selection
    if (!activeDevices.isEmpty()) {
        devices = activeDevices;
    }
    /*Filter SPEAKER_SAFE out of results, as AudioService doesn't know about it
      and doesn't really need to.*/
    DeviceVector speakerSafeDevices = devices.getDevicesFromTypeMask(AUDIO_DEVICE_OUT_SPEAKER_SAFE);
    if (!speakerSafeDevices.isEmpty()) {
        devices.merge(mAvailableOutputDevices.getDevicesFromTypeMask(AUDIO_DEVICE_OUT_SPEAKER));
        devices.remove(speakerSafeDevices);
    }
    return devices.types();
}

routing_strategy AudioPolicyManager::getStrategy(audio_stream_type_t stream) const
{
    ALOG_ASSERT(stream != AUDIO_STREAM_PATCH,"getStrategy() called for AUDIO_STREAM_PATCH");
    return mEngine->getStrategyForStream(stream);
}

routing_strategy AudioPolicyManager::getStrategyForAttr(const audio_attributes_t *attr) {
    // flags to strategy mapping
    if ((attr->flags & AUDIO_FLAG_BEACON) == AUDIO_FLAG_BEACON) {
        return STRATEGY_TRANSMITTED_THROUGH_SPEAKER;
    }
    if ((attr->flags & AUDIO_FLAG_AUDIBILITY_ENFORCED) == AUDIO_FLAG_AUDIBILITY_ENFORCED) {
        return STRATEGY_ENFORCED_AUDIBLE;
    }
    // usage to strategy mapping
    return mEngine->getStrategyForUsage(attr->usage);
}

void AudioPolicyManager::handleNotificationRoutingForStream(audio_stream_type_t stream) {
    switch(stream) {
    case AUDIO_STREAM_MUSIC:
        checkOutputForStrategy(STRATEGY_SONIFICATION_RESPECTFUL);
        updateDevicesAndOutputs();
        break;
    default:
        break;
    }
}

uint32_t AudioPolicyManager::handleEventForBeacon(int event) {

    // skip beacon mute management if a dedicated TTS output is available
    if (mTtsOutputAvailable) {
        return 0;
    }

    switch(event) {
    case STARTING_OUTPUT:
        mBeaconMuteRefCount++;
        break;
    case STOPPING_OUTPUT:
        if (mBeaconMuteRefCount > 0) {
            mBeaconMuteRefCount--;
        }
        break;
    case STARTING_BEACON:
        mBeaconPlayingRefCount++;
        break;
    case STOPPING_BEACON:
        if (mBeaconPlayingRefCount > 0) {
            mBeaconPlayingRefCount--;
        }
        break;
    }

    if (mBeaconMuteRefCount > 0) {
        // any playback causes beacon to be muted
        return setBeaconMute(true);
    } else {
        // no other playback: unmute when beacon starts playing, mute when it stops
        return setBeaconMute(mBeaconPlayingRefCount == 0);
    }
}

uint32_t AudioPolicyManager::setBeaconMute(bool mute) {
    ALOGV("setBeaconMute(%d) mBeaconMuteRefCount=%d mBeaconPlayingRefCount=%d",
            mute, mBeaconMuteRefCount, mBeaconPlayingRefCount);
    // keep track of muted state to avoid repeating mute/unmute operations
    if (mBeaconMuted != mute) {
        // mute/unmute AUDIO_STREAM_TTS on all outputs
        ALOGV("\t muting %d", mute);
        uint32_t maxLatency = 0;
        for (size_t i = 0; i < mOutputs.size(); i++) {
            sp<SwAudioOutputDescriptor> desc = mOutputs.valueAt(i);
            setStreamMute(AUDIO_STREAM_TTS, mute/*on*/,
                    desc,
                    0 /*delay*/, AUDIO_DEVICE_NONE);
            const uint32_t latency = desc->latency() * 2;
            if (latency > maxLatency) {
                maxLatency = latency;
            }
        }
        mBeaconMuted = mute;
        return maxLatency;
    }
    return 0;
}

DeviceVector AudioPolicyManager::getDevicesForStrategy(routing_strategy strategy, bool fromCache)
{
    // Honor explicit routing requests only if all active clients have a preferred route in which
    // case the last active client route is used
    sp<DeviceDescriptor> device = findPreferredDevice(mOutputs, strategy, mAvailableOutputDevices);
    if (device != nullptr) {
        return DeviceVector(device);
    }

    if (fromCache) {
        ALOGVV("%s from cache strategy %d, device %s", __func__, strategy,
               mDevicesForStrategy[strategy].toString().c_str());
        return mDevicesForStrategy[strategy];
    }
    return mAvailableOutputDevices.getDevicesFromTypeMask(mEngine->getDeviceForStrategy(strategy));
}

void AudioPolicyManager::updateDevicesAndOutputs()
{
    for (int i = 0; i < NUM_STRATEGIES; i++) {
        mDevicesForStrategy[i] = getDevicesForStrategy((routing_strategy)i, false /*fromCache*/);
    }
    mPreviousOutputs = mOutputs;
}

uint32_t AudioPolicyManager::checkDeviceMuteStrategies(const sp<AudioOutputDescriptor>& outputDesc,
                                                       audio_devices_t prevDeviceType,
                                                       uint32_t delayMs)
{
    // mute/unmute strategies using an incompatible device combination
    // if muting, wait for the audio in pcm buffer to be drained before proceeding
    // if unmuting, unmute only after the specified delay
    if (outputDesc->isDuplicated()) {
        return 0;
    }

    uint32_t muteWaitMs = 0;
    audio_devices_t deviceType = outputDesc->devices().types();
    bool shouldMute = outputDesc->isActive() && (popcount(deviceType) >= 2);

    for (size_t i = 0; i < NUM_STRATEGIES; i++) {
        audio_devices_t curDeviceType =
                getDeviceForStrategy((routing_strategy)i, false /*fromCache*/);
        curDeviceType = curDeviceType & outputDesc->supportedDevices().types();
        bool mute = shouldMute && (curDeviceType & deviceType) && (curDeviceType != deviceType);
        bool doMute = false;

        if (mute && !outputDesc->mStrategyMutedByDevice[i]) {
            doMute = true;
            outputDesc->mStrategyMutedByDevice[i] = true;
        } else if (!mute && outputDesc->mStrategyMutedByDevice[i]){
            doMute = true;
            outputDesc->mStrategyMutedByDevice[i] = false;
        }
        if (doMute) {
            for (size_t j = 0; j < mOutputs.size(); j++) {
                sp<AudioOutputDescriptor> desc = mOutputs.valueAt(j);
                // skip output if it does not share any device with current output
                if (!desc->supportedDevices().containsAtLeastOne(outputDesc->supportedDevices())) {
                    continue;
                }
                ALOGVV("checkDeviceMuteStrategies() %s strategy %zu (curDevice %04x)",
                      mute ? "muting" : "unmuting", i, curDeviceType);
                setStrategyMute((routing_strategy)i, mute, desc, mute ? 0 : delayMs);
                if (isStrategyActive(desc, (routing_strategy)i)) {
                    if (mute) {
                        // FIXME: should not need to double latency if volume could be applied
                        // immediately by the audioflinger mixer. We must account for the delay
                        // between now and the next time the audioflinger thread for this output
                        // will process a buffer (which corresponds to one buffer size,
                        // usually 1/2 or 1/4 of the latency).
                        if (muteWaitMs < desc->latency() * 2) {
                            muteWaitMs = desc->latency() * 2;
                        }
                    }
                }
            }
        }
    }

    // temporary mute output if device selection changes to avoid volume bursts due to
    // different per device volumes
    if (outputDesc->isActive() && (deviceType != prevDeviceType)) {
        uint32_t tempMuteWaitMs = outputDesc->latency() * 2;
        // temporary mute duration is conservatively set to 4 times the reported latency
        uint32_t tempMuteDurationMs = outputDesc->latency() * 4;
        if (muteWaitMs < tempMuteWaitMs) {
            muteWaitMs = tempMuteWaitMs;
        }

        for (size_t i = 0; i < NUM_STRATEGIES; i++) {
            if (isStrategyActive(outputDesc, (routing_strategy)i)) {
                // make sure that we do not start the temporary mute period too early in case of
                // delayed device change
                setStrategyMute((routing_strategy)i, true, outputDesc, delayMs);
                setStrategyMute((routing_strategy)i, false, outputDesc,
                                delayMs + tempMuteDurationMs, deviceType);
            }
        }
    }

    // wait for the PCM output buffers to empty before proceeding with the rest of the command
    if (muteWaitMs > delayMs) {
        muteWaitMs -= delayMs;
        usleep(muteWaitMs * 1000);
        return muteWaitMs;
    }
    return 0;
}

uint32_t AudioPolicyManager::setOutputDevices(const sp<SwAudioOutputDescriptor>& outputDesc,
                                              const DeviceVector &devices,
                                              bool force,
                                              int delayMs,
                                              audio_patch_handle_t *patchHandle,
                                              bool requiresMuteCheck)
{
    ALOGV("%s device %s delayMs %d", __func__, devices.toString().c_str(), delayMs);
    uint32_t muteWaitMs;

    if (outputDesc->isDuplicated()) {
        muteWaitMs = setOutputDevices(outputDesc->subOutput1(), devices, force, delayMs,
                nullptr /* patchHandle */, requiresMuteCheck);
        muteWaitMs += setOutputDevices(outputDesc->subOutput2(), devices, force, delayMs,
                nullptr /* patchHandle */, requiresMuteCheck);
        return muteWaitMs;
    }

    // filter devices according to output selected
    DeviceVector filteredDevices = outputDesc->filterSupportedDevices(devices);

    // no need to proceed if new device is not AUDIO_DEVICE_NONE and not supported by current
    // output profile
    if (!devices.isEmpty() && filteredDevices.isEmpty()) {
        ALOGV("%s: unsupported device %s for output", __func__, devices.toString().c_str());
        return 0;
    }

    DeviceVector prevDevices = outputDesc->devices();

    ALOGV("setOutputDevices() prevDevice %s", prevDevices.toString().c_str());

    if (!filteredDevices.isEmpty()) {
        outputDesc->setDevices(filteredDevices);
    }

    // if the outputs are not materially active, there is no need to mute.
    if (requiresMuteCheck) {
        muteWaitMs = checkDeviceMuteStrategies(outputDesc, prevDevices.types(), delayMs);
    } else {
        ALOGV("%s: suppressing checkDeviceMuteStrategies", __func__);
        muteWaitMs = 0;
    }

    // Do not change the routing if:
    //      the requested device is AUDIO_DEVICE_NONE
    //      OR the requested device is the same as current device
    //  AND force is not specified
    //  AND the output is connected by a valid audio patch.
    // Doing this check here allows the caller to call setOutputDevices() without conditions
    if ((!filteredDevices.isEmpty() || filteredDevices == prevDevices) &&
            !force && outputDesc->getPatchHandle() != 0) {
        ALOGV("%s setting same device %s or null device, force=%d, patch handle=%d", __func__,
              filteredDevices.toString().c_str(), force, outputDesc->getPatchHandle());
        return muteWaitMs;
    }

    ALOGV("%s changing device to %s", __func__, filteredDevices.toString().c_str());

    // do the routing
    if (filteredDevices.isEmpty()) {
        resetOutputDevice(outputDesc, delayMs, NULL);
    } else {
        PatchBuilder patchBuilder;
        patchBuilder.addSource(outputDesc);
        ALOG_ASSERT(filteredDevices.size() <= AUDIO_PATCH_PORTS_MAX, "Too many sink ports");
        for (const auto &filteredDevice : filteredDevices) {
            patchBuilder.addSink(filteredDevice);
        }

        installPatch(__func__, patchHandle, outputDesc.get(), patchBuilder.patch(), delayMs);
    }

    // update stream volumes according to new device
    applyStreamVolumes(outputDesc, filteredDevices.types(), delayMs);

    return muteWaitMs;
}

status_t AudioPolicyManager::resetOutputDevice(const sp<AudioOutputDescriptor>& outputDesc,
                                               int delayMs,
                                               audio_patch_handle_t *patchHandle)
{
    ssize_t index;
    if (patchHandle) {
        index = mAudioPatches.indexOfKey(*patchHandle);
    } else {
        index = mAudioPatches.indexOfKey(outputDesc->getPatchHandle());
    }
    if (index < 0) {
        return INVALID_OPERATION;
    }
    sp< AudioPatch> patchDesc = mAudioPatches.valueAt(index);
    status_t status = mpClientInterface->releaseAudioPatch(patchDesc->mAfPatchHandle, delayMs);
    ALOGV("resetOutputDevice() releaseAudioPatch returned %d", status);
    outputDesc->setPatchHandle(AUDIO_PATCH_HANDLE_NONE);
    removeAudioPatch(patchDesc->mHandle);
    nextAudioPortGeneration();
    mpClientInterface->onAudioPatchListUpdate();
    return status;
}

status_t AudioPolicyManager::setInputDevice(audio_io_handle_t input,
                                            const sp<DeviceDescriptor> &device,
                                            bool force,
                                            audio_patch_handle_t *patchHandle)
{
    status_t status = NO_ERROR;

    sp<AudioInputDescriptor> inputDesc = mInputs.valueFor(input);
    if ((device != nullptr) && ((device != inputDesc->getDevice()) || force)) {
        inputDesc->setDevice(device);

        if (mAvailableInputDevices.contains(device)) {
            PatchBuilder patchBuilder;
            patchBuilder.addSink(inputDesc,
            // AUDIO_SOURCE_HOTWORD is for internal use only:
            // handled as AUDIO_SOURCE_VOICE_RECOGNITION by the audio HAL
                    [inputDesc](const PatchBuilder::mix_usecase_t& usecase) {
                        auto result = usecase;
                        if (result.source == AUDIO_SOURCE_HOTWORD && !inputDesc->isSoundTrigger()) {
                            result.source = AUDIO_SOURCE_VOICE_RECOGNITION;
                        }
                        return result; }).
            //only one input device for now
                    addSource(device);
            status = installPatch(__func__, patchHandle, inputDesc.get(), patchBuilder.patch(), 0);
        }
    }
    return status;
}

status_t AudioPolicyManager::resetInputDevice(audio_io_handle_t input,
                                              audio_patch_handle_t *patchHandle)
{
    sp<AudioInputDescriptor> inputDesc = mInputs.valueFor(input);
    ssize_t index;
    if (patchHandle) {
        index = mAudioPatches.indexOfKey(*patchHandle);
    } else {
        index = mAudioPatches.indexOfKey(inputDesc->getPatchHandle());
    }
    if (index < 0) {
        return INVALID_OPERATION;
    }
    sp< AudioPatch> patchDesc = mAudioPatches.valueAt(index);
    status_t status = mpClientInterface->releaseAudioPatch(patchDesc->mAfPatchHandle, 0);
    ALOGV("resetInputDevice() releaseAudioPatch returned %d", status);
    inputDesc->setPatchHandle(AUDIO_PATCH_HANDLE_NONE);
    removeAudioPatch(patchDesc->mHandle);
    nextAudioPortGeneration();
    mpClientInterface->onAudioPatchListUpdate();
    return status;
}

sp<IOProfile> AudioPolicyManager::getInputProfile(const sp<DeviceDescriptor> &device,
                                                  uint32_t& samplingRate,
                                                  audio_format_t& format,
                                                  audio_channel_mask_t& channelMask,
                                                  audio_input_flags_t flags)
{
    // Choose an input profile based on the requested capture parameters: select the first available
    // profile supporting all requested parameters.
    //
    // TODO: perhaps isCompatibleProfile should return a "matching" score so we can return
    // the best matching profile, not the first one.

    sp<IOProfile> firstInexact;
    uint32_t updatedSamplingRate = 0;
    audio_format_t updatedFormat = AUDIO_FORMAT_INVALID;
    audio_channel_mask_t updatedChannelMask = AUDIO_CHANNEL_INVALID;
    for (const auto& hwModule : mHwModules) {
        for (const auto& profile : hwModule->getInputProfiles()) {
            // profile->log();
            //updatedFormat = format;
<<<<<<< HEAD
            // Choose the input profile based on this priority:
            // 1. exact match with both channel mask and format
            // 2. exact match with channel mask and best match with format
            // 3. exact match with format and best match with channel mask
            // 4. best match with both channel mask and format
            if (profile->isCompatibleProfile(device, address, samplingRate,
=======
            if (profile->isCompatibleProfile(DeviceVector(device), samplingRate,
>>>>>>> 1a8d3dbb
                                             &samplingRate  /*updatedSamplingRate*/,
                                             format,
                                             &format,       /*updatedFormat*/
                                             channelMask,
                                             &channelMask   /*updatedChannelMask*/,
                                             // FIXME ugly cast
                                             (audio_output_flags_t) flags,
                                             true /*exactMatchRequiredForInputFlags*/,
                                             true,
                                             true)) {

                return profile;
            }
            if (firstInexact == nullptr && profile->isCompatibleProfile(DeviceVector(device),
                                             samplingRate,
                                             &updatedSamplingRate,
                                             format,
                                             &updatedFormat,
                                             channelMask,
                                             &updatedChannelMask,
                                             // FIXME ugly cast
                                             (audio_output_flags_t) flags,
                                             false /*exactMatchRequiredForInputFlags*/,
                                             false,
                                             true)) {
                firstInexact = profile;
            }
            if (firstInexact == nullptr && profile->isCompatibleProfile(device, address,
                                             samplingRate,
                                             &updatedSamplingRate,
                                             format,
                                             &updatedFormat,
                                             channelMask,
                                             &updatedChannelMask,
                                             // FIXME ugly cast
                                             (audio_output_flags_t) flags,
                                             false /*exactMatchRequiredForInputFlags*/,
                                             true,
                                             false)) {
                firstInexact = profile;
            }
            if (firstInexact == nullptr && profile->isCompatibleProfile(device, address,
                                             samplingRate,
                                             &updatedSamplingRate,
                                             format,
                                             &updatedFormat,
                                             channelMask,
                                             &updatedChannelMask,
                                             // FIXME ugly cast
                                             (audio_output_flags_t) flags,
                                             false /*exactMatchRequiredForInputFlags*/,
                                             false,
                                             false)) {
                firstInexact = profile;
            }
        }
    }

    if (firstInexact != nullptr) {
        samplingRate = updatedSamplingRate;
        format = updatedFormat;
        channelMask = updatedChannelMask;
        return firstInexact;
    }
    return NULL;
}

sp<DeviceDescriptor> AudioPolicyManager::getDeviceAndMixForAttributes(
        const audio_attributes_t &attributes, AudioMix **policyMix)
{
    // Honor explicit routing requests only if all active clients have a preferred route in which
    // case the last active client route is used
    sp<DeviceDescriptor> device =
        findPreferredDevice(mInputs, attributes.source, mAvailableInputDevices);
    if (device != nullptr) {
        return device;
    }

    sp<DeviceDescriptor> selectedDeviceFromMix =
           mPolicyMixes.getDeviceAndMixForInputSource(attributes.source, mAvailableInputDevices,
                                                      policyMix);
    return (selectedDeviceFromMix != nullptr) ?
           selectedDeviceFromMix : getDeviceForAttributes(attributes);
}

sp<DeviceDescriptor> AudioPolicyManager::getDeviceForAttributes(const audio_attributes_t &attributes)
{
    audio_devices_t device = mEngine->getDeviceForInputSource(attributes.source);
    if (attributes.source == AUDIO_SOURCE_REMOTE_SUBMIX &&
                strncmp(attributes.tags, "addr=", strlen("addr=")) == 0) {
        return mAvailableInputDevices.getDevice(AUDIO_DEVICE_IN_REMOTE_SUBMIX,
                                                String8(attributes.tags + strlen("addr=")),
                                                AUDIO_FORMAT_DEFAULT);
    }
    return mAvailableInputDevices.getDevice(device, String8(), AUDIO_FORMAT_DEFAULT);
}

float AudioPolicyManager::computeVolume(audio_stream_type_t stream,
                                        int index,
                                        audio_devices_t device)
{
    float volumeDB = mVolumeCurves->volIndexToDb(stream, Volume::getDeviceCategory(device), index);

    // handle the case of accessibility active while a ringtone is playing: if the ringtone is much
    // louder than the accessibility prompt, the prompt cannot be heard, thus masking the touch
    // exploration of the dialer UI. In this situation, bring the accessibility volume closer to
    // the ringtone volume
    if ((stream == AUDIO_STREAM_ACCESSIBILITY)
            && (AUDIO_MODE_RINGTONE == mEngine->getPhoneState())
            && isStreamActive(AUDIO_STREAM_RING, 0)) {
        const float ringVolumeDB = computeVolume(AUDIO_STREAM_RING, index, device);
        return ringVolumeDB - 4 > volumeDB ? ringVolumeDB - 4 : volumeDB;
    }

    // in-call: always cap volume by voice volume + some low headroom
    if ((stream != AUDIO_STREAM_VOICE_CALL) &&
            (isInCall() || mOutputs.isStreamActiveLocally(AUDIO_STREAM_VOICE_CALL))) {
        switch (stream) {
        case AUDIO_STREAM_SYSTEM:
        case AUDIO_STREAM_RING:
        case AUDIO_STREAM_MUSIC:
        case AUDIO_STREAM_ALARM:
        case AUDIO_STREAM_NOTIFICATION:
        case AUDIO_STREAM_ENFORCED_AUDIBLE:
        case AUDIO_STREAM_DTMF:
        case AUDIO_STREAM_ACCESSIBILITY: {
            int voiceVolumeIndex =
                mVolumeCurves->getVolumeIndex(AUDIO_STREAM_VOICE_CALL, device);
            const float maxVoiceVolDb =
                computeVolume(AUDIO_STREAM_VOICE_CALL, voiceVolumeIndex, device)
                + IN_CALL_EARPIECE_HEADROOM_DB;
            if (volumeDB > maxVoiceVolDb) {
                ALOGV("computeVolume() stream %d at vol=%f overriden by stream %d at vol=%f",
                        stream, volumeDB, AUDIO_STREAM_VOICE_CALL, maxVoiceVolDb);
                volumeDB = maxVoiceVolDb;
            }
            } break;
        default:
            break;
        }
    }

    // if a headset is connected, apply the following rules to ring tones and notifications
    // to avoid sound level bursts in user's ears:
    // - always attenuate notifications volume by 6dB
    // - attenuate ring tones volume by 6dB unless music is not playing and
    // speaker is part of the select devices
    // - if music is playing, always limit the volume to current music volume,
    // with a minimum threshold at -36dB so that notification is always perceived.
    const routing_strategy stream_strategy = getStrategy(stream);
    if ((device & (AUDIO_DEVICE_OUT_BLUETOOTH_A2DP |
            AUDIO_DEVICE_OUT_BLUETOOTH_A2DP_HEADPHONES |
            AUDIO_DEVICE_OUT_WIRED_HEADSET |
            AUDIO_DEVICE_OUT_WIRED_HEADPHONE |
            AUDIO_DEVICE_OUT_USB_HEADSET |
            AUDIO_DEVICE_OUT_HEARING_AID)) &&
        ((stream_strategy == STRATEGY_SONIFICATION)
                || (stream_strategy == STRATEGY_SONIFICATION_RESPECTFUL)
                || (stream == AUDIO_STREAM_SYSTEM)
                || ((stream_strategy == STRATEGY_ENFORCED_AUDIBLE) &&
                    (mEngine->getForceUse(AUDIO_POLICY_FORCE_FOR_SYSTEM) == AUDIO_POLICY_FORCE_NONE))) &&
            mVolumeCurves->canBeMuted(stream)) {
        // when the phone is ringing we must consider that music could have been paused just before
        // by the music application and behave as if music was active if the last music track was
        // just stopped
        if (isStreamActive(AUDIO_STREAM_MUSIC, SONIFICATION_HEADSET_MUSIC_DELAY) ||
                mLimitRingtoneVolume) {
            volumeDB += SONIFICATION_HEADSET_VOLUME_FACTOR_DB;
            audio_devices_t musicDevice = getDeviceForStrategy(STRATEGY_MEDIA, true /*fromCache*/);
            float musicVolDB = computeVolume(AUDIO_STREAM_MUSIC,
                                             mVolumeCurves->getVolumeIndex(AUDIO_STREAM_MUSIC,
                                                                              musicDevice),
                                             musicDevice);
            float minVolDB = (musicVolDB > SONIFICATION_HEADSET_VOLUME_MIN_DB) ?
                    musicVolDB : SONIFICATION_HEADSET_VOLUME_MIN_DB;
            if (volumeDB > minVolDB) {
                volumeDB = minVolDB;
                ALOGV("computeVolume limiting volume to %f musicVol %f", minVolDB, musicVolDB);
            }
            if (device & (AUDIO_DEVICE_OUT_BLUETOOTH_A2DP |
                    AUDIO_DEVICE_OUT_BLUETOOTH_A2DP_HEADPHONES)) {
                // on A2DP, also ensure notification volume is not too low compared to media when
                // intended to be played
                if ((volumeDB > -96.0f) &&
                        (musicVolDB - SONIFICATION_A2DP_MAX_MEDIA_DIFF_DB > volumeDB)) {
                    ALOGV("computeVolume increasing volume for stream=%d device=0x%X from %f to %f",
                            stream, device,
                            volumeDB, musicVolDB - SONIFICATION_A2DP_MAX_MEDIA_DIFF_DB);
                    volumeDB = musicVolDB - SONIFICATION_A2DP_MAX_MEDIA_DIFF_DB;
                }
            }
        } else if ((Volume::getDeviceForVolume(device) != AUDIO_DEVICE_OUT_SPEAKER) ||
                stream_strategy != STRATEGY_SONIFICATION) {
            volumeDB += SONIFICATION_HEADSET_VOLUME_FACTOR_DB;
        }
    }

    return volumeDB;
}

int AudioPolicyManager::rescaleVolumeIndex(int srcIndex,
                                           audio_stream_type_t srcStream,
                                           audio_stream_type_t dstStream)
{
    if (srcStream == dstStream) {
        return srcIndex;
    }
    float minSrc = (float)mVolumeCurves->getVolumeIndexMin(srcStream);
    float maxSrc = (float)mVolumeCurves->getVolumeIndexMax(srcStream);
    float minDst = (float)mVolumeCurves->getVolumeIndexMin(dstStream);
    float maxDst = (float)mVolumeCurves->getVolumeIndexMax(dstStream);

    return (int)(minDst + ((srcIndex - minSrc) * (maxDst - minDst)) / (maxSrc - minSrc));
}

status_t AudioPolicyManager::checkAndSetVolume(audio_stream_type_t stream,
                                                   int index,
                                                   const sp<AudioOutputDescriptor>& outputDesc,
                                                   audio_devices_t device,
                                                   int delayMs,
                                                   bool force)
{
    // do not change actual stream volume if the stream is muted
    if (outputDesc->mMuteCount[stream] != 0) {
        ALOGVV("checkAndSetVolume() stream %d muted count %d",
              stream, outputDesc->mMuteCount[stream]);
        return NO_ERROR;
    }
    audio_policy_forced_cfg_t forceUseForComm =
            mEngine->getForceUse(AUDIO_POLICY_FORCE_FOR_COMMUNICATION);
    // do not change in call volume if bluetooth is connected and vice versa
    if ((stream == AUDIO_STREAM_VOICE_CALL && forceUseForComm == AUDIO_POLICY_FORCE_BT_SCO) ||
        (stream == AUDIO_STREAM_BLUETOOTH_SCO && forceUseForComm != AUDIO_POLICY_FORCE_BT_SCO)) {
        ALOGV("checkAndSetVolume() cannot set stream %d volume with force use = %d for comm",
             stream, forceUseForComm);
        return INVALID_OPERATION;
    }

    if (device == AUDIO_DEVICE_NONE) {
        device = outputDesc->devices().types();
    }

    float volumeDb = computeVolume(stream, index, device);
    if (outputDesc->isFixedVolume(device) ||
            // Force VoIP volume to max for bluetooth SCO
            ((stream == AUDIO_STREAM_VOICE_CALL || stream == AUDIO_STREAM_BLUETOOTH_SCO) &&
             (device & AUDIO_DEVICE_OUT_ALL_SCO) != 0)) {
        volumeDb = 0.0f;
    }

    outputDesc->setVolume(volumeDb, stream, device, delayMs, force);

    if (stream == AUDIO_STREAM_VOICE_CALL ||
        stream == AUDIO_STREAM_BLUETOOTH_SCO) {
        float voiceVolume;
        // Force voice volume to max for bluetooth SCO as volume is managed by the headset
        if (stream == AUDIO_STREAM_VOICE_CALL) {
            voiceVolume = (float)index/(float)mVolumeCurves->getVolumeIndexMax(stream);
        } else {
            voiceVolume = 1.0;
        }

        if (voiceVolume != mLastVoiceVolume) {
            mpClientInterface->setVoiceVolume(voiceVolume, delayMs);
            mLastVoiceVolume = voiceVolume;
        }
    }

    return NO_ERROR;
}

void AudioPolicyManager::applyStreamVolumes(const sp<AudioOutputDescriptor>& outputDesc,
                                                audio_devices_t device,
                                                int delayMs,
                                                bool force)
{
    ALOGVV("applyStreamVolumes() for device %08x", device);

    for (int stream = 0; stream < AUDIO_STREAM_FOR_POLICY_CNT; stream++) {
        checkAndSetVolume((audio_stream_type_t)stream,
                          mVolumeCurves->getVolumeIndex((audio_stream_type_t)stream, device),
                          outputDesc,
                          device,
                          delayMs,
                          force);
    }
}

void AudioPolicyManager::setStrategyMute(routing_strategy strategy,
                                             bool on,
                                             const sp<AudioOutputDescriptor>& outputDesc,
                                             int delayMs,
                                             audio_devices_t device)
{
    ALOGVV("setStrategyMute() strategy %d, mute %d, output ID %d",
           strategy, on, outputDesc->getId());
    for (int stream = 0; stream < AUDIO_STREAM_FOR_POLICY_CNT; stream++) {
        if (getStrategy((audio_stream_type_t)stream) == strategy) {
            setStreamMute((audio_stream_type_t)stream, on, outputDesc, delayMs, device);
        }
    }
}

void AudioPolicyManager::setStreamMute(audio_stream_type_t stream,
                                           bool on,
                                           const sp<AudioOutputDescriptor>& outputDesc,
                                           int delayMs,
                                           audio_devices_t device)
{
    if (device == AUDIO_DEVICE_NONE) {
        device = outputDesc->devices().types();
    }

    ALOGVV("setStreamMute() stream %d, mute %d, mMuteCount %d device %04x",
          stream, on, outputDesc->mMuteCount[stream], device);

    if (on) {
        if (outputDesc->mMuteCount[stream] == 0) {
            if (mVolumeCurves->canBeMuted(stream) &&
                    ((stream != AUDIO_STREAM_ENFORCED_AUDIBLE) ||
                     (mEngine->getForceUse(AUDIO_POLICY_FORCE_FOR_SYSTEM) == AUDIO_POLICY_FORCE_NONE))) {
                checkAndSetVolume(stream, 0, outputDesc, device, delayMs);
            }
        }
        // increment mMuteCount after calling checkAndSetVolume() so that volume change is not ignored
        outputDesc->mMuteCount[stream]++;
    } else {
        if (outputDesc->mMuteCount[stream] == 0) {
            ALOGV("setStreamMute() unmuting non muted stream!");
            return;
        }
        if (--outputDesc->mMuteCount[stream] == 0) {
            checkAndSetVolume(stream,
                              mVolumeCurves->getVolumeIndex(stream, device),
                              outputDesc,
                              device,
                              delayMs);
        }
    }
}

audio_stream_type_t AudioPolicyManager::streamTypefromAttributesInt(const audio_attributes_t *attr)
{
    // flags to stream type mapping
    if ((attr->flags & AUDIO_FLAG_AUDIBILITY_ENFORCED) == AUDIO_FLAG_AUDIBILITY_ENFORCED) {
        return AUDIO_STREAM_ENFORCED_AUDIBLE;
    }
    if ((attr->flags & AUDIO_FLAG_SCO) == AUDIO_FLAG_SCO) {
        return AUDIO_STREAM_BLUETOOTH_SCO;
    }
    if ((attr->flags & AUDIO_FLAG_BEACON) == AUDIO_FLAG_BEACON) {
        return AUDIO_STREAM_TTS;
    }

    return audio_usage_to_stream_type(attr->usage);
}

bool AudioPolicyManager::isValidAttributes(const audio_attributes_t *paa)
{
    // has flags that map to a strategy?
    if ((paa->flags & (AUDIO_FLAG_AUDIBILITY_ENFORCED | AUDIO_FLAG_SCO | AUDIO_FLAG_BEACON)) != 0) {
        return true;
    }

    // has known usage?
    switch (paa->usage) {
    case AUDIO_USAGE_UNKNOWN:
    case AUDIO_USAGE_MEDIA:
    case AUDIO_USAGE_VOICE_COMMUNICATION:
    case AUDIO_USAGE_VOICE_COMMUNICATION_SIGNALLING:
    case AUDIO_USAGE_ALARM:
    case AUDIO_USAGE_NOTIFICATION:
    case AUDIO_USAGE_NOTIFICATION_TELEPHONY_RINGTONE:
    case AUDIO_USAGE_NOTIFICATION_COMMUNICATION_REQUEST:
    case AUDIO_USAGE_NOTIFICATION_COMMUNICATION_INSTANT:
    case AUDIO_USAGE_NOTIFICATION_COMMUNICATION_DELAYED:
    case AUDIO_USAGE_NOTIFICATION_EVENT:
    case AUDIO_USAGE_ASSISTANCE_ACCESSIBILITY:
    case AUDIO_USAGE_ASSISTANCE_NAVIGATION_GUIDANCE:
    case AUDIO_USAGE_ASSISTANCE_SONIFICATION:
    case AUDIO_USAGE_GAME:
    case AUDIO_USAGE_VIRTUAL_SOURCE:
    case AUDIO_USAGE_ASSISTANT:
        break;
    default:
        return false;
    }
    return true;
}

bool AudioPolicyManager::isStrategyActive(const sp<AudioOutputDescriptor>& outputDesc,
                                          routing_strategy strategy, uint32_t inPastMs,
                                          nsecs_t sysTime) const
{
    if ((sysTime == 0) && (inPastMs != 0)) {
        sysTime = systemTime();
    }
    for (int i = 0; i < (int)AUDIO_STREAM_FOR_POLICY_CNT; i++) {
        if (((getStrategy((audio_stream_type_t)i) == strategy) ||
                (STRATEGY_NONE == strategy)) &&
                outputDesc->isStreamActive((audio_stream_type_t)i, inPastMs, sysTime)) {
            return true;
        }
    }
    return false;
}

bool AudioPolicyManager::isStrategyActiveOnSameModule(const sp<SwAudioOutputDescriptor>& outputDesc,
                                                      routing_strategy strategy, uint32_t inPastMs,
                                                      nsecs_t sysTime) const
{
    for (size_t i = 0; i < mOutputs.size(); i++) {
        sp<SwAudioOutputDescriptor> desc = mOutputs.valueAt(i);
        if (outputDesc->sharesHwModuleWith(desc)
            && isStrategyActive(desc, strategy, inPastMs, sysTime)) {
            return true;
        }
    }
    return false;
}

audio_policy_forced_cfg_t AudioPolicyManager::getForceUse(audio_policy_force_use_t usage)
{
    return mEngine->getForceUse(usage);
}

bool AudioPolicyManager::isInCall()
{
    return isStateInCall(mEngine->getPhoneState());
}

bool AudioPolicyManager::isStateInCall(int state)
{
    return is_state_in_call(state);
}

void AudioPolicyManager::cleanUpForDevice(const sp<DeviceDescriptor>& deviceDesc)
{
    for (ssize_t i = (ssize_t)mAudioSources.size() - 1; i >= 0; i--)  {
        sp<SourceClientDescriptor> sourceDesc = mAudioSources.valueAt(i);
        if (sourceDesc->srcDevice()->equals(deviceDesc)) {
            ALOGV("%s releasing audio source %d", __FUNCTION__, sourceDesc->portId());
            stopAudioSource(sourceDesc->portId());
        }
    }

    for (ssize_t i = (ssize_t)mAudioPatches.size() - 1; i >= 0; i--)  {
        sp<AudioPatch> patchDesc = mAudioPatches.valueAt(i);
        bool release = false;
        for (size_t j = 0; j < patchDesc->mPatch.num_sources && !release; j++)  {
            const struct audio_port_config *source = &patchDesc->mPatch.sources[j];
            if (source->type == AUDIO_PORT_TYPE_DEVICE &&
                    source->ext.device.type == deviceDesc->type()) {
                release = true;
            }
        }
        for (size_t j = 0; j < patchDesc->mPatch.num_sinks && !release; j++)  {
            const struct audio_port_config *sink = &patchDesc->mPatch.sinks[j];
            if (sink->type == AUDIO_PORT_TYPE_DEVICE &&
                    sink->ext.device.type == deviceDesc->type()) {
                release = true;
            }
        }
        if (release) {
            ALOGV("%s releasing patch %u", __FUNCTION__, patchDesc->mHandle);
            releaseAudioPatch(patchDesc->mHandle, patchDesc->mUid);
        }
    }

    mHwModules.cleanUpForDevice(deviceDesc);
}

void AudioPolicyManager::modifySurroundFormats(
        const sp<DeviceDescriptor>& devDesc, FormatVector *formatsPtr) {
    std::unordered_set<audio_format_t> enforcedSurround(
            devDesc->encodedFormats().begin(), devDesc->encodedFormats().end());
    std::unordered_set<audio_format_t> allSurround;  // A flat set of all known surround formats
    for (const auto& pair : mConfig.getSurroundFormats()) {
        allSurround.insert(pair.first);
        for (const auto& subformat : pair.second) allSurround.insert(subformat);
    }

    audio_policy_forced_cfg_t forceUse = mEngine->getForceUse(
            AUDIO_POLICY_FORCE_FOR_ENCODED_SURROUND);
    ALOGD("%s: forced use = %d", __FUNCTION__, forceUse);
    // This is the resulting set of formats depending on the surround mode:
    //   'all surround' = allSurround
    //   'enforced surround' = enforcedSurround [may include IEC69137 which isn't raw surround fmt]
    //   'non-surround' = not in 'all surround' and not in 'enforced surround'
    //   'manual surround' = mManualSurroundFormats
    // AUTO:   formats v 'enforced surround'
    // ALWAYS: formats v 'all surround' v 'enforced surround'
    // NEVER:  formats ^ 'non-surround'
    // MANUAL: formats ^ ('non-surround' v 'manual surround' v (IEC69137 ^ 'enforced surround'))

    std::unordered_set<audio_format_t> formatSet;
    if (forceUse == AUDIO_POLICY_FORCE_ENCODED_SURROUND_MANUAL
            || forceUse == AUDIO_POLICY_FORCE_ENCODED_SURROUND_NEVER) {
        // formatSet is (formats ^ 'non-surround')
        for (auto formatIter = formatsPtr->begin(); formatIter != formatsPtr->end(); ++formatIter) {
            if (allSurround.count(*formatIter) == 0 && enforcedSurround.count(*formatIter) == 0) {
                formatSet.insert(*formatIter);
            }
        }
    } else {
        formatSet.insert(formatsPtr->begin(), formatsPtr->end());
    }
    formatsPtr->clear();  // Re-filled from the formatSet at the end.

    if (forceUse == AUDIO_POLICY_FORCE_ENCODED_SURROUND_MANUAL) {
        formatSet.insert(mManualSurroundFormats.begin(), mManualSurroundFormats.end());
        // Enable IEC61937 when in MANUAL mode if it's enforced for this device.
        if (enforcedSurround.count(AUDIO_FORMAT_IEC61937) != 0) {
            formatSet.insert(AUDIO_FORMAT_IEC61937);
        }
    } else if (forceUse != AUDIO_POLICY_FORCE_ENCODED_SURROUND_NEVER) { // AUTO or ALWAYS
        if (forceUse == AUDIO_POLICY_FORCE_ENCODED_SURROUND_ALWAYS) {
            formatSet.insert(allSurround.begin(), allSurround.end());
        }
        formatSet.insert(enforcedSurround.begin(), enforcedSurround.end());
    }
    for (const auto& format : formatSet) {
        formatsPtr->push(format);
    }
}

void AudioPolicyManager::modifySurroundChannelMasks(ChannelsVector *channelMasksPtr) {
    ChannelsVector &channelMasks = *channelMasksPtr;
    audio_policy_forced_cfg_t forceUse = mEngine->getForceUse(
            AUDIO_POLICY_FORCE_FOR_ENCODED_SURROUND);

    // If NEVER, then remove support for channelMasks > stereo.
    if (forceUse == AUDIO_POLICY_FORCE_ENCODED_SURROUND_NEVER) {
        for (size_t maskIndex = 0; maskIndex < channelMasks.size(); ) {
            audio_channel_mask_t channelMask = channelMasks[maskIndex];
            if (channelMask & ~AUDIO_CHANNEL_OUT_STEREO) {
                ALOGI("%s: force NEVER, so remove channelMask 0x%08x", __FUNCTION__, channelMask);
                channelMasks.removeAt(maskIndex);
            } else {
                maskIndex++;
            }
        }
    // If ALWAYS or MANUAL, then make sure we at least support 5.1
    } else if (forceUse == AUDIO_POLICY_FORCE_ENCODED_SURROUND_ALWAYS
            || forceUse == AUDIO_POLICY_FORCE_ENCODED_SURROUND_MANUAL) {
        bool supports5dot1 = false;
        // Are there any channel masks that can be considered "surround"?
        for (audio_channel_mask_t channelMask : channelMasks) {
            if ((channelMask & AUDIO_CHANNEL_OUT_5POINT1) == AUDIO_CHANNEL_OUT_5POINT1) {
                supports5dot1 = true;
                break;
            }
        }
        // If not then add 5.1 support.
        if (!supports5dot1) {
            channelMasks.add(AUDIO_CHANNEL_OUT_5POINT1);
            ALOGI("%s: force MANUAL or ALWAYS, so adding channelMask for 5.1 surround", __func__);
        }
    }
}

void AudioPolicyManager::updateAudioProfiles(const sp<DeviceDescriptor>& devDesc,
                                             audio_io_handle_t ioHandle,
                                             AudioProfileVector &profiles)
{
    String8 reply;
    audio_devices_t device = devDesc->type();

    // Format MUST be checked first to update the list of AudioProfile
    if (profiles.hasDynamicFormat()) {
        reply = mpClientInterface->getParameters(
                ioHandle, String8(AudioParameter::keyStreamSupportedFormats));
        ALOGV("%s: supported formats %d, %s", __FUNCTION__, ioHandle, reply.string());
        AudioParameter repliedParameters(reply);
        if (repliedParameters.get(
                String8(AudioParameter::keyStreamSupportedFormats), reply) != NO_ERROR) {
            ALOGE("%s: failed to retrieve format, bailing out", __FUNCTION__);
            return;
        }
        FormatVector formats = formatsFromString(reply.string());
        if (device == AUDIO_DEVICE_OUT_HDMI
                || isDeviceOfModule(devDesc, AUDIO_HARDWARE_MODULE_ID_MSD)) {
            modifySurroundFormats(devDesc, &formats);
        }
        profiles.setFormats(formats);
    }

    for (audio_format_t format : profiles.getSupportedFormats()) {
        ChannelsVector channelMasks;
        SampleRateVector samplingRates;
        AudioParameter requestedParameters;
        requestedParameters.addInt(String8(AudioParameter::keyFormat), format);

        if (profiles.hasDynamicRateFor(format)) {
            reply = mpClientInterface->getParameters(
                    ioHandle,
                    requestedParameters.toString() + ";" +
                    AudioParameter::keyStreamSupportedSamplingRates);
            ALOGV("%s: supported sampling rates %s", __FUNCTION__, reply.string());
            AudioParameter repliedParameters(reply);
            if (repliedParameters.get(
                    String8(AudioParameter::keyStreamSupportedSamplingRates), reply) == NO_ERROR) {
                samplingRates = samplingRatesFromString(reply.string());
            }
        }
        if (profiles.hasDynamicChannelsFor(format)) {
            reply = mpClientInterface->getParameters(ioHandle,
                                                     requestedParameters.toString() + ";" +
                                                     AudioParameter::keyStreamSupportedChannels);
            ALOGV("%s: supported channel masks %s", __FUNCTION__, reply.string());
            AudioParameter repliedParameters(reply);
            if (repliedParameters.get(
                    String8(AudioParameter::keyStreamSupportedChannels), reply) == NO_ERROR) {
                channelMasks = channelMasksFromString(reply.string());
                if (device == AUDIO_DEVICE_OUT_HDMI
                        || isDeviceOfModule(devDesc, AUDIO_HARDWARE_MODULE_ID_MSD)) {
                    modifySurroundChannelMasks(&channelMasks);
                }
            }
        }
        profiles.addProfileFromHal(new AudioProfile(format, channelMasks, samplingRates));
    }
}

status_t AudioPolicyManager::installPatch(const char *caller,
                                          audio_patch_handle_t *patchHandle,
                                          AudioIODescriptorInterface *ioDescriptor,
                                          const struct audio_patch *patch,
                                          int delayMs)
{
    ssize_t index = mAudioPatches.indexOfKey(
            patchHandle && *patchHandle != AUDIO_PATCH_HANDLE_NONE ?
            *patchHandle : ioDescriptor->getPatchHandle());
    sp<AudioPatch> patchDesc;
    status_t status = installPatch(
            caller, index, patchHandle, patch, delayMs, mUidCached, &patchDesc);
    if (status == NO_ERROR) {
        ioDescriptor->setPatchHandle(patchDesc->mHandle);
    }
    return status;
}

status_t AudioPolicyManager::installPatch(const char *caller,
                                          ssize_t index,
                                          audio_patch_handle_t *patchHandle,
                                          const struct audio_patch *patch,
                                          int delayMs,
                                          uid_t uid,
                                          sp<AudioPatch> *patchDescPtr)
{
    sp<AudioPatch> patchDesc;
    audio_patch_handle_t afPatchHandle = AUDIO_PATCH_HANDLE_NONE;
    if (index >= 0) {
        patchDesc = mAudioPatches.valueAt(index);
        afPatchHandle = patchDesc->mAfPatchHandle;
    }

    status_t status = mpClientInterface->createAudioPatch(patch, &afPatchHandle, delayMs);
    ALOGV("%s() AF::createAudioPatch returned %d patchHandle %d num_sources %d num_sinks %d",
            caller, status, afPatchHandle, patch->num_sources, patch->num_sinks);
    if (status == NO_ERROR) {
        if (index < 0) {
            patchDesc = new AudioPatch(patch, uid);
            addAudioPatch(patchDesc->mHandle, patchDesc);
        } else {
            patchDesc->mPatch = *patch;
        }
        patchDesc->mAfPatchHandle = afPatchHandle;
        if (patchHandle) {
            *patchHandle = patchDesc->mHandle;
        }
        nextAudioPortGeneration();
        mpClientInterface->onAudioPatchListUpdate();
    }
    if (patchDescPtr) *patchDescPtr = patchDesc;
    return status;
}

} // namespace android<|MERGE_RESOLUTION|>--- conflicted
+++ resolved
@@ -495,7 +495,7 @@
 
     audio_attributes_t attr = { .source = AUDIO_SOURCE_VOICE_COMMUNICATION };
     auto txDevice = getDeviceAndMixForAttributes(attr);
-    ALOGV("updateCallRouting device rxDevice %s txDevice %s", 
+    ALOGV("updateCallRouting device rxDevice %s txDevice %s",
           rxDevices.toString().c_str(), txDevice->toString().c_str());
 
     // release existing RX patch if any
@@ -845,8 +845,8 @@
     // getOutput() solely on audio_stream_type such as AudioSystem::getOutputFrameCount()
     // and AudioSystem::getOutputSamplingRate().
 
-<<<<<<< HEAD
-    SortedVector<audio_io_handle_t> outputs = getOutputsForDevice(device, mOutputs);
+    SortedVector<audio_io_handle_t> outputs = getOutputsForDevices(devices, mOutputs);
+
     audio_io_handle_t output;
     if (stream == AUDIO_STREAM_MUSIC  &&
             property_get_bool("audio.deep_buffer.media", false /* default_value */)) {
@@ -856,14 +856,9 @@
     else{
           output = selectOutput(outputs, AUDIO_OUTPUT_FLAG_NONE, AUDIO_FORMAT_INVALID);
     }
-    ALOGV("getOutput() stream %d selected device %08x, output %d", stream, device, output);
-=======
-    SortedVector<audio_io_handle_t> outputs = getOutputsForDevices(devices, mOutputs);
-    audio_io_handle_t output = selectOutput(outputs, AUDIO_OUTPUT_FLAG_NONE, AUDIO_FORMAT_INVALID);
 
     ALOGV("getOutput() stream %d selected devices %s, output %d", stream,
           devices.toString().c_str(), output);
->>>>>>> 1a8d3dbb
     return output;
 }
 
@@ -1126,7 +1121,7 @@
                     (config->channel_mask == desc->mChannelMask) &&
                     (session == desc->mDirectClientSession)) {
                     desc->mDirectOpenCount++;
-                    ALOGI("%s reusing direct output %d for session %d", __func__, 
+                    ALOGI("%s reusing direct output %d for session %d", __func__,
                         mOutputs.keyAt(i), session);
                     return mOutputs.keyAt(i);
                 }
@@ -1166,7 +1161,7 @@
             (config->sample_rate != 0 && config->sample_rate != outputDesc->mSamplingRate) ||
             (config->format != AUDIO_FORMAT_DEFAULT && config->format != outputDesc->mFormat) ||
             (config->channel_mask != 0 && config->channel_mask != outputDesc->mChannelMask)) {
-            ALOGV("%s failed opening direct output: output %d sample rate %d %d," 
+            ALOGV("%s failed opening direct output: output %d sample rate %d %d,"
                     "format %d %d, channel mask %04x %04x", __func__, output, config->sample_rate,
                     outputDesc->mSamplingRate, config->format, outputDesc->mFormat,
                     config->channel_mask, outputDesc->mChannelMask);
@@ -1852,7 +1847,7 @@
     }
 
     // Explicit routing?
-    sp<DeviceDescriptor> explicitRoutingDevice = 
+    sp<DeviceDescriptor> explicitRoutingDevice =
             mAvailableInputDevices.getDeviceFromId(*selectedDeviceId);
 
     // special case for mmap capture: if an input IO handle is specified, we reuse this input if
@@ -1954,7 +1949,7 @@
 
 exit:
 
-    *selectedDeviceId = mAvailableInputDevices.contains(device) ? 
+    *selectedDeviceId = mAvailableInputDevices.contains(device) ?
             device->getId() : AUDIO_PORT_HANDLE_NONE;
 
     isSoundTrigger = attributes.source == AUDIO_SOURCE_HOTWORD &&
@@ -2023,7 +2018,7 @@
             profileFlags = AUDIO_INPUT_FLAG_NONE; // retry
         } else { // fail
             ALOGW("%s could not find profile for device %s, sampling rate %u, format %#x, "
-                  "channel mask 0x%X, flags %#x", __func__, device->toString().c_str(), 
+                  "channel mask 0x%X, flags %#x", __func__, device->toString().c_str(),
                   config->sample_rate, config->format, config->channel_mask, flags);
             return input;
         }
@@ -4583,7 +4578,7 @@
             } // endif input != 0
 
             if (input == AUDIO_IO_HANDLE_NONE) {
-                ALOGW("%s could not open input for device %s", __func__,  
+                ALOGW("%s could not open input for device %s", __func__,
                        device->toString().c_str());
                 profiles.removeAt(profile_index);
                 profile_index--;
@@ -4772,17 +4767,10 @@
 
 void AudioPolicyManager::checkOutputForStrategy(routing_strategy strategy)
 {
-<<<<<<< HEAD
-    audio_devices_t oldDevice = getDeviceForStrategy(strategy, true /*fromCache*/);
-    audio_devices_t newDevice = getDeviceForStrategy(strategy, false /*fromCache*/);
-    SortedVector<audio_io_handle_t> srcOutputs = getOutputsForDevice(oldDevice, mOutputs);
-    SortedVector<audio_io_handle_t> dstOutputs = getOutputsForDevice(newDevice, mOutputs);
-=======
     DeviceVector oldDevices = getDevicesForStrategy(strategy, true /*fromCache*/);
     DeviceVector newDevices = getDevicesForStrategy(strategy, false /*fromCache*/);
-    SortedVector<audio_io_handle_t> srcOutputs = getOutputsForDevices(oldDevices, mPreviousOutputs);
+    SortedVector<audio_io_handle_t> srcOutputs = getOutputsForDevices(oldDevices, mOutputs);
     SortedVector<audio_io_handle_t> dstOutputs = getOutputsForDevices(newDevices, mOutputs);
->>>>>>> 1a8d3dbb
 
     // also take into account external policy-related changes: add all outputs which are
     // associated with policies in the "before" and "after" output vectors
@@ -5042,19 +5030,14 @@
 
     // If we are not in call and no client is active on this input, this methods returns
     // AUDIO_DEVICE_NONE, causing the patch on the input stream to be released.
-<<<<<<< HEAD
-    audio_source_t source = inputDesc->source();
+    audio_attributes_t attributes = inputDesc->getHighestPriorityAttributes();
+
     // Check for source AUDIO_SOURCE_VOICE_UPLINK when in call.
     // Device switch during in call record use case returns built-in mic
     // as new device which is not supported on primary input.
     // Avoid this by retrieving device based on highest priority source.
-    if ((source == AUDIO_SOURCE_DEFAULT || source != AUDIO_SOURCE_VOICE_UPLINK) && isInCall()) {
-        source = AUDIO_SOURCE_VOICE_COMMUNICATION;
-=======
-    audio_attributes_t attributes = inputDesc->getHighestPriorityAttributes();
-    if (attributes.source == AUDIO_SOURCE_DEFAULT && isInCall()) {
+    if ((attributes.source == AUDIO_SOURCE_DEFAULT || attributes.source != AUDIO_SOURCE_VOICE_UPLINK) && isInCall()) {
         attributes.source = AUDIO_SOURCE_VOICE_COMMUNICATION;
->>>>>>> 1a8d3dbb
     }
     if (attributes.source != AUDIO_SOURCE_DEFAULT) {
         device = getDeviceAndMixForAttributes(attributes);
@@ -5485,16 +5468,12 @@
         for (const auto& profile : hwModule->getInputProfiles()) {
             // profile->log();
             //updatedFormat = format;
-<<<<<<< HEAD
             // Choose the input profile based on this priority:
             // 1. exact match with both channel mask and format
             // 2. exact match with channel mask and best match with format
             // 3. exact match with format and best match with channel mask
             // 4. best match with both channel mask and format
-            if (profile->isCompatibleProfile(device, address, samplingRate,
-=======
             if (profile->isCompatibleProfile(DeviceVector(device), samplingRate,
->>>>>>> 1a8d3dbb
                                              &samplingRate  /*updatedSamplingRate*/,
                                              format,
                                              &format,       /*updatedFormat*/
@@ -5522,7 +5501,7 @@
                                              true)) {
                 firstInexact = profile;
             }
-            if (firstInexact == nullptr && profile->isCompatibleProfile(device, address,
+            if (firstInexact == nullptr && profile->isCompatibleProfile(DeviceVector(device),
                                              samplingRate,
                                              &updatedSamplingRate,
                                              format,
@@ -5536,7 +5515,7 @@
                                              false)) {
                 firstInexact = profile;
             }
-            if (firstInexact == nullptr && profile->isCompatibleProfile(device, address,
+            if (firstInexact == nullptr && profile->isCompatibleProfile(DeviceVector(device),
                                              samplingRate,
                                              &updatedSamplingRate,
                                              format,
