/*
**
** Copyright 2012, The Android Open Source Project
**
** Licensed under the Apache License, Version 2.0 (the "License");
** you may not use this file except in compliance with the License.
** You may obtain a copy of the License at
**
**     http://www.apache.org/licenses/LICENSE-2.0
**
** Unless required by applicable law or agreed to in writing, software
** distributed under the License is distributed on an "AS IS" BASIS,
** WITHOUT WARRANTIES OR CONDITIONS OF ANY KIND, either express or implied.
** See the License for the specific language governing permissions and
** limitations under the License.
*/

#ifndef INCLUDING_FROM_AUDIOFLINGER_H
    #error This header file should only be included from AudioFlinger.h
#endif

class ThreadBase : public Thread {
public:

#include "TrackBase.h"

    enum type_t {
        MIXER,              // Thread class is MixerThread
        DIRECT,             // Thread class is DirectOutputThread
        DUPLICATING,        // Thread class is DuplicatingThread
        RECORD,             // Thread class is RecordThread
        OFFLOAD,            // Thread class is OffloadThread
        MMAP                // control thread for MMAP stream
        // If you add any values here, also update ThreadBase::threadTypeToString()
    };

    static const char *threadTypeToString(type_t type);

    ThreadBase(const sp<AudioFlinger>& audioFlinger, audio_io_handle_t id,
                audio_devices_t outDevice, audio_devices_t inDevice, type_t type,
                bool systemReady);
    virtual             ~ThreadBase();

    virtual status_t    readyToRun();

    void dumpBase(int fd, const Vector<String16>& args);
    void dumpEffectChains(int fd, const Vector<String16>& args);

    void clearPowerManager();

    // base for record and playback
    enum {
        CFG_EVENT_IO,
        CFG_EVENT_PRIO,
        CFG_EVENT_SET_PARAMETER,
        CFG_EVENT_CREATE_AUDIO_PATCH,
        CFG_EVENT_RELEASE_AUDIO_PATCH,
    };

    class ConfigEventData: public RefBase {
    public:
        virtual ~ConfigEventData() {}

        virtual  void dump(char *buffer, size_t size) = 0;
    protected:
        ConfigEventData() {}
    };

    // Config event sequence by client if status needed (e.g binder thread calling setParameters()):
    //  1. create SetParameterConfigEvent. This sets mWaitStatus in config event
    //  2. Lock mLock
    //  3. Call sendConfigEvent_l(): Append to mConfigEvents and mWaitWorkCV.signal
    //  4. sendConfigEvent_l() reads status from event->mStatus;
    //  5. sendConfigEvent_l() returns status
    //  6. Unlock
    //
    // Parameter sequence by server: threadLoop calling processConfigEvents_l():
    // 1. Lock mLock
    // 2. If there is an entry in mConfigEvents proceed ...
    // 3. Read first entry in mConfigEvents
    // 4. Remove first entry from mConfigEvents
    // 5. Process
    // 6. Set event->mStatus
    // 7. event->mCond.signal
    // 8. Unlock

    class ConfigEvent: public RefBase {
    public:
        virtual ~ConfigEvent() {}

        void dump(char *buffer, size_t size) { mData->dump(buffer, size); }

        const int mType; // event type e.g. CFG_EVENT_IO
        Mutex mLock;     // mutex associated with mCond
        Condition mCond; // condition for status return
        status_t mStatus; // status communicated to sender
        bool mWaitStatus; // true if sender is waiting for status
        bool mRequiresSystemReady; // true if must wait for system ready to enter event queue
        sp<ConfigEventData> mData;     // event specific parameter data

    protected:
        explicit ConfigEvent(int type, bool requiresSystemReady = false) :
            mType(type), mStatus(NO_ERROR), mWaitStatus(false),
            mRequiresSystemReady(requiresSystemReady), mData(NULL) {}
    };

    class IoConfigEventData : public ConfigEventData {
    public:
        IoConfigEventData(audio_io_config_event event, pid_t pid) :
            mEvent(event), mPid(pid) {}

        virtual  void dump(char *buffer, size_t size) {
            snprintf(buffer, size, "IO event: event %d\n", mEvent);
        }

        const audio_io_config_event mEvent;
        const pid_t                 mPid;
    };

    class IoConfigEvent : public ConfigEvent {
    public:
        IoConfigEvent(audio_io_config_event event, pid_t pid) :
            ConfigEvent(CFG_EVENT_IO) {
            mData = new IoConfigEventData(event, pid);
        }
        virtual ~IoConfigEvent() {}
    };

    class PrioConfigEventData : public ConfigEventData {
    public:
        PrioConfigEventData(pid_t pid, pid_t tid, int32_t prio, bool forApp) :
            mPid(pid), mTid(tid), mPrio(prio), mForApp(forApp) {}

        virtual  void dump(char *buffer, size_t size) {
            snprintf(buffer, size, "Prio event: pid %d, tid %d, prio %d, for app? %d\n",
                    mPid, mTid, mPrio, mForApp);
        }

        const pid_t mPid;
        const pid_t mTid;
        const int32_t mPrio;
        const bool mForApp;
    };

    class PrioConfigEvent : public ConfigEvent {
    public:
        PrioConfigEvent(pid_t pid, pid_t tid, int32_t prio, bool forApp) :
            ConfigEvent(CFG_EVENT_PRIO, true) {
            mData = new PrioConfigEventData(pid, tid, prio, forApp);
        }
        virtual ~PrioConfigEvent() {}
    };

    class SetParameterConfigEventData : public ConfigEventData {
    public:
        explicit SetParameterConfigEventData(String8 keyValuePairs) :
            mKeyValuePairs(keyValuePairs) {}

        virtual  void dump(char *buffer, size_t size) {
            snprintf(buffer, size, "KeyValue: %s\n", mKeyValuePairs.string());
        }

        const String8 mKeyValuePairs;
    };

    class SetParameterConfigEvent : public ConfigEvent {
    public:
        explicit SetParameterConfigEvent(String8 keyValuePairs) :
            ConfigEvent(CFG_EVENT_SET_PARAMETER) {
            mData = new SetParameterConfigEventData(keyValuePairs);
            mWaitStatus = true;
        }
        virtual ~SetParameterConfigEvent() {}
    };

    class CreateAudioPatchConfigEventData : public ConfigEventData {
    public:
        CreateAudioPatchConfigEventData(const struct audio_patch patch,
                                        audio_patch_handle_t handle) :
            mPatch(patch), mHandle(handle) {}

        virtual  void dump(char *buffer, size_t size) {
            snprintf(buffer, size, "Patch handle: %u\n", mHandle);
        }

        const struct audio_patch mPatch;
        audio_patch_handle_t mHandle;
    };

    class CreateAudioPatchConfigEvent : public ConfigEvent {
    public:
        CreateAudioPatchConfigEvent(const struct audio_patch patch,
                                    audio_patch_handle_t handle) :
            ConfigEvent(CFG_EVENT_CREATE_AUDIO_PATCH) {
            mData = new CreateAudioPatchConfigEventData(patch, handle);
            mWaitStatus = true;
        }
        virtual ~CreateAudioPatchConfigEvent() {}
    };

    class ReleaseAudioPatchConfigEventData : public ConfigEventData {
    public:
        explicit ReleaseAudioPatchConfigEventData(const audio_patch_handle_t handle) :
            mHandle(handle) {}

        virtual  void dump(char *buffer, size_t size) {
            snprintf(buffer, size, "Patch handle: %u\n", mHandle);
        }

        audio_patch_handle_t mHandle;
    };

    class ReleaseAudioPatchConfigEvent : public ConfigEvent {
    public:
        explicit ReleaseAudioPatchConfigEvent(const audio_patch_handle_t handle) :
            ConfigEvent(CFG_EVENT_RELEASE_AUDIO_PATCH) {
            mData = new ReleaseAudioPatchConfigEventData(handle);
            mWaitStatus = true;
        }
        virtual ~ReleaseAudioPatchConfigEvent() {}
    };

    class PMDeathRecipient : public IBinder::DeathRecipient {
    public:
        explicit    PMDeathRecipient(const wp<ThreadBase>& thread) : mThread(thread) {}
        virtual     ~PMDeathRecipient() {}

        // IBinder::DeathRecipient
        virtual     void        binderDied(const wp<IBinder>& who);

    private:
        DISALLOW_COPY_AND_ASSIGN(PMDeathRecipient);

        wp<ThreadBase> mThread;
    };

    virtual     status_t    initCheck() const = 0;

                // static externally-visible
                type_t      type() const { return mType; }
                bool isDuplicating() const { return (mType == DUPLICATING); }

                audio_io_handle_t id() const { return mId;}

                // dynamic externally-visible
                uint32_t    sampleRate() const { return mSampleRate; }
                audio_channel_mask_t channelMask() const { return mChannelMask; }
                audio_format_t format() const { return mHALFormat; }
                uint32_t channelCount() const { return mChannelCount; }
                // Called by AudioFlinger::frameCount(audio_io_handle_t output) and effects,
                // and returns the [normal mix] buffer's frame count.
    virtual     size_t      frameCount() const = 0;

                // Return's the HAL's frame count i.e. fast mixer buffer size.
                size_t      frameCountHAL() const { return mFrameCount; }

                size_t      frameSize() const { return mFrameSize; }

    // Should be "virtual status_t requestExitAndWait()" and override same
    // method in Thread, but Thread::requestExitAndWait() is not yet virtual.
                void        exit();
    virtual     bool        checkForNewParameter_l(const String8& keyValuePair,
                                                    status_t& status) = 0;
    virtual     status_t    setParameters(const String8& keyValuePairs);
    virtual     String8     getParameters(const String8& keys) = 0;
    virtual     void        ioConfigChanged(audio_io_config_event event, pid_t pid = 0) = 0;
                // sendConfigEvent_l() must be called with ThreadBase::mLock held
                // Can temporarily release the lock if waiting for a reply from
                // processConfigEvents_l().
                status_t    sendConfigEvent_l(sp<ConfigEvent>& event);
                void        sendIoConfigEvent(audio_io_config_event event, pid_t pid = 0);
                void        sendIoConfigEvent_l(audio_io_config_event event, pid_t pid = 0);
                void        sendPrioConfigEvent(pid_t pid, pid_t tid, int32_t prio, bool forApp);
                void        sendPrioConfigEvent_l(pid_t pid, pid_t tid, int32_t prio, bool forApp);
                status_t    sendSetParameterConfigEvent_l(const String8& keyValuePair);
                status_t    sendCreateAudioPatchConfigEvent(const struct audio_patch *patch,
                                                            audio_patch_handle_t *handle);
                status_t    sendReleaseAudioPatchConfigEvent(audio_patch_handle_t handle);
                void        processConfigEvents_l();
    virtual     void        cacheParameters_l() = 0;
    virtual     status_t    createAudioPatch_l(const struct audio_patch *patch,
                                               audio_patch_handle_t *handle) = 0;
    virtual     status_t    releaseAudioPatch_l(const audio_patch_handle_t handle) = 0;
    virtual     void        toAudioPortConfig(struct audio_port_config *config) = 0;


                // see note at declaration of mStandby, mOutDevice and mInDevice
                bool        standby() const { return mStandby; }
                audio_devices_t outDevice() const { return mOutDevice; }
                audio_devices_t inDevice() const { return mInDevice; }
                audio_devices_t getDevice() const { return isOutput() ? mOutDevice : mInDevice; }

    virtual     bool        isOutput() const = 0;

    virtual     sp<StreamHalInterface> stream() const = 0;

                sp<EffectHandle> createEffect_l(
                                    const sp<AudioFlinger::Client>& client,
                                    const sp<IEffectClient>& effectClient,
                                    int32_t priority,
                                    audio_session_t sessionId,
                                    effect_descriptor_t *desc,
                                    int *enabled,
                                    status_t *status /*non-NULL*/,
                                    bool pinned);

                // return values for hasAudioSession (bit field)
                enum effect_state {
                    EFFECT_SESSION = 0x1,   // the audio session corresponds to at least one
                                            // effect
                    TRACK_SESSION = 0x2,    // the audio session corresponds to at least one
                                            // track
                    FAST_SESSION = 0x4      // the audio session corresponds to at least one
                                            // fast track
                };

                // get effect chain corresponding to session Id.
                sp<EffectChain> getEffectChain(audio_session_t sessionId);
                // same as getEffectChain() but must be called with ThreadBase mutex locked
                sp<EffectChain> getEffectChain_l(audio_session_t sessionId) const;
                // add an effect chain to the chain list (mEffectChains)
    virtual     status_t addEffectChain_l(const sp<EffectChain>& chain) = 0;
                // remove an effect chain from the chain list (mEffectChains)
    virtual     size_t removeEffectChain_l(const sp<EffectChain>& chain) = 0;
                // lock all effect chains Mutexes. Must be called before releasing the
                // ThreadBase mutex before processing the mixer and effects. This guarantees the
                // integrity of the chains during the process.
                // Also sets the parameter 'effectChains' to current value of mEffectChains.
                void lockEffectChains_l(Vector< sp<EffectChain> >& effectChains);
                // unlock effect chains after process
                void unlockEffectChains(const Vector< sp<EffectChain> >& effectChains);
                // get a copy of mEffectChains vector
                Vector< sp<EffectChain> > getEffectChains_l() const { return mEffectChains; };
                // set audio mode to all effect chains
                void setMode(audio_mode_t mode);
                // get effect module with corresponding ID on specified audio session
                sp<AudioFlinger::EffectModule> getEffect(audio_session_t sessionId, int effectId);
                sp<AudioFlinger::EffectModule> getEffect_l(audio_session_t sessionId, int effectId);
                // add and effect module. Also creates the effect chain is none exists for
                // the effects audio session
                status_t addEffect_l(const sp< EffectModule>& effect);
                // remove and effect module. Also removes the effect chain is this was the last
                // effect
                void removeEffect_l(const sp< EffectModule>& effect, bool release = false);
                // disconnect an effect handle from module and destroy module if last handle
                void disconnectEffectHandle(EffectHandle *handle, bool unpinIfLast);
                // detach all tracks connected to an auxiliary effect
    virtual     void detachAuxEffect_l(int effectId __unused) {}
                // returns a combination of:
                // - EFFECT_SESSION if effects on this audio session exist in one chain
                // - TRACK_SESSION if tracks on this audio session exist
                // - FAST_SESSION if fast tracks on this audio session exist
    virtual     uint32_t hasAudioSession_l(audio_session_t sessionId) const = 0;
                uint32_t hasAudioSession(audio_session_t sessionId) const {
                    Mutex::Autolock _l(mLock);
                    return hasAudioSession_l(sessionId);
                }

                // the value returned by default implementation is not important as the
                // strategy is only meaningful for PlaybackThread which implements this method
                virtual uint32_t getStrategyForSession_l(audio_session_t sessionId __unused)
                        { return 0; }

                // check if some effects must be suspended/restored when an effect is enabled
                // or disabled
                void checkSuspendOnEffectEnabled(const sp<EffectModule>& effect,
                                                 bool enabled,
                                                 audio_session_t sessionId =
                                                        AUDIO_SESSION_OUTPUT_MIX);
                void checkSuspendOnEffectEnabled_l(const sp<EffectModule>& effect,
                                                   bool enabled,
                                                   audio_session_t sessionId =
                                                        AUDIO_SESSION_OUTPUT_MIX);

                virtual status_t    setSyncEvent(const sp<SyncEvent>& event) = 0;
                virtual bool        isValidSyncEvent(const sp<SyncEvent>& event) const = 0;

                // Return a reference to a per-thread heap which can be used to allocate IMemory
                // objects that will be read-only to client processes, read/write to mediaserver,
                // and shared by all client processes of the thread.
                // The heap is per-thread rather than common across all threads, because
                // clients can't be trusted not to modify the offset of the IMemory they receive.
                // If a thread does not have such a heap, this method returns 0.
                virtual sp<MemoryDealer>    readOnlyHeap() const { return 0; }

                virtual sp<IMemory> pipeMemory() const { return 0; }

                        void systemReady();

                // checkEffectCompatibility_l() must be called with ThreadBase::mLock held
                virtual status_t    checkEffectCompatibility_l(const effect_descriptor_t *desc,
                                                               audio_session_t sessionId) = 0;

                        void        broadcast_l();

    mutable     Mutex                   mLock;

protected:

                // entry describing an effect being suspended in mSuspendedSessions keyed vector
                class SuspendedSessionDesc : public RefBase {
                public:
                    SuspendedSessionDesc() : mRefCount(0) {}

                    int mRefCount;          // number of active suspend requests
                    effect_uuid_t mType;    // effect type UUID
                };

                void        acquireWakeLock();
                virtual void acquireWakeLock_l();
                void        releaseWakeLock();
                void        releaseWakeLock_l();
                void        updateWakeLockUids_l(const SortedVector<uid_t> &uids);
                void        getPowerManager_l();
                // suspend or restore effects of the specified type (or all if type is NULL)
                // on a given session. The number of suspend requests is counted and restore
                // occurs when all suspend requests are cancelled.
                void setEffectSuspended_l(const effect_uuid_t *type,
                                          bool suspend,
                                          audio_session_t sessionId);
                // updated mSuspendedSessions when an effect is suspended or restored
                void        updateSuspendedSessions_l(const effect_uuid_t *type,
                                                      bool suspend,
                                                      audio_session_t sessionId);
                // check if some effects must be suspended when an effect chain is added
                void checkSuspendOnAddEffectChain_l(const sp<EffectChain>& chain);

                // sends the metadata of the active tracks to the HAL
    virtual     void        updateMetadata_l() = 0;

                String16 getWakeLockTag();

    virtual     void        preExit() { }
    virtual     void        setMasterMono_l(bool mono __unused) { }
    virtual     bool        requireMonoBlend() { return false; }

                            // called within the threadLoop to obtain timestamp from the HAL.
    virtual     status_t    threadloop_getHalTimestamp_l(
                                    ExtendedTimestamp *timestamp __unused) const {
                                return INVALID_OPERATION;
                            }

    friend class AudioFlinger;      // for mEffectChains

                const type_t            mType;

                // Used by parameters, config events, addTrack_l, exit
                Condition               mWaitWorkCV;

                const sp<AudioFlinger>  mAudioFlinger;

                // updated by PlaybackThread::readOutputParameters_l() or
                // RecordThread::readInputParameters_l()
                uint32_t                mSampleRate;
                size_t                  mFrameCount;       // output HAL, direct output, record
                audio_channel_mask_t    mChannelMask;
                uint32_t                mChannelCount;
                size_t                  mFrameSize;
                // not HAL frame size, this is for output sink (to pipe to fast mixer)
                audio_format_t          mFormat;           // Source format for Recording and
                                                           // Sink format for Playback.
                                                           // Sink format may be different than
                                                           // HAL format if Fastmixer is used.
                audio_format_t          mHALFormat;
                size_t                  mBufferSize;       // HAL buffer size for read() or write()

                Vector< sp<ConfigEvent> >     mConfigEvents;
                Vector< sp<ConfigEvent> >     mPendingConfigEvents; // events awaiting system ready

                // These fields are written and read by thread itself without lock or barrier,
                // and read by other threads without lock or barrier via standby(), outDevice()
                // and inDevice().
                // Because of the absence of a lock or barrier, any other thread that reads
                // these fields must use the information in isolation, or be prepared to deal
                // with possibility that it might be inconsistent with other information.
                bool                    mStandby;     // Whether thread is currently in standby.
                audio_devices_t         mOutDevice;   // output device
                audio_devices_t         mInDevice;    // input device
                audio_devices_t         mPrevOutDevice;   // previous output device
                audio_devices_t         mPrevInDevice;    // previous input device
                struct audio_patch      mPatch;
                audio_source_t          mAudioSource;

                const audio_io_handle_t mId;
                Vector< sp<EffectChain> > mEffectChains;

                static const int        kThreadNameLength = 16; // prctl(PR_SET_NAME) limit
                char                    mThreadName[kThreadNameLength]; // guaranteed NUL-terminated
                sp<IPowerManager>       mPowerManager;
                sp<IBinder>             mWakeLockToken;
                const sp<PMDeathRecipient> mDeathRecipient;
                // list of suspended effects per session and per type. The first (outer) vector is
                // keyed by session ID, the second (inner) by type UUID timeLow field
                // Updated by updateSuspendedSessions_l() only.
                KeyedVector< audio_session_t, KeyedVector< int, sp<SuspendedSessionDesc> > >
                                        mSuspendedSessions;
                // TODO: add comment and adjust size as needed
                static const size_t     kLogSize = 4 * 1024;
                sp<NBLog::Writer>       mNBLogWriter;
                bool                    mSystemReady;
                ExtendedTimestamp       mTimestamp;
                TimestampVerifier< // For timestamp statistics.
                        int64_t /* frame count */, int64_t /* time ns */> mTimestampVerifier;

                // A condition that must be evaluated by the thread loop has changed and
                // we must not wait for async write callback in the thread loop before evaluating it
                bool                    mSignalPending;

#ifdef TEE_SINK
                NBAIO_Tee               mTee;
#endif
                // ActiveTracks is a sorted vector of track type T representing the
                // active tracks of threadLoop() to be considered by the locked prepare portion.
                // ActiveTracks should be accessed with the ThreadBase lock held.
                //
                // During processing and I/O, the threadLoop does not hold the lock;
                // hence it does not directly use ActiveTracks.  Care should be taken
                // to hold local strong references or defer removal of tracks
                // if the threadLoop may still be accessing those tracks due to mix, etc.
                //
                // This class updates power information appropriately.
                //

                template <typename T>
                class ActiveTracks {
                public:
                    explicit ActiveTracks(SimpleLog *localLog = nullptr)
                        : mActiveTracksGeneration(0)
                        , mLastActiveTracksGeneration(0)
                        , mLocalLog(localLog)
                    { }

                    ~ActiveTracks() {
                        ALOGW_IF(!mActiveTracks.isEmpty(),
                                "ActiveTracks should be empty in destructor");
                    }
                    // returns the last track added (even though it may have been
                    // subsequently removed from ActiveTracks).
                    //
                    // Used for DirectOutputThread to ensure a flush is called when transitioning
                    // to a new track (even though it may be on the same session).
                    // Used for OffloadThread to ensure that volume and mixer state is
                    // taken from the latest track added.
                    //
                    // The latest track is saved with a weak pointer to prevent keeping an
                    // otherwise useless track alive. Thus the function will return nullptr
                    // if the latest track has subsequently been removed and destroyed.
                    sp<T> getLatest() {
                        return mLatestActiveTrack.promote();
                    }

                    // SortedVector methods
                    ssize_t         add(const sp<T> &track);
                    ssize_t         remove(const sp<T> &track);
                    size_t          size() const {
                        return mActiveTracks.size();
                    }
                    ssize_t         indexOf(const sp<T>& item) {
                        return mActiveTracks.indexOf(item);
                    }
                    sp<T>           operator[](size_t index) const {
                        return mActiveTracks[index];
                    }
                    typename SortedVector<sp<T>>::iterator begin() {
                        return mActiveTracks.begin();
                    }
                    typename SortedVector<sp<T>>::iterator end() {
                        return mActiveTracks.end();
                    }

                    // Due to Binder recursion optimization, clear() and updatePowerState()
                    // cannot be called from a Binder thread because they may call back into
                    // the original calling process (system server) for BatteryNotifier
                    // (which requires a Java environment that may not be present).
                    // Hence, call clear() and updatePowerState() only from the
                    // ThreadBase thread.
                    void            clear();
                    // periodically called in the threadLoop() to update power state uids.
                    void            updatePowerState(sp<ThreadBase> thread, bool force = false);

                    /** @return true if one or move active tracks was added or removed since the
                     *          last time this function was called or the vector was created. */
                    bool            readAndClearHasChanged();

                private:
                    void            logTrack(const char *funcName, const sp<T> &track) const;

                    SortedVector<uid_t> getWakeLockUids() {
                        SortedVector<uid_t> wakeLockUids;
                        for (const sp<T> &track : mActiveTracks) {
                            wakeLockUids.add(track->uid());
                        }
                        return wakeLockUids; // moved by underlying SharedBuffer
                    }

                    std::map<uid_t, std::pair<ssize_t /* previous */, ssize_t /* current */>>
                                        mBatteryCounter;
                    SortedVector<sp<T>> mActiveTracks;
                    int                 mActiveTracksGeneration;
                    int                 mLastActiveTracksGeneration;
                    wp<T>               mLatestActiveTrack; // latest track added to ActiveTracks
                    SimpleLog * const   mLocalLog;
                    // If the vector has changed since last call to readAndClearHasChanged
                    bool                mHasChanged = false;
                };

                SimpleLog mLocalLog;
};

class VolumeInterface {
 public:

    virtual ~VolumeInterface() {}

    virtual void        setMasterVolume(float value) = 0;
    virtual void        setMasterMute(bool muted) = 0;
    virtual void        setStreamVolume(audio_stream_type_t stream, float value) = 0;
    virtual void        setStreamMute(audio_stream_type_t stream, bool muted) = 0;
    virtual float       streamVolume(audio_stream_type_t stream) const = 0;

};

// --- PlaybackThread ---
class PlaybackThread : public ThreadBase, public StreamOutHalInterfaceCallback,
    public VolumeInterface {
public:

#include "PlaybackTracks.h"

    enum mixer_state {
        MIXER_IDLE,             // no active tracks
        MIXER_TRACKS_ENABLED,   // at least one active track, but no track has any data ready
        MIXER_TRACKS_READY,      // at least one active track, and at least one track has data
        MIXER_DRAIN_TRACK,      // drain currently playing track
        MIXER_DRAIN_ALL,        // fully drain the hardware
        // standby mode does not have an enum value
        // suspend by audio policy manager is orthogonal to mixer state
    };

    // retry count before removing active track in case of underrun on offloaded thread:
    // we need to make sure that AudioTrack client has enough time to send large buffers
    //FIXME may be more appropriate if expressed in time units. Need to revise how underrun is
    // handled for offloaded tracks
    static const int8_t kMaxTrackRetriesOffload = 20;
    static const int8_t kMaxTrackStartupRetriesOffload = 100;
    static const int8_t kMaxTrackStopRetriesOffload = 2;
    static constexpr uint32_t kMaxTracksPerUid = 40;
    static constexpr size_t kMaxTracks = 256;

    // Maximum delay (in nanoseconds) for upcoming buffers in suspend mode, otherwise
    // if delay is greater, the estimated time for timeLoopNextNs is reset.
    // This allows for catch-up to be done for small delays, while resetting the estimate
    // for initial conditions or large delays.
    static const nsecs_t kMaxNextBufferDelayNs = 100000000;

    PlaybackThread(const sp<AudioFlinger>& audioFlinger, AudioStreamOut* output,
                   audio_io_handle_t id, audio_devices_t device, type_t type, bool systemReady);
    virtual             ~PlaybackThread();

                void        dump(int fd, const Vector<String16>& args);

    // Thread virtuals
    virtual     bool        threadLoop();

    // RefBase
    virtual     void        onFirstRef();

    virtual     status_t    checkEffectCompatibility_l(const effect_descriptor_t *desc,
                                                       audio_session_t sessionId);

protected:
    // Code snippets that were lifted up out of threadLoop()
    virtual     void        threadLoop_mix() = 0;
    virtual     void        threadLoop_sleepTime() = 0;
    virtual     ssize_t     threadLoop_write();
    virtual     void        threadLoop_drain();
    virtual     void        threadLoop_standby();
    virtual     void        threadLoop_exit();
    virtual     void        threadLoop_removeTracks(const Vector< sp<Track> >& tracksToRemove);

                // prepareTracks_l reads and writes mActiveTracks, and returns
                // the pending set of tracks to remove via Vector 'tracksToRemove'.  The caller
                // is responsible for clearing or destroying this Vector later on, when it
                // is safe to do so. That will drop the final ref count and destroy the tracks.
    virtual     mixer_state prepareTracks_l(Vector< sp<Track> > *tracksToRemove) = 0;
                void        removeTracks_l(const Vector< sp<Track> >& tracksToRemove);

    // StreamOutHalInterfaceCallback implementation
    virtual     void        onWriteReady();
    virtual     void        onDrainReady();
    virtual     void        onError();

                void        resetWriteBlocked(uint32_t sequence);
                void        resetDraining(uint32_t sequence);

    virtual     bool        waitingAsyncCallback();
    virtual     bool        waitingAsyncCallback_l();
    virtual     bool        shouldStandby_l();
    virtual     void        onAddNewTrack_l();
                void        onAsyncError(); // error reported by AsyncCallbackThread

    // ThreadBase virtuals
    virtual     void        preExit();
    virtual     void        onIdleMixer();

    virtual     bool        keepWakeLock() const { return true; }
    virtual     void        acquireWakeLock_l() {
                                ThreadBase::acquireWakeLock_l();
                                mActiveTracks.updatePowerState(this, true /* force */);
                            }

public:

    virtual     status_t    initCheck() const { return (mOutput == NULL) ? NO_INIT : NO_ERROR; }

                // return estimated latency in milliseconds, as reported by HAL
                uint32_t    latency() const;
                // same, but lock must already be held
                uint32_t    latency_l() const;

                // VolumeInterface
    virtual     void        setMasterVolume(float value);
    virtual     void        setMasterMute(bool muted);
    virtual     void        setStreamVolume(audio_stream_type_t stream, float value);
    virtual     void        setStreamMute(audio_stream_type_t stream, bool muted);
    virtual     float       streamVolume(audio_stream_type_t stream) const;

                sp<Track>   createTrack_l(
                                const sp<AudioFlinger::Client>& client,
                                audio_stream_type_t streamType,
                                const audio_attributes_t& attr,
                                uint32_t *sampleRate,
                                audio_format_t format,
                                audio_channel_mask_t channelMask,
                                size_t *pFrameCount,
                                size_t *pNotificationFrameCount,
                                uint32_t notificationsPerBuffer,
                                float speed,
                                const sp<IMemory>& sharedBuffer,
                                audio_session_t sessionId,
                                audio_output_flags_t *flags,
                                pid_t tid,
                                uid_t uid,
                                status_t *status /*non-NULL*/,
                                audio_port_handle_t portId);

                AudioStreamOut* getOutput() const;
                AudioStreamOut* clearOutput();
                virtual sp<StreamHalInterface> stream() const;

                // a very large number of suspend() will eventually wraparound, but unlikely
                void        suspend() { (void) android_atomic_inc(&mSuspended); }
                void        restore()
                                {
                                    // if restore() is done without suspend(), get back into
                                    // range so that the next suspend() will operate correctly
                                    if (android_atomic_dec(&mSuspended) <= 0) {
                                        android_atomic_release_store(0, &mSuspended);
                                    }
                                }
                bool        isSuspended() const
                                { return android_atomic_acquire_load(&mSuspended) > 0; }

    virtual     String8     getParameters(const String8& keys);
    virtual     void        ioConfigChanged(audio_io_config_event event, pid_t pid = 0);
                status_t    getRenderPosition(uint32_t *halFrames, uint32_t *dspFrames);
                // Consider also removing and passing an explicit mMainBuffer initialization
                // parameter to AF::PlaybackThread::Track::Track().
                effect_buffer_t *sinkBuffer() const {
                    return reinterpret_cast<effect_buffer_t *>(mSinkBuffer); };

    virtual     void detachAuxEffect_l(int effectId);
                status_t attachAuxEffect(const sp<AudioFlinger::PlaybackThread::Track>& track,
                        int EffectId);
                status_t attachAuxEffect_l(const sp<AudioFlinger::PlaybackThread::Track>& track,
                        int EffectId);

                virtual status_t addEffectChain_l(const sp<EffectChain>& chain);
                virtual size_t removeEffectChain_l(const sp<EffectChain>& chain);
                virtual uint32_t hasAudioSession_l(audio_session_t sessionId) const;
                virtual uint32_t getStrategyForSession_l(audio_session_t sessionId);


                virtual status_t setSyncEvent(const sp<SyncEvent>& event);
                virtual bool     isValidSyncEvent(const sp<SyncEvent>& event) const;

                // called with AudioFlinger lock held
                        bool     invalidateTracks_l(audio_stream_type_t streamType);
                virtual void     invalidateTracks(audio_stream_type_t streamType);

    virtual     size_t      frameCount() const { return mNormalFrameCount; }

    virtual     status_t    getTimestamp_l(AudioTimestamp& timestamp);

                void        addPatchTrack(const sp<PatchTrack>& track);
                void        deletePatchTrack(const sp<PatchTrack>& track);

    virtual     void        toAudioPortConfig(struct audio_port_config *config);

                // Return the asynchronous signal wait time.
    virtual     int64_t     computeWaitTimeNs_l() const { return INT64_MAX; }

    virtual     bool        isOutput() const override { return true; }

                // returns true if the track is allowed to be added to the thread.
    virtual     bool        isTrackAllowed_l(
                                    audio_channel_mask_t channelMask __unused,
                                    audio_format_t format __unused,
                                    audio_session_t sessionId __unused,
                                    uid_t uid) const {
                                return trackCountForUid_l(uid) < PlaybackThread::kMaxTracksPerUid
                                       && mTracks.size() < PlaybackThread::kMaxTracks;
                            }

protected:
    // updated by readOutputParameters_l()
    size_t                          mNormalFrameCount;  // normal mixer and effects

    bool                            mThreadThrottle;     // throttle the thread processing
    uint32_t                        mThreadThrottleTimeMs; // throttle time for MIXER threads
    uint32_t                        mThreadThrottleEndMs;  // notify once per throttling
    uint32_t                        mHalfBufferMs;       // half the buffer size in milliseconds

    void*                           mSinkBuffer;         // frame size aligned sink buffer

    // TODO:
    // Rearrange the buffer info into a struct/class with
    // clear, copy, construction, destruction methods.
    //
    // mSinkBuffer also has associated with it:
    //
    // mSinkBufferSize: Sink Buffer Size
    // mFormat: Sink Buffer Format

    // Mixer Buffer (mMixerBuffer*)
    //
    // In the case of floating point or multichannel data, which is not in the
    // sink format, it is required to accumulate in a higher precision or greater channel count
    // buffer before downmixing or data conversion to the sink buffer.

    // Set to "true" to enable the Mixer Buffer otherwise mixer output goes to sink buffer.
    bool                            mMixerBufferEnabled;

    // Storage, 32 byte aligned (may make this alignment a requirement later).
    // Due to constraints on mNormalFrameCount, the buffer size is a multiple of 16 frames.
    void*                           mMixerBuffer;

    // Size of mMixerBuffer in bytes: mNormalFrameCount * #channels * sampsize.
    size_t                          mMixerBufferSize;

    // The audio format of mMixerBuffer. Set to AUDIO_FORMAT_PCM_(FLOAT|16_BIT) only.
    audio_format_t                  mMixerBufferFormat;

    // An internal flag set to true by MixerThread::prepareTracks_l()
    // when mMixerBuffer contains valid data after mixing.
    bool                            mMixerBufferValid;

    // Effects Buffer (mEffectsBuffer*)
    //
    // In the case of effects data, which is not in the sink format,
    // it is required to accumulate in a different buffer before data conversion
    // to the sink buffer.

    // Set to "true" to enable the Effects Buffer otherwise effects output goes to sink buffer.
    bool                            mEffectBufferEnabled;

    // Storage, 32 byte aligned (may make this alignment a requirement later).
    // Due to constraints on mNormalFrameCount, the buffer size is a multiple of 16 frames.
    void*                           mEffectBuffer;

    // Size of mEffectsBuffer in bytes: mNormalFrameCount * #channels * sampsize.
    size_t                          mEffectBufferSize;

    // The audio format of mEffectsBuffer. Set to AUDIO_FORMAT_PCM_16_BIT only.
    audio_format_t                  mEffectBufferFormat;

    // An internal flag set to true by MixerThread::prepareTracks_l()
    // when mEffectsBuffer contains valid data after mixing.
    //
    // When this is set, all mixer data is routed into the effects buffer
    // for any processing (including output processing).
    bool                            mEffectBufferValid;

    // suspend count, > 0 means suspended.  While suspended, the thread continues to pull from
    // tracks and mix, but doesn't write to HAL.  A2DP and SCO HAL implementations can't handle
    // concurrent use of both of them, so Audio Policy Service suspends one of the threads to
    // workaround that restriction.
    // 'volatile' means accessed via atomic operations and no lock.
    volatile int32_t                mSuspended;

    int64_t                         mBytesWritten;
    int64_t                         mFramesWritten; // not reset on standby
    int64_t                         mSuspendedFrames; // not reset on standby
private:
    // mMasterMute is in both PlaybackThread and in AudioFlinger.  When a
    // PlaybackThread needs to find out if master-muted, it checks it's local
    // copy rather than the one in AudioFlinger.  This optimization saves a lock.
    bool                            mMasterMute;
                void        setMasterMute_l(bool muted) { mMasterMute = muted; }
protected:
    ActiveTracks<Track>     mActiveTracks;

    // Time to sleep between cycles when:
    virtual uint32_t        activeSleepTimeUs() const;      // mixer state MIXER_TRACKS_ENABLED
    virtual uint32_t        idleSleepTimeUs() const = 0;    // mixer state MIXER_IDLE
    virtual uint32_t        suspendSleepTimeUs() const = 0; // audio policy manager suspended us
    // No sleep when mixer state == MIXER_TRACKS_READY; relies on audio HAL stream->write()
    // No sleep in standby mode; waits on a condition

    // Code snippets that are temporarily lifted up out of threadLoop() until the merge
                void        checkSilentMode_l();

    // Non-trivial for DUPLICATING only
    virtual     void        saveOutputTracks() { }
    virtual     void        clearOutputTracks() { }

    // Cache various calculated values, at threadLoop() entry and after a parameter change
    virtual     void        cacheParameters_l();

    virtual     uint32_t    correctLatency_l(uint32_t latency) const;

    virtual     status_t    createAudioPatch_l(const struct audio_patch *patch,
                                   audio_patch_handle_t *handle);
    virtual     status_t    releaseAudioPatch_l(const audio_patch_handle_t handle);

                bool        usesHwAvSync() const { return (mType == DIRECT) && (mOutput != NULL)
                                    && mHwSupportsPause
                                    && (mOutput->flags & AUDIO_OUTPUT_FLAG_HW_AV_SYNC); }

                uint32_t    trackCountForUid_l(uid_t uid) const;

private:

    friend class AudioFlinger;      // for numerous

    DISALLOW_COPY_AND_ASSIGN(PlaybackThread);

    status_t    addTrack_l(const sp<Track>& track);
    bool        destroyTrack_l(const sp<Track>& track);
    void        removeTrack_l(const sp<Track>& track);

    void        readOutputParameters_l();
    void        updateMetadata_l() final;
    virtual void sendMetadataToBackend_l(const StreamOutHalInterface::SourceMetadata& metadata);

    virtual void dumpInternals(int fd, const Vector<String16>& args);
    void        dumpTracks(int fd, const Vector<String16>& args);

    // The Tracks class manages names for all tracks
    // added and removed from the Thread.
    template <typename T>
    class Tracks {
    public:
        Tracks(bool saveDeletedTrackNames) :
            mSaveDeletedTrackNames(saveDeletedTrackNames) { }

        // SortedVector methods
        ssize_t         add(const sp<T> &track);
        ssize_t         remove(const sp<T> &track);
        size_t          size() const {
            return mTracks.size();
        }
        bool            isEmpty() const {
            return mTracks.isEmpty();
        }
        ssize_t         indexOf(const sp<T> &item) {
            return mTracks.indexOf(item);
        }
        sp<T>           operator[](size_t index) const {
            return mTracks[index];
        }
        typename SortedVector<sp<T>>::iterator begin() {
            return mTracks.begin();
        }
        typename SortedVector<sp<T>>::iterator end() {
            return mTracks.end();
        }

        size_t          processDeletedTrackNames(std::function<void(int)> f) {
            const size_t size = mDeletedTrackNames.size();
            if (size > 0) {
                for (const int name : mDeletedTrackNames) {
                    f(name);
                }
            }
            return size;
        }

        void            clearDeletedTrackNames() { mDeletedTrackNames.clear(); }

    private:
        // Track names pending deletion for MIXER type threads
        const bool mSaveDeletedTrackNames; // true to enable tracking
        std::set<int> mDeletedTrackNames;

        // Fast lookup of previously deleted track names for reuse.
        // This is an arbitrary decision (actually any non-negative
        // integer that isn't in mTracks[*]->names() could be used) - we attempt
        // to use the smallest possible available name.
        std::set<int> mUnusedTrackNames;

        SortedVector<sp<T>> mTracks; // wrapped SortedVector.
    };

    Tracks<Track>                   mTracks;

    stream_type_t                   mStreamTypes[AUDIO_STREAM_CNT];
    AudioStreamOut                  *mOutput;

    float                           mMasterVolume;
    nsecs_t                         mLastWriteTime;
    int                             mNumWrites;
    int                             mNumDelayedWrites;
    bool                            mInWrite;

    // FIXME rename these former local variables of threadLoop to standard "m" names
    nsecs_t                         mStandbyTimeNs;
    size_t                          mSinkBufferSize;

    // cached copies of activeSleepTimeUs() and idleSleepTimeUs() made by cacheParameters_l()
    uint32_t                        mActiveSleepTimeUs;
    uint32_t                        mIdleSleepTimeUs;

    uint32_t                        mSleepTimeUs;

    // mixer status returned by prepareTracks_l()
    mixer_state                     mMixerStatus; // current cycle
                                                  // previous cycle when in prepareTracks_l()
    mixer_state                     mMixerStatusIgnoringFastTracks;
                                                  // FIXME or a separate ready state per track

    // FIXME move these declarations into the specific sub-class that needs them
    // MIXER only
    uint32_t                        sleepTimeShift;

    // same as AudioFlinger::mStandbyTimeInNsecs except for DIRECT which uses a shorter value
    nsecs_t                         mStandbyDelayNs;

    // MIXER only
    nsecs_t                         maxPeriod;

    // DUPLICATING only
    uint32_t                        writeFrames;

    size_t                          mBytesRemaining;
    size_t                          mCurrentWriteLength;
    bool                            mUseAsyncWrite;
    // mWriteAckSequence contains current write sequence on bits 31-1. The write sequence is
    // incremented each time a write(), a flush() or a standby() occurs.
    // Bit 0 is set when a write blocks and indicates a callback is expected.
    // Bit 0 is reset by the async callback thread calling resetWriteBlocked(). Out of sequence
    // callbacks are ignored.
    uint32_t                        mWriteAckSequence;
    // mDrainSequence contains current drain sequence on bits 31-1. The drain sequence is
    // incremented each time a drain is requested or a flush() or standby() occurs.
    // Bit 0 is set when the drain() command is called at the HAL and indicates a callback is
    // expected.
    // Bit 0 is reset by the async callback thread calling resetDraining(). Out of sequence
    // callbacks are ignored.
    uint32_t                        mDrainSequence;
    sp<AsyncCallbackThread>         mCallbackThread;

private:
    // The HAL output sink is treated as non-blocking, but current implementation is blocking
    sp<NBAIO_Sink>          mOutputSink;
    // If a fast mixer is present, the blocking pipe sink, otherwise clear
    sp<NBAIO_Sink>          mPipeSink;
    // The current sink for the normal mixer to write it's (sub)mix, mOutputSink or mPipeSink
    sp<NBAIO_Sink>          mNormalSink;
    uint32_t                mScreenState;   // cached copy of gScreenState
    // TODO: add comment and adjust size as needed
    static const size_t     kFastMixerLogSize = 8 * 1024;
    sp<NBLog::Writer>       mFastMixerNBLogWriter;


public:
    virtual     bool        hasFastMixer() const = 0;
    virtual     FastTrackUnderruns getFastTrackUnderruns(size_t fastIndex __unused) const
                                { FastTrackUnderruns dummy; return dummy; }

protected:
                // accessed by both binder threads and within threadLoop(), lock on mutex needed
                unsigned    mFastTrackAvailMask;    // bit i set if fast track [i] is available
                bool        mHwSupportsPause;
                bool        mHwPaused;
                bool        mFlushPending;
                bool        mHwSupportsSuspend;
                // volumes last sent to audio HAL with stream->setVolume()
                float mLeftVolFloat;
                float mRightVolFloat;
};

class MixerThread : public PlaybackThread {
public:
    MixerThread(const sp<AudioFlinger>& audioFlinger,
                AudioStreamOut* output,
                audio_io_handle_t id,
                audio_devices_t device,
                bool systemReady,
                type_t type = MIXER);
    virtual             ~MixerThread();

    // Thread virtuals

    virtual     bool        checkForNewParameter_l(const String8& keyValuePair,
                                                   status_t& status);
    virtual     void        dumpInternals(int fd, const Vector<String16>& args);

    virtual     bool        isTrackAllowed_l(
                                    audio_channel_mask_t channelMask, audio_format_t format,
                                    audio_session_t sessionId, uid_t uid) const override;
protected:
    virtual     mixer_state prepareTracks_l(Vector< sp<Track> > *tracksToRemove);
    virtual     uint32_t    idleSleepTimeUs() const;
    virtual     uint32_t    suspendSleepTimeUs() const;
    virtual     void        cacheParameters_l();

    virtual void acquireWakeLock_l() {
        PlaybackThread::acquireWakeLock_l();
        if (hasFastMixer()) {
            mFastMixer->setBoottimeOffset(
                    mTimestamp.mTimebaseOffset[ExtendedTimestamp::TIMEBASE_BOOTTIME]);
        }
    }

    // threadLoop snippets
    virtual     ssize_t     threadLoop_write();
    virtual     void        threadLoop_standby();
    virtual     void        threadLoop_mix();
    virtual     void        threadLoop_sleepTime();
    virtual     void        threadLoop_removeTracks(const Vector< sp<Track> >& tracksToRemove);
    virtual     void        onIdleMixer();
    virtual     uint32_t    correctLatency_l(uint32_t latency) const;

    virtual     status_t    createAudioPatch_l(const struct audio_patch *patch,
                                   audio_patch_handle_t *handle);
    virtual     status_t    releaseAudioPatch_l(const audio_patch_handle_t handle);

                AudioMixer* mAudioMixer;    // normal mixer
private:
                // one-time initialization, no locks required
                sp<FastMixer>     mFastMixer;     // non-0 if there is also a fast mixer
                sp<AudioWatchdog> mAudioWatchdog; // non-0 if there is an audio watchdog thread

                // contents are not guaranteed to be consistent, no locks required
                FastMixerDumpState mFastMixerDumpState;
#ifdef STATE_QUEUE_DUMP
                StateQueueObserverDump mStateQueueObserverDump;
                StateQueueMutatorDump  mStateQueueMutatorDump;
#endif
                AudioWatchdogDump mAudioWatchdogDump;

                // accessible only within the threadLoop(), no locks required
                //          mFastMixer->sq()    // for mutating and pushing state
                int32_t     mFastMixerFutex;    // for cold idle
                int64_t     mIdleTimeOffsetUs;

                std::atomic_bool mMasterMono;
public:
    virtual     bool        hasFastMixer() const { return mFastMixer != 0; }
    virtual     FastTrackUnderruns getFastTrackUnderruns(size_t fastIndex) const {
                              ALOG_ASSERT(fastIndex < FastMixerState::sMaxFastTracks);
                              return mFastMixerDumpState.mTracks[fastIndex].mUnderruns;
                            }

                status_t    threadloop_getHalTimestamp_l(
                                    ExtendedTimestamp *timestamp) const override {
                                if (mNormalSink.get() != nullptr) {
                                    return mNormalSink->getTimestamp(*timestamp);
                                }
                                return INVALID_OPERATION;
                            }

protected:
    virtual     void       setMasterMono_l(bool mono) {
                               mMasterMono.store(mono);
                               if (mFastMixer != nullptr) { /* hasFastMixer() */
                                   mFastMixer->setMasterMono(mMasterMono);
                               }
                           }
                // the FastMixer performs mono blend if it exists.
                // Blending with limiter is not idempotent,
                // and blending without limiter is idempotent but inefficient to do twice.
    virtual     bool       requireMonoBlend() { return mMasterMono.load() && !hasFastMixer(); }
};

class DirectOutputThread : public PlaybackThread {
public:

    DirectOutputThread(const sp<AudioFlinger>& audioFlinger, AudioStreamOut* output,
                       audio_io_handle_t id, audio_devices_t device, bool systemReady);
    virtual                 ~DirectOutputThread();

    // Thread virtuals

    virtual     bool        checkForNewParameter_l(const String8& keyValuePair,
                                                   status_t& status);
    virtual     void        flushHw_l();

protected:
    virtual     uint32_t    activeSleepTimeUs() const;
    virtual     uint32_t    idleSleepTimeUs() const;
    virtual     uint32_t    suspendSleepTimeUs() const;
    virtual     void        cacheParameters_l();

    // threadLoop snippets
    virtual     mixer_state prepareTracks_l(Vector< sp<Track> > *tracksToRemove);
    virtual     void        threadLoop_mix();
    virtual     void        threadLoop_sleepTime();
    virtual     void        threadLoop_exit();
    virtual     bool        shouldStandby_l();

    virtual     void        onAddNewTrack_l();

    bool mVolumeShaperActive;

    DirectOutputThread(const sp<AudioFlinger>& audioFlinger, AudioStreamOut* output,
                        audio_io_handle_t id, uint32_t device, ThreadBase::type_t type,
                        bool systemReady);
    void processVolume_l(Track *track, bool lastTrack);

    // prepareTracks_l() tells threadLoop_mix() the name of the single active track
    sp<Track>               mActiveTrack;

    wp<Track>               mPreviousTrack;         // used to detect track switch

    uint64_t                mFramesWrittenAtStandby;// used to reset frames on track reset
    uint64_t                mFramesWrittenForSleep; // used to reset frames on track removal
                                                    // or underrun before entering standby

public:
    virtual     bool        hasFastMixer() const { return false; }

    virtual     int64_t     computeWaitTimeNs_l() const override;

<<<<<<< HEAD
    virtual     status_t    getTimestamp_l(AudioTimestamp& timestamp) override;
=======
    status_t    threadloop_getHalTimestamp_l(ExtendedTimestamp *timestamp) const override {
                    // For DIRECT and OFFLOAD threads, query the output sink directly.
                    if (mOutput != nullptr) {
                        uint64_t uposition64;
                        struct timespec time;
                        if (mOutput->getPresentationPosition(
                                &uposition64, &time) == OK) {
                            timestamp->mPosition[ExtendedTimestamp::LOCATION_KERNEL]
                                    = (int64_t)uposition64;
                            timestamp->mTimeNs[ExtendedTimestamp::LOCATION_KERNEL]
                                    = audio_utils_ns_from_timespec(&time);
                            return NO_ERROR;
                        }
                    }
                    return INVALID_OPERATION;
                }
>>>>>>> e698be2b
};

class OffloadThread : public DirectOutputThread {
public:

    OffloadThread(const sp<AudioFlinger>& audioFlinger, AudioStreamOut* output,
                        audio_io_handle_t id, uint32_t device, bool systemReady);
    virtual                 ~OffloadThread() {};
    virtual     void        flushHw_l();

protected:
    // threadLoop snippets
    virtual     mixer_state prepareTracks_l(Vector< sp<Track> > *tracksToRemove);
    virtual     void        threadLoop_exit();

    virtual     bool        waitingAsyncCallback();
    virtual     bool        waitingAsyncCallback_l();
    virtual     void        invalidateTracks(audio_stream_type_t streamType);

    virtual     bool        keepWakeLock() const { return (mKeepWakeLock || (mDrainSequence & 1)); }

private:
    size_t      mPausedWriteLength;     // length in bytes of write interrupted by pause
    size_t      mPausedBytesRemaining;  // bytes still waiting in mixbuffer after resume
    bool        mKeepWakeLock;          // keep wake lock while waiting for write callback
    uint64_t    mOffloadUnderrunPosition; // Current frame position for offloaded playback
                                          // used and valid only during underrun.  ~0 if
                                          // no underrun has occurred during playback and
                                          // is not reset on standby.
};

class AsyncCallbackThread : public Thread {
public:

    explicit AsyncCallbackThread(const wp<PlaybackThread>& playbackThread);

    virtual             ~AsyncCallbackThread();

    // Thread virtuals
    virtual bool        threadLoop();

    // RefBase
    virtual void        onFirstRef();

            void        exit();
            void        setWriteBlocked(uint32_t sequence);
            void        resetWriteBlocked();
            void        setDraining(uint32_t sequence);
            void        resetDraining();
            void        setAsyncError();

private:
    const wp<PlaybackThread>   mPlaybackThread;
    // mWriteAckSequence corresponds to the last write sequence passed by the offload thread via
    // setWriteBlocked(). The sequence is shifted one bit to the left and the lsb is used
    // to indicate that the callback has been received via resetWriteBlocked()
    uint32_t                   mWriteAckSequence;
    // mDrainSequence corresponds to the last drain sequence passed by the offload thread via
    // setDraining(). The sequence is shifted one bit to the left and the lsb is used
    // to indicate that the callback has been received via resetDraining()
    uint32_t                   mDrainSequence;
    Condition                  mWaitWorkCV;
    Mutex                      mLock;
    bool                       mAsyncError;
};

class DuplicatingThread : public MixerThread {
public:
    DuplicatingThread(const sp<AudioFlinger>& audioFlinger, MixerThread* mainThread,
                      audio_io_handle_t id, bool systemReady);
    virtual                 ~DuplicatingThread();

    // Thread virtuals
    virtual     void        dumpInternals(int fd, const Vector<String16>& args) override;

                void        addOutputTrack(MixerThread* thread);
                void        removeOutputTrack(MixerThread* thread);
                uint32_t    waitTimeMs() const { return mWaitTimeMs; }

                void        sendMetadataToBackend_l(
                        const StreamOutHalInterface::SourceMetadata& metadata) override;
protected:
    virtual     uint32_t    activeSleepTimeUs() const;

private:
                bool        outputsReady(const SortedVector< sp<OutputTrack> > &outputTracks);
protected:
    // threadLoop snippets
    virtual     void        threadLoop_mix();
    virtual     void        threadLoop_sleepTime();
    virtual     ssize_t     threadLoop_write();
    virtual     void        threadLoop_standby();
    virtual     void        cacheParameters_l();

private:
    // called from threadLoop, addOutputTrack, removeOutputTrack
    virtual     void        updateWaitTime_l();
protected:
    virtual     void        saveOutputTracks();
    virtual     void        clearOutputTracks();
private:

                uint32_t    mWaitTimeMs;
    SortedVector < sp<OutputTrack> >  outputTracks;
    SortedVector < sp<OutputTrack> >  mOutputTracks;
public:
    virtual     bool        hasFastMixer() const { return false; }
                status_t    threadloop_getHalTimestamp_l(
                                    ExtendedTimestamp *timestamp) const override {
        if (mOutputTracks.size() > 0) {
            // forward the first OutputTrack's kernel information for timestamp.
            const ExtendedTimestamp trackTimestamp =
                    mOutputTracks[0]->getClientProxyTimestamp();
            if (trackTimestamp.mTimeNs[ExtendedTimestamp::LOCATION_KERNEL] > 0) {
                timestamp->mTimeNs[ExtendedTimestamp::LOCATION_KERNEL] =
                        trackTimestamp.mTimeNs[ExtendedTimestamp::LOCATION_KERNEL];
                timestamp->mPosition[ExtendedTimestamp::LOCATION_KERNEL] =
                        trackTimestamp.mPosition[ExtendedTimestamp::LOCATION_KERNEL];
                return OK;  // discard server timestamp - that's ignored.
            }
        }
        return INVALID_OPERATION;
    }
};

// record thread
class RecordThread : public ThreadBase
{
public:

    class RecordTrack;

    /* The ResamplerBufferProvider is used to retrieve recorded input data from the
     * RecordThread.  It maintains local state on the relative position of the read
     * position of the RecordTrack compared with the RecordThread.
     */
    class ResamplerBufferProvider : public AudioBufferProvider
    {
    public:
        explicit ResamplerBufferProvider(RecordTrack* recordTrack) :
            mRecordTrack(recordTrack),
            mRsmpInUnrel(0), mRsmpInFront(0) { }
        virtual ~ResamplerBufferProvider() { }

        // called to set the ResamplerBufferProvider to head of the RecordThread data buffer,
        // skipping any previous data read from the hal.
        virtual void reset();

        /* Synchronizes RecordTrack position with the RecordThread.
         * Calculates available frames and handle overruns if the RecordThread
         * has advanced faster than the ResamplerBufferProvider has retrieved data.
         * TODO: why not do this for every getNextBuffer?
         *
         * Parameters
         * framesAvailable:  pointer to optional output size_t to store record track
         *                   frames available.
         *      hasOverrun:  pointer to optional boolean, returns true if track has overrun.
         */

        virtual void sync(size_t *framesAvailable = NULL, bool *hasOverrun = NULL);

        // AudioBufferProvider interface
        virtual status_t    getNextBuffer(AudioBufferProvider::Buffer* buffer);
        virtual void        releaseBuffer(AudioBufferProvider::Buffer* buffer);
    private:
        RecordTrack * const mRecordTrack;
        size_t              mRsmpInUnrel;   // unreleased frames remaining from
                                            // most recent getNextBuffer
                                            // for debug only
        int32_t             mRsmpInFront;   // next available frame
                                            // rolling counter that is never cleared
    };

#include "RecordTracks.h"

            RecordThread(const sp<AudioFlinger>& audioFlinger,
                    AudioStreamIn *input,
                    audio_io_handle_t id,
                    audio_devices_t outDevice,
                    audio_devices_t inDevice,
                    bool systemReady
                    );
            virtual     ~RecordThread();

    // no addTrack_l ?
    void        destroyTrack_l(const sp<RecordTrack>& track);
    void        removeTrack_l(const sp<RecordTrack>& track);

    void        dumpInternals(int fd, const Vector<String16>& args);
    void        dumpTracks(int fd, const Vector<String16>& args);

    // Thread virtuals
    virtual bool        threadLoop();
    virtual void        preExit();

    // RefBase
    virtual void        onFirstRef();

    virtual status_t    initCheck() const { return (mInput == NULL) ? NO_INIT : NO_ERROR; }

    virtual sp<MemoryDealer>    readOnlyHeap() const { return mReadOnlyHeap; }

    virtual sp<IMemory> pipeMemory() const { return mPipeMemory; }

            sp<AudioFlinger::RecordThread::RecordTrack>  createRecordTrack_l(
                    const sp<AudioFlinger::Client>& client,
                    const audio_attributes_t& attr,
                    uint32_t *pSampleRate,
                    audio_format_t format,
                    audio_channel_mask_t channelMask,
                    size_t *pFrameCount,
                    audio_session_t sessionId,
                    size_t *pNotificationFrameCount,
                    uid_t uid,
                    audio_input_flags_t *flags,
                    pid_t tid,
                    status_t *status /*non-NULL*/,
                    audio_port_handle_t portId);

            status_t    start(RecordTrack* recordTrack,
                              AudioSystem::sync_event_t event,
                              audio_session_t triggerSession);

            // ask the thread to stop the specified track, and
            // return true if the caller should then do it's part of the stopping process
            bool        stop(RecordTrack* recordTrack);

            void        dump(int fd, const Vector<String16>& args);
            AudioStreamIn* clearInput();
            virtual sp<StreamHalInterface> stream() const;


    virtual bool        checkForNewParameter_l(const String8& keyValuePair,
                                               status_t& status);
    virtual void        cacheParameters_l() {}
    virtual String8     getParameters(const String8& keys);
    virtual void        ioConfigChanged(audio_io_config_event event, pid_t pid = 0);
    virtual status_t    createAudioPatch_l(const struct audio_patch *patch,
                                           audio_patch_handle_t *handle);
    virtual status_t    releaseAudioPatch_l(const audio_patch_handle_t handle);

            void        addPatchTrack(const sp<PatchRecord>& record);
            void        deletePatchTrack(const sp<PatchRecord>& record);

            void        readInputParameters_l();
    virtual uint32_t    getInputFramesLost();

    virtual status_t addEffectChain_l(const sp<EffectChain>& chain);
    virtual size_t removeEffectChain_l(const sp<EffectChain>& chain);
    virtual uint32_t hasAudioSession_l(audio_session_t sessionId) const;

            // Return the set of unique session IDs across all tracks.
            // The keys are the session IDs, and the associated values are meaningless.
            // FIXME replace by Set [and implement Bag/Multiset for other uses].
            KeyedVector<audio_session_t, bool> sessionIds() const;

    virtual status_t setSyncEvent(const sp<SyncEvent>& event);
    virtual bool     isValidSyncEvent(const sp<SyncEvent>& event) const;

    static void syncStartEventCallback(const wp<SyncEvent>& event);

    virtual size_t      frameCount() const { return mFrameCount; }
            bool        hasFastCapture() const { return mFastCapture != 0; }
    virtual void        toAudioPortConfig(struct audio_port_config *config);

    virtual status_t    checkEffectCompatibility_l(const effect_descriptor_t *desc,
                                                   audio_session_t sessionId);

    virtual void        acquireWakeLock_l() {
                            ThreadBase::acquireWakeLock_l();
                            mActiveTracks.updatePowerState(this, true /* force */);
                        }
    virtual bool        isOutput() const override { return false; }

            void        checkBtNrec();

            // Sets the UID records silence
            void        setRecordSilenced(uid_t uid, bool silenced);

            status_t    getActiveMicrophones(std::vector<media::MicrophoneInfo>* activeMicrophones);

            void        updateMetadata_l() override;

private:
            // Enter standby if not already in standby, and set mStandby flag
            void    standbyIfNotAlreadyInStandby();

            // Call the HAL standby method unconditionally, and don't change mStandby flag
            void    inputStandBy();

            void    checkBtNrec_l();

            AudioStreamIn                       *mInput;
            SortedVector < sp<RecordTrack> >    mTracks;
            // mActiveTracks has dual roles:  it indicates the current active track(s), and
            // is used together with mStartStopCond to indicate start()/stop() progress
            ActiveTracks<RecordTrack>           mActiveTracks;

            Condition                           mStartStopCond;

            // resampler converts input at HAL Hz to output at AudioRecord client Hz
            void                               *mRsmpInBuffer;  // size = mRsmpInFramesOA
            size_t                              mRsmpInFrames;  // size of resampler input in frames
            size_t                              mRsmpInFramesP2;// size rounded up to a power-of-2
            size_t                              mRsmpInFramesOA;// mRsmpInFramesP2 + over-allocation

            // rolling index that is never cleared
            int32_t                             mRsmpInRear;    // last filled frame + 1

            // For dumpsys
            const sp<MemoryDealer>              mReadOnlyHeap;

            // one-time initialization, no locks required
            sp<FastCapture>                     mFastCapture;   // non-0 if there is also
                                                                // a fast capture

            // FIXME audio watchdog thread

            // contents are not guaranteed to be consistent, no locks required
            FastCaptureDumpState                mFastCaptureDumpState;
#ifdef STATE_QUEUE_DUMP
            // FIXME StateQueue observer and mutator dump fields
#endif
            // FIXME audio watchdog dump

            // accessible only within the threadLoop(), no locks required
            //          mFastCapture->sq()      // for mutating and pushing state
            int32_t     mFastCaptureFutex;      // for cold idle

            // The HAL input source is treated as non-blocking,
            // but current implementation is blocking
            sp<NBAIO_Source>                    mInputSource;
            // The source for the normal capture thread to read from: mInputSource or mPipeSource
            sp<NBAIO_Source>                    mNormalSource;
            // If a fast capture is present, the non-blocking pipe sink written to by fast capture,
            // otherwise clear
            sp<NBAIO_Sink>                      mPipeSink;
            // If a fast capture is present, the non-blocking pipe source read by normal thread,
            // otherwise clear
            sp<NBAIO_Source>                    mPipeSource;
            // Depth of pipe from fast capture to normal thread and fast clients, always power of 2
            size_t                              mPipeFramesP2;
            // If a fast capture is present, the Pipe as IMemory, otherwise clear
            sp<IMemory>                         mPipeMemory;

            // TODO: add comment and adjust size as needed
            static const size_t                 kFastCaptureLogSize = 4 * 1024;
            sp<NBLog::Writer>                   mFastCaptureNBLogWriter;

            bool                                mFastTrackAvail;    // true if fast track available
            // common state to all record threads
            std::atomic_bool                    mBtNrecSuspended;
};

class MmapThread : public ThreadBase
{
 public:

#include "MmapTracks.h"

    MmapThread(const sp<AudioFlinger>& audioFlinger, audio_io_handle_t id,
                      AudioHwDevice *hwDev, sp<StreamHalInterface> stream,
                      audio_devices_t outDevice, audio_devices_t inDevice, bool systemReady);
    virtual     ~MmapThread();

    virtual     void        configure(const audio_attributes_t *attr,
                                      audio_stream_type_t streamType,
                                      audio_session_t sessionId,
                                      const sp<MmapStreamCallback>& callback,
                                      audio_port_handle_t deviceId,
                                      audio_port_handle_t portId);

                void        disconnect();

    // MmapStreamInterface
    status_t createMmapBuffer(int32_t minSizeFrames,
                                      struct audio_mmap_buffer_info *info);
    status_t getMmapPosition(struct audio_mmap_position *position);
    status_t start(const AudioClient& client, audio_port_handle_t *handle);
    status_t stop(audio_port_handle_t handle);
    status_t standby();

    // RefBase
    virtual     void        onFirstRef();

    // Thread virtuals
    virtual     bool        threadLoop();

    virtual     void        threadLoop_exit();
    virtual     void        threadLoop_standby();
    virtual     bool        shouldStandby_l() { return false; }
    virtual     status_t    exitStandby();

    virtual     status_t    initCheck() const { return (mHalStream == 0) ? NO_INIT : NO_ERROR; }
    virtual     size_t      frameCount() const { return mFrameCount; }
    virtual     bool        checkForNewParameter_l(const String8& keyValuePair,
                                                    status_t& status);
    virtual     String8     getParameters(const String8& keys);
    virtual     void        ioConfigChanged(audio_io_config_event event, pid_t pid = 0);
                void        readHalParameters_l();
    virtual     void        cacheParameters_l() {}
    virtual     status_t    createAudioPatch_l(const struct audio_patch *patch,
                                               audio_patch_handle_t *handle);
    virtual     status_t    releaseAudioPatch_l(const audio_patch_handle_t handle);
    virtual     void        toAudioPortConfig(struct audio_port_config *config);

    virtual     sp<StreamHalInterface> stream() const { return mHalStream; }
    virtual     status_t    addEffectChain_l(const sp<EffectChain>& chain);
    virtual     size_t      removeEffectChain_l(const sp<EffectChain>& chain);
    virtual     status_t    checkEffectCompatibility_l(const effect_descriptor_t *desc,
                                                               audio_session_t sessionId);

    virtual     uint32_t    hasAudioSession_l(audio_session_t sessionId) const;
    virtual     status_t    setSyncEvent(const sp<SyncEvent>& event);
    virtual     bool        isValidSyncEvent(const sp<SyncEvent>& event) const;

    virtual     void        checkSilentMode_l() {}
    virtual     void        processVolume_l() {}
                void        checkInvalidTracks_l();

    virtual     audio_stream_type_t streamType() { return AUDIO_STREAM_DEFAULT; }

    virtual     void        invalidateTracks(audio_stream_type_t streamType __unused) {}

                // Sets the UID records silence
    virtual     void        setRecordSilenced(uid_t uid __unused, bool silenced __unused) {}

                void        dump(int fd, const Vector<String16>& args);
    virtual     void        dumpInternals(int fd, const Vector<String16>& args);
                void        dumpTracks(int fd, const Vector<String16>& args);

 protected:

                audio_attributes_t      mAttr;
                audio_session_t         mSessionId;
                audio_port_handle_t     mDeviceId;
                audio_port_handle_t     mPortId;

                wp<MmapStreamCallback>  mCallback;
                sp<StreamHalInterface>  mHalStream;
                sp<DeviceHalInterface>  mHalDevice;
                AudioHwDevice* const    mAudioHwDev;
                ActiveTracks<MmapTrack> mActiveTracks;
                float                   mHalVolFloat;

                int32_t                 mNoCallbackWarningCount;
     static     constexpr int32_t       kMaxNoCallbackWarnings = 5;
};

class MmapPlaybackThread : public MmapThread, public VolumeInterface
{

public:
    MmapPlaybackThread(const sp<AudioFlinger>& audioFlinger, audio_io_handle_t id,
                      AudioHwDevice *hwDev, AudioStreamOut *output,
                      audio_devices_t outDevice, audio_devices_t inDevice, bool systemReady);
    virtual     ~MmapPlaybackThread() {}

    virtual     void        configure(const audio_attributes_t *attr,
                                      audio_stream_type_t streamType,
                                      audio_session_t sessionId,
                                      const sp<MmapStreamCallback>& callback,
                                      audio_port_handle_t deviceId,
                                      audio_port_handle_t portId);

                AudioStreamOut* clearOutput();

                // VolumeInterface
    virtual     void        setMasterVolume(float value);
    virtual     void        setMasterMute(bool muted);
    virtual     void        setStreamVolume(audio_stream_type_t stream, float value);
    virtual     void        setStreamMute(audio_stream_type_t stream, bool muted);
    virtual     float       streamVolume(audio_stream_type_t stream) const;

                void        setMasterMute_l(bool muted) { mMasterMute = muted; }

    virtual     void        invalidateTracks(audio_stream_type_t streamType);

    virtual     audio_stream_type_t streamType() { return mStreamType; }
    virtual     void        checkSilentMode_l();
                void        processVolume_l() override;

    virtual     void        dumpInternals(int fd, const Vector<String16>& args);

    virtual     bool        isOutput() const override { return true; }

                void        updateMetadata_l() override;

    virtual     void        toAudioPortConfig(struct audio_port_config *config);

protected:

                audio_stream_type_t         mStreamType;
                float                       mMasterVolume;
                float                       mStreamVolume;
                bool                        mMasterMute;
                bool                        mStreamMute;
                AudioStreamOut*             mOutput;
};

class MmapCaptureThread : public MmapThread
{

public:
    MmapCaptureThread(const sp<AudioFlinger>& audioFlinger, audio_io_handle_t id,
                      AudioHwDevice *hwDev, AudioStreamIn *input,
                      audio_devices_t outDevice, audio_devices_t inDevice, bool systemReady);
    virtual     ~MmapCaptureThread() {}

                AudioStreamIn* clearInput();

                status_t       exitStandby() override;
    virtual     bool           isOutput() const override { return false; }

                void           updateMetadata_l() override;
                void           processVolume_l() override;
                void           setRecordSilenced(uid_t uid, bool silenced) override;

    virtual     void           toAudioPortConfig(struct audio_port_config *config);

protected:

                AudioStreamIn*  mInput;
};<|MERGE_RESOLUTION|>--- conflicted
+++ resolved
@@ -1233,9 +1233,6 @@
 
     virtual     int64_t     computeWaitTimeNs_l() const override;
 
-<<<<<<< HEAD
-    virtual     status_t    getTimestamp_l(AudioTimestamp& timestamp) override;
-=======
     status_t    threadloop_getHalTimestamp_l(ExtendedTimestamp *timestamp) const override {
                     // For DIRECT and OFFLOAD threads, query the output sink directly.
                     if (mOutput != nullptr) {
@@ -1252,7 +1249,7 @@
                     }
                     return INVALID_OPERATION;
                 }
->>>>>>> e698be2b
+    virtual     status_t    getTimestamp_l(AudioTimestamp& timestamp) override;
 };
 
 class OffloadThread : public DirectOutputThread {
