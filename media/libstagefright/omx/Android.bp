cc_defaults {
    name: "libstagefright_omx_defaults",
    srcs: [
        "OMXMaster.cpp",
        "OMXNodeInstance.cpp",
        "OMXUtils.cpp",
        "OmxGraphicBufferSource.cpp",
        "1.0/Omx.cpp",
        "1.0/OmxStore.cpp",
        "1.0/WGraphicBufferSource.cpp",
        "1.0/WOmxNode.cpp",
        "1.0/WOmxObserver.cpp",
        "1.0/WOmxBufferSource.cpp",
    ],

    export_include_dirs: [
        "include",
    ],

    header_libs: [
        "libbase_headers",
        "media_plugin_headers",
    ],

    export_header_lib_headers: [
        "media_plugin_headers",
    ],

    sanitize: {
        misc_undefined: [
            "signed-integer-overflow",
            "unsigned-integer-overflow",
        ],
        cfi: true,
        diag: {
            cfi: true,
        },
    },
}

cc_library_shared {
    name: "libstagefright_omx",
    vendor_available: true,
    vndk: {
        enabled: true,
    },

    export_shared_lib_headers: [
        "libmedia_omx",
        "libstagefright_foundation",
        "libstagefright_xmlparser",
        "libutils",
    ],

    defaults: ["libstagefright_omx_defaults"],
    shared_libs: [
        "libbase",
        "libbinder",
        "libmedia_omx",
        "libutils",
        "liblog",
        "libui",
        "libcutils",
        "libstagefright_foundation",
        "libstagefright_bufferqueue_helper",
        "libstagefright_softomx",
        "libstagefright_xmlparser",
        "libdl",
        "libhidlbase",
        "libhidlmemory",
        "libhidltransport",
        "libvndksupport",
        "android.hardware.media.omx@1.0",
        "android.hardware.graphics.bufferqueue@1.0",
    ],
    cflags: [
        "-Werror",
        "-Wall",
        "-Wno-unused-parameter",
        "-Wno-documentation",
    ],
    sanitize: {
        misc_undefined: [
            "signed-integer-overflow",
            "unsigned-integer-overflow",
        ],
        cfi: true,
    },
}

cc_library_shared {
    name: "libstagefright_omx_ext",
    vendor: true,
    vndk: {
        enabled: true,
        extends: "libstagefright_omx",
    },
    defaults: ["libstagefright_omx_defaults"],

    export_shared_lib_headers: [
<<<<<<< HEAD
        "libmedia_omx",
        "libstagefright_foundation_ext",
=======
        "libstagefright_foundation",
>>>>>>> d7fce0f7
        "libstagefright_xmlparser",
        "libutils",
    ],

    shared_libs: [
        "libbase",
        "libbinder",
        "libmedia_omx",
        "libutils",
        "liblog",
        "libui",
        "libgui_vendor",
        "libcutils",
        "libstagefright_foundation_ext",
        "libstagefright_bufferqueue_helper",
        "libstagefright_xmlparser",
        "libdl",
        "libhidlbase",
        "libhidlmemory",
        "libhidltransport",
        "libnativewindow", // TODO(b/62923479): use header library
        "libvndksupport",
        "android.hardware.media.omx@1.0",
        "android.hardware.graphics.bufferqueue@1.0",
        "libstagefright_omx_soft",
    ],
    cflags: [
        "-Werror",
        "-Wall",
        "-Wno-unused-parameter",
        "-Wno-documentation",
        "-D__ANDROID_VNDK_EXT__",
    ],
    sanitize: {
        misc_undefined: [
            "signed-integer-overflow",
            "unsigned-integer-overflow",
        ],
        cfi: true,
    },

    compile_multilib: "32",
}

cc_library_shared {
    name: "libstagefright_softomx",
    vendor_available: true,
    vndk: {
        enabled: true,
    },

    srcs: [
        "SimpleSoftOMXComponent.cpp",
        "SoftOMXComponent.cpp",
        "SoftOMXPlugin.cpp",
        "SoftVideoDecoderOMXComponent.cpp",
        "SoftVideoEncoderOMXComponent.cpp",
    ],

    export_include_dirs: [
        "include",
    ],

    header_libs: [
        "media_plugin_headers",
    ],

    export_header_lib_headers: [
        "media_plugin_headers",
    ],

    shared_libs: [
        "libstagefright_foundation",
        "liblog",
        "libui",
        "libutils",
    ],

    cflags: [
        "-Werror",
        "-Wall",
        "-Wno-unused-parameter",
        "-Wno-documentation",
    ],

    sanitize: {
        misc_undefined: [
            "signed-integer-overflow",
            "unsigned-integer-overflow",
        ],
        cfi: true,
    },
}

cc_defaults {
    name: "libstagefright_softomx-defaults",
    vendor_available: true,

    cflags: [
        "-Werror",
    ],

    header_libs: [
        "media_plugin_headers"
    ],

    shared_libs: [
        "libstagefright_softomx",
        "libstagefright_foundation",
        "libutils",
        "liblog",
    ],

    sanitize: {
        misc_undefined: [
            "signed-integer-overflow",
            "unsigned-integer-overflow",
        ],
        cfi: true,
    },

    compile_multilib: "32",
}

cc_library_shared {
    name: "libstagefright_omx_utils",
    vendor_available: true,
    vndk: {
        enabled: true,
    },
    double_loadable: true,
    srcs: ["OMXUtils.cpp"],
    include_dirs: [
        "frameworks/av/media/libstagefright/include",
    ],
    export_include_dirs: [
        "include",
    ],
    target: {
        vendor: {
            cflags: ["-D__ANDROID_VNDK__"],
        },
    },
    header_libs: [
        "media_plugin_headers",
    ],
    export_header_lib_headers: [
        "media_plugin_headers",
    ],
    shared_libs: [
        "libmedia_omx",
        "libstagefright_foundation",
        "liblog",
    ],
    export_shared_lib_headers: [
        "libmedia_omx",
    ],
    sanitize: {
        misc_undefined: [
            "signed-integer-overflow",
            "unsigned-integer-overflow",
        ],
        cfi: true,
    },
    cflags: ["-Wall", "-Werror"],
}
<|MERGE_RESOLUTION|>--- conflicted
+++ resolved
@@ -98,12 +98,8 @@
     defaults: ["libstagefright_omx_defaults"],
 
     export_shared_lib_headers: [
-<<<<<<< HEAD
         "libmedia_omx",
         "libstagefright_foundation_ext",
-=======
-        "libstagefright_foundation",
->>>>>>> d7fce0f7
         "libstagefright_xmlparser",
         "libutils",
     ],
@@ -128,7 +124,7 @@
         "libvndksupport",
         "android.hardware.media.omx@1.0",
         "android.hardware.graphics.bufferqueue@1.0",
-        "libstagefright_omx_soft",
+        "libstagefright_softomx",
     ],
     cflags: [
         "-Werror",
