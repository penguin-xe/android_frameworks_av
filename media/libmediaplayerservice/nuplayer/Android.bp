package {
    default_applicable_licenses: [
        "frameworks_av_media_libmediaplayerservice_nuplayer_license",
    ],
}

// Added automatically by a large-scale-change
// See: http://go/android-license-faq
license {
    name: "frameworks_av_media_libmediaplayerservice_nuplayer_license",
    visibility: [":__subpackages__"],
    license_kinds: [
        "SPDX-license-identifier-Apache-2.0",
    ],
    license_text: [
        "NOTICE",
    ],
}

cc_library_static {

    srcs: [
        "AWakeLock.cpp",
        "GenericSource.cpp",
        "HTTPLiveSource.cpp",
        "NuPlayer.cpp",
        "NuPlayerCCDecoder.cpp",
        "NuPlayerDecoder.cpp",
        "NuPlayerDecoderBase.cpp",
        "NuPlayerDecoderPassThrough.cpp",
        "NuPlayerDriver.cpp",
        "NuPlayerDrm.cpp",
        "NuPlayerRenderer.cpp",
        "NuPlayerStreamListener.cpp",
        "RTSPSource.cpp",
        "RTPSource.cpp",
        "StreamingSource.cpp",
    ],

    header_libs: [
        "libmediadrm_headers",
        "libmediametrics_headers",
        "media_plugin_headers",
        "libstagefright_headers",
        "libstagefright_httplive_headers",
        "libstagefright_mpeg2support_headers",
        "libstagefright_rtsp_headers",
    ],

<<<<<<< HEAD
    include_dirs: [
        "frameworks/av/media/libstagefright/httplive",
        "frameworks/av/media/libstagefright/mpeg2ts",
        "frameworks/av/media/libstagefright/timedtext",
        "frameworks/native/include/android",
        "frameworks/av/media/libavextensions",
        "frameworks/av/media/libmediaplayerservice",
        "frameworks/av/media/libmediaextractor",
    ],

=======
>>>>>>> 4f1591cc
    cflags: [
        "-Werror",
        "-Wall",
    ],

    product_variables: {
        debuggable: {
            cflags: [
                "-DENABLE_STAGEFRIGHT_EXPERIMENTS",
            ],
        }
    },

    shared_libs: [
        "libbinder",
        "libdatasource",
        "libui",
        "libgui",
        "libmedia",
        "libmediadrm",
        "libpowermanager",
        "libhidlmemory",
        "libcrypto",
        "libcamera_client",
    ],

    static_libs: [
        "libplayerservice_datasource",
        "libstagefright_timedtext",
    ],

    name: "libstagefright_nuplayer",

    sanitize: {
        cfi: true,
    },

}<|MERGE_RESOLUTION|>--- conflicted
+++ resolved
@@ -47,19 +47,12 @@
         "libstagefright_rtsp_headers",
     ],
 
-<<<<<<< HEAD
     include_dirs: [
-        "frameworks/av/media/libstagefright/httplive",
-        "frameworks/av/media/libstagefright/mpeg2ts",
-        "frameworks/av/media/libstagefright/timedtext",
-        "frameworks/native/include/android",
         "frameworks/av/media/libavextensions",
         "frameworks/av/media/libmediaplayerservice",
         "frameworks/av/media/libmediaextractor",
     ],
 
-=======
->>>>>>> 4f1591cc
     cflags: [
         "-Werror",
         "-Wall",
