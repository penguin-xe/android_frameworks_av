/*
 * Copyright (C) 2010 The Android Open Source Project
 *
 * Licensed under the Apache License, Version 2.0 (the "License");
 * you may not use this file except in compliance with the License.
 * You may obtain a copy of the License at
 *
 *      http://www.apache.org/licenses/LICENSE-2.0
 *
 * Unless required by applicable law or agreed to in writing, software
 * distributed under the License is distributed on an "AS IS" BASIS,
 * WITHOUT WARRANTIES OR CONDITIONS OF ANY KIND, either express or implied.
 * See the License for the specific language governing permissions and
 * limitations under the License.
 */

//#define LOG_NDEBUG 0
#define LOG_TAG "ACodec"

#ifdef __LP64__
#define OMX_ANDROID_COMPILE_AS_32BIT_ON_64BIT_PLATFORMS
#endif

#include <inttypes.h>
#include <utils/Trace.h>

#include <gui/Surface.h>

#include <media/stagefright/ACodec.h>

#include <media/stagefright/foundation/avc_utils.h>
#include <media/stagefright/foundation/hexdump.h>
#include <media/stagefright/foundation/ABuffer.h>
#include <media/stagefright/foundation/ADebug.h>
#include <media/stagefright/foundation/AMessage.h>
#include <media/stagefright/foundation/AUtils.h>

#include <media/stagefright/BufferProducerWrapper.h>
#include <media/stagefright/MediaCodec.h>
#include <media/stagefright/MediaCodecConstants.h>
#include <media/stagefright/MediaDefs.h>
#include <media/stagefright/OMXClient.h>
#include <media/stagefright/PersistentSurface.h>
#include <media/stagefright/SurfaceUtils.h>
#include <media/hardware/HardwareAPI.h>
#include <media/MediaBufferHolder.h>
#include <media/OMXBuffer.h>
#include <media/omx/1.0/WOmxNode.h>

#include <hidlmemory/mapping.h>

#include <media/openmax/OMX_AudioExt.h>
#include <media/openmax/OMX_VideoExt.h>
#include <media/openmax/OMX_Component.h>
#include <media/openmax/OMX_IndexExt.h>
#include <media/openmax/OMX_AsString.h>

#include "include/ACodecBufferChannel.h"
#include "include/DataConverter.h"
#include "include/SecureBuffer.h"
#include "include/SharedMemoryBuffer.h"
#include <media/stagefright/omx/OMXUtils.h>

#include <stagefright/AVExtensions.h>

#define QTI_FLAC_DECODER
namespace android {

using binder::Status;

enum {
    kMaxIndicesToCheck = 32, // used when enumerating supported formats and profiles
};

// OMX errors are directly mapped into status_t range if
// there is no corresponding MediaError status code.
// Use the statusFromOMXError(int32_t omxError) function.
//
// Currently this is a direct map.
// See frameworks/native/include/media/openmax/OMX_Core.h
//
// Vendor OMX errors     from 0x90000000 - 0x9000FFFF
// Extension OMX errors  from 0x8F000000 - 0x90000000
// Standard OMX errors   from 0x80001000 - 0x80001024 (0x80001024 current)
//

// returns true if err is a recognized OMX error code.
// as OMX error is OMX_S32, this is an int32_t type
static inline bool isOMXError(int32_t err) {
    return (ERROR_CODEC_MIN <= err && err <= ERROR_CODEC_MAX);
}

// converts an OMX error to a status_t
static inline status_t statusFromOMXError(int32_t omxError) {
    switch (omxError) {
    case OMX_ErrorInvalidComponentName:
    case OMX_ErrorComponentNotFound:
        return NAME_NOT_FOUND; // can trigger illegal argument error for provided names.
    default:
        return isOMXError(omxError) ? omxError : 0; // no translation required
    }
}

static inline status_t statusFromBinderStatus(const Status &status) {
    if (status.isOk()) {
        return OK;
    }
    status_t err;
    if ((err = status.serviceSpecificErrorCode()) != OK) {
        return err;
    }
    if ((err = status.transactionError()) != OK) {
        return err;
    }
    // Other exception
    return UNKNOWN_ERROR;
}

// checks and converts status_t to a non-side-effect status_t
static inline status_t makeNoSideEffectStatus(status_t err) {
    switch (err) {
    // the following errors have side effects and may come
    // from other code modules. Remap for safety reasons.
    case INVALID_OPERATION:
    case DEAD_OBJECT:
        return UNKNOWN_ERROR;
    default:
        return err;
    }
}

static OMX_VIDEO_CONTROLRATETYPE getVideoBitrateMode(const sp<AMessage> &msg) {
    int32_t tmp;
    if (msg->findInt32("bitrate-mode", &tmp)) {
        // explicitly translate from MediaCodecInfo.EncoderCapabilities.
        // BITRATE_MODE_* into OMX bitrate mode.
        switch (tmp) {
            //BITRATE_MODE_CQ
            case 0: return OMX_Video_ControlRateConstantQuality;
            //BITRATE_MODE_VBR
            case 1: return OMX_Video_ControlRateVariable;
            //BITRATE_MODE_CBR
            case 2: return OMX_Video_ControlRateConstant;
            default: break;
        }
    }
    return OMX_Video_ControlRateVariable;
}

static bool findVideoBitrateControlInfo(const sp<AMessage> &msg,
        OMX_VIDEO_CONTROLRATETYPE *mode, int32_t *bitrate, int32_t *quality) {
    *mode = getVideoBitrateMode(msg);
    bool isCQ = (*mode == OMX_Video_ControlRateConstantQuality);
    return (!isCQ && msg->findInt32("bitrate", bitrate))
         || (isCQ && msg->findInt32("quality", quality));
}

struct MessageList : public RefBase {
    MessageList() {
    }
    virtual ~MessageList() {
    }
    std::list<sp<AMessage> > &getList() { return mList; }
private:
    std::list<sp<AMessage> > mList;

    DISALLOW_EVIL_CONSTRUCTORS(MessageList);
};

static sp<DataConverter> getCopyConverter() {
    static pthread_once_t once = PTHREAD_ONCE_INIT; // const-inited
    static sp<DataConverter> sCopyConverter;        // zero-inited
    pthread_once(&once, [](){ sCopyConverter = new DataConverter(); });
    return sCopyConverter;
}

struct CodecObserver : public BnOMXObserver {
    explicit CodecObserver(const sp<AMessage> &msg) : mNotify(msg) {}

    // from IOMXObserver
    virtual void onMessages(const std::list<omx_message> &messages) {
        if (messages.empty()) {
            return;
        }

        sp<AMessage> notify = mNotify->dup();
        sp<MessageList> msgList = new MessageList();
        for (std::list<omx_message>::const_iterator it = messages.cbegin();
              it != messages.cend(); ++it) {
            const omx_message &omx_msg = *it;

            sp<AMessage> msg = new AMessage;
            msg->setInt32("type", omx_msg.type);
            switch (omx_msg.type) {
                case omx_message::EVENT:
                {
                    msg->setInt32("event", omx_msg.u.event_data.event);
                    msg->setInt32("data1", omx_msg.u.event_data.data1);
                    msg->setInt32("data2", omx_msg.u.event_data.data2);
                    break;
                }

                case omx_message::EMPTY_BUFFER_DONE:
                {
                    msg->setInt32("buffer", omx_msg.u.buffer_data.buffer);
                    msg->setInt32("fence_fd", omx_msg.fenceFd);
                    break;
                }

                case omx_message::FILL_BUFFER_DONE:
                {
                    msg->setInt32(
                            "buffer", omx_msg.u.extended_buffer_data.buffer);
                    msg->setInt32(
                            "range_offset",
                            omx_msg.u.extended_buffer_data.range_offset);
                    msg->setInt32(
                            "range_length",
                            omx_msg.u.extended_buffer_data.range_length);
                    msg->setInt32(
                            "flags",
                            omx_msg.u.extended_buffer_data.flags);
                    msg->setInt64(
                            "timestamp",
                            omx_msg.u.extended_buffer_data.timestamp);
                    msg->setInt32(
                            "fence_fd", omx_msg.fenceFd);
                    break;
                }

                case omx_message::FRAME_RENDERED:
                {
                    msg->setInt64(
                            "media_time_us", omx_msg.u.render_data.timestamp);
                    msg->setInt64(
                            "system_nano", omx_msg.u.render_data.nanoTime);
                    break;
                }

                default:
                    ALOGE("Unrecognized message type: %d", omx_msg.type);
                    break;
            }
            msgList->getList().push_back(msg);
        }
        notify->setObject("messages", msgList);
        notify->post();
    }

protected:
    virtual ~CodecObserver() {}

private:
    const sp<AMessage> mNotify;

    DISALLOW_EVIL_CONSTRUCTORS(CodecObserver);
};

////////////////////////////////////////////////////////////////////////////////

struct ACodec::BaseState : public AState {
    explicit BaseState(ACodec *codec, const sp<AState> &parentState = NULL);

protected:
    enum PortMode {
        KEEP_BUFFERS,
        RESUBMIT_BUFFERS,
        FREE_BUFFERS,
    };

    ACodec *mCodec;

    virtual PortMode getPortMode(OMX_U32 portIndex);

    virtual void stateExited();
    virtual bool onMessageReceived(const sp<AMessage> &msg);

    virtual bool onOMXEvent(OMX_EVENTTYPE event, OMX_U32 data1, OMX_U32 data2);

    virtual void onOutputBufferDrained(const sp<AMessage> &msg);
    virtual void onInputBufferFilled(const sp<AMessage> &msg);

    void postFillThisBuffer(BufferInfo *info);

private:
    // Handles an OMX message. Returns true iff message was handled.
    bool onOMXMessage(const sp<AMessage> &msg);

    // Handles a list of messages. Returns true iff messages were handled.
    bool onOMXMessageList(const sp<AMessage> &msg);

    // returns true iff this message is for this component and the component is alive
    bool checkOMXMessage(const sp<AMessage> &msg);

    bool onOMXEmptyBufferDone(IOMX::buffer_id bufferID, int fenceFd);

    bool onOMXFillBufferDone(
            IOMX::buffer_id bufferID,
            size_t rangeOffset, size_t rangeLength,
            OMX_U32 flags,
            int64_t timeUs,
            int fenceFd);

    virtual bool onOMXFrameRendered(int64_t mediaTimeUs, nsecs_t systemNano);

    void getMoreInputDataIfPossible();

    DISALLOW_EVIL_CONSTRUCTORS(BaseState);
};

////////////////////////////////////////////////////////////////////////////////

struct ACodec::DeathNotifier :
        public IBinder::DeathRecipient,
        public ::android::hardware::hidl_death_recipient {
    explicit DeathNotifier(const sp<AMessage> &notify)
        : mNotify(notify) {
    }

    virtual void binderDied(const wp<IBinder> &) {
        mNotify->post();
    }

    virtual void serviceDied(
            uint64_t /* cookie */,
            const wp<::android::hidl::base::V1_0::IBase>& /* who */) {
        mNotify->post();
    }

protected:
    virtual ~DeathNotifier() {}

private:
    sp<AMessage> mNotify;

    DISALLOW_EVIL_CONSTRUCTORS(DeathNotifier);
};

struct ACodec::UninitializedState : public ACodec::BaseState {
    explicit UninitializedState(ACodec *codec);

protected:
    virtual bool onMessageReceived(const sp<AMessage> &msg);
    virtual void stateEntered();

private:
    void onSetup(const sp<AMessage> &msg);
    bool onAllocateComponent(const sp<AMessage> &msg);

    sp<DeathNotifier> mDeathNotifier;

    DISALLOW_EVIL_CONSTRUCTORS(UninitializedState);
};

////////////////////////////////////////////////////////////////////////////////

struct ACodec::LoadedState : public ACodec::BaseState {
    explicit LoadedState(ACodec *codec);

protected:
    virtual bool onMessageReceived(const sp<AMessage> &msg);
    virtual void stateEntered();

private:
    friend struct ACodec::UninitializedState;

    bool onConfigureComponent(const sp<AMessage> &msg);
    void onCreateInputSurface(const sp<AMessage> &msg);
    void onSetInputSurface(const sp<AMessage> &msg);
    void onStart();
    void onShutdown(bool keepComponentAllocated);

    status_t setupInputSurface();

    DISALLOW_EVIL_CONSTRUCTORS(LoadedState);
};

////////////////////////////////////////////////////////////////////////////////

struct ACodec::LoadedToIdleState : public ACodec::BaseState {
    explicit LoadedToIdleState(ACodec *codec);

protected:
    virtual bool onMessageReceived(const sp<AMessage> &msg);
    virtual bool onOMXEvent(OMX_EVENTTYPE event, OMX_U32 data1, OMX_U32 data2);
    virtual void stateEntered();

private:
    status_t allocateBuffers();

    DISALLOW_EVIL_CONSTRUCTORS(LoadedToIdleState);
};

////////////////////////////////////////////////////////////////////////////////

struct ACodec::IdleToExecutingState : public ACodec::BaseState {
    explicit IdleToExecutingState(ACodec *codec);

protected:
    virtual bool onMessageReceived(const sp<AMessage> &msg);
    virtual bool onOMXEvent(OMX_EVENTTYPE event, OMX_U32 data1, OMX_U32 data2);
    virtual void stateEntered();

private:
    DISALLOW_EVIL_CONSTRUCTORS(IdleToExecutingState);
};

////////////////////////////////////////////////////////////////////////////////

struct ACodec::ExecutingState : public ACodec::BaseState {
    explicit ExecutingState(ACodec *codec);

    void submitRegularOutputBuffers();
    void submitOutputMetaBuffers();
    void submitOutputBuffers();

    // Submit output buffers to the decoder, submit input buffers to client
    // to fill with data.
    void resume();

    // Returns true iff input and output buffers are in play.
    bool active() const { return mActive; }

protected:
    virtual PortMode getPortMode(OMX_U32 portIndex);
    virtual bool onMessageReceived(const sp<AMessage> &msg);
    virtual void stateEntered();

    virtual bool onOMXEvent(OMX_EVENTTYPE event, OMX_U32 data1, OMX_U32 data2);
    virtual bool onOMXFrameRendered(int64_t mediaTimeUs, nsecs_t systemNano);

private:
    bool mActive;

    DISALLOW_EVIL_CONSTRUCTORS(ExecutingState);
};

////////////////////////////////////////////////////////////////////////////////

struct ACodec::OutputPortSettingsChangedState : public ACodec::BaseState {
    explicit OutputPortSettingsChangedState(ACodec *codec);

protected:
    virtual PortMode getPortMode(OMX_U32 portIndex);
    virtual bool onMessageReceived(const sp<AMessage> &msg);
    virtual void stateEntered();

    virtual bool onOMXEvent(OMX_EVENTTYPE event, OMX_U32 data1, OMX_U32 data2);
    virtual bool onOMXFrameRendered(int64_t mediaTimeUs, nsecs_t systemNano);

private:
    DISALLOW_EVIL_CONSTRUCTORS(OutputPortSettingsChangedState);
};

////////////////////////////////////////////////////////////////////////////////

struct ACodec::ExecutingToIdleState : public ACodec::BaseState {
    explicit ExecutingToIdleState(ACodec *codec);

protected:
    virtual bool onMessageReceived(const sp<AMessage> &msg);
    virtual void stateEntered();

    virtual bool onOMXEvent(OMX_EVENTTYPE event, OMX_U32 data1, OMX_U32 data2);

    virtual void onOutputBufferDrained(const sp<AMessage> &msg);
    virtual void onInputBufferFilled(const sp<AMessage> &msg);

private:
    void changeStateIfWeOwnAllBuffers();

    bool mComponentNowIdle;

    DISALLOW_EVIL_CONSTRUCTORS(ExecutingToIdleState);
};

////////////////////////////////////////////////////////////////////////////////

struct ACodec::IdleToLoadedState : public ACodec::BaseState {
    explicit IdleToLoadedState(ACodec *codec);

protected:
    virtual bool onMessageReceived(const sp<AMessage> &msg);
    virtual void stateEntered();

    virtual bool onOMXEvent(OMX_EVENTTYPE event, OMX_U32 data1, OMX_U32 data2);

private:
    DISALLOW_EVIL_CONSTRUCTORS(IdleToLoadedState);
};

////////////////////////////////////////////////////////////////////////////////

struct ACodec::FlushingState : public ACodec::BaseState {
    explicit FlushingState(ACodec *codec);

protected:
    virtual bool onMessageReceived(const sp<AMessage> &msg);
    virtual void stateEntered();

    virtual bool onOMXEvent(OMX_EVENTTYPE event, OMX_U32 data1, OMX_U32 data2);

    virtual void onOutputBufferDrained(const sp<AMessage> &msg);
    virtual void onInputBufferFilled(const sp<AMessage> &msg);

private:
    bool mFlushComplete[2];

    void changeStateIfWeOwnAllBuffers();

    DISALLOW_EVIL_CONSTRUCTORS(FlushingState);
};

////////////////////////////////////////////////////////////////////////////////

void ACodec::BufferInfo::setWriteFence(int fenceFd, const char *dbg) {
    if (mFenceFd >= 0) {
        ALOGW("OVERWRITE OF %s fence %d by write fence %d in %s",
                mIsReadFence ? "read" : "write", mFenceFd, fenceFd, dbg);
    }
    mFenceFd = fenceFd;
    mIsReadFence = false;
}

void ACodec::BufferInfo::setReadFence(int fenceFd, const char *dbg) {
    if (mFenceFd >= 0) {
        ALOGW("OVERWRITE OF %s fence %d by read fence %d in %s",
                mIsReadFence ? "read" : "write", mFenceFd, fenceFd, dbg);
    }
    mFenceFd = fenceFd;
    mIsReadFence = true;
}

void ACodec::BufferInfo::checkWriteFence(const char *dbg) {
    if (mFenceFd >= 0 && mIsReadFence) {
        ALOGD("REUSING read fence %d as write fence in %s", mFenceFd, dbg);
    }
}

void ACodec::BufferInfo::checkReadFence(const char *dbg) {
    if (mFenceFd >= 0 && !mIsReadFence) {
        ALOGD("REUSING write fence %d as read fence in %s", mFenceFd, dbg);
    }
}

////////////////////////////////////////////////////////////////////////////////

ACodec::ACodec()
    : mSampleRate(0),
      mNodeGeneration(0),
      mUsingNativeWindow(false),
      mNativeWindowUsageBits(0),
      mLastNativeWindowDataSpace(HAL_DATASPACE_UNKNOWN),
      mIsVideo(false),
      mIsImage(false),
      mIsEncoder(false),
      mFatalError(false),
      mShutdownInProgress(false),
      mExplicitShutdown(false),
      mIsLegacyVP9Decoder(false),
      mEncoderDelay(0),
      mEncoderPadding(0),
      mRotationDegrees(0),
      mChannelMaskPresent(false),
      mChannelMask(0),
      mDequeueCounter(0),
      mMetadataBuffersToSubmit(0),
      mNumUndequeuedBuffers(0),
      mRepeatFrameDelayUs(-1LL),
      mMaxPtsGapUs(0LL),
      mMaxFps(-1),
      mFps(-1.0),
      mCaptureFps(-1.0),
      mCreateInputBuffersSuspended(false),
      mTunneled(false),
      mDescribeColorAspectsIndex((OMX_INDEXTYPE)0),
      mDescribeHDRStaticInfoIndex((OMX_INDEXTYPE)0),
      mDescribeHDR10PlusInfoIndex((OMX_INDEXTYPE)0),
      mStateGeneration(0),
      mVendorExtensionsStatus(kExtensionsUnchecked) {
    memset(&mLastHDRStaticInfo, 0, sizeof(mLastHDRStaticInfo));

    mUninitializedState = new UninitializedState(this);
    mLoadedState = new LoadedState(this);
    mLoadedToIdleState = new LoadedToIdleState(this);
    mIdleToExecutingState = new IdleToExecutingState(this);
    mExecutingState = new ExecutingState(this);

    mOutputPortSettingsChangedState =
        new OutputPortSettingsChangedState(this);

    mExecutingToIdleState = new ExecutingToIdleState(this);
    mIdleToLoadedState = new IdleToLoadedState(this);
    mFlushingState = new FlushingState(this);

    mPortEOS[kPortIndexInput] = mPortEOS[kPortIndexOutput] = false;
    mInputEOSResult = OK;

    mPortMode[kPortIndexInput] = IOMX::kPortModePresetByteBuffer;
    mPortMode[kPortIndexOutput] = IOMX::kPortModePresetByteBuffer;

    memset(&mLastNativeWindowCrop, 0, sizeof(mLastNativeWindowCrop));

    changeState(mUninitializedState);
}

ACodec::~ACodec() {
}

status_t ACodec::setupCustomCodec(status_t err, const char *, const sp<AMessage> &) {
    return err;
}

void ACodec::initiateSetup(const sp<AMessage> &msg) {
    msg->setWhat(kWhatSetup);
    msg->setTarget(this);
    msg->post();
}

std::shared_ptr<BufferChannelBase> ACodec::getBufferChannel() {
    if (!mBufferChannel) {
        mBufferChannel = std::make_shared<ACodecBufferChannel>(
                new AMessage(kWhatInputBufferFilled, this),
                new AMessage(kWhatOutputBufferDrained, this));
    }
    return mBufferChannel;
}

void ACodec::signalSetParameters(const sp<AMessage> &params) {
    sp<AMessage> msg = new AMessage(kWhatSetParameters, this);
    msg->setMessage("params", params);
    msg->post();
}

void ACodec::initiateAllocateComponent(const sp<AMessage> &msg) {
    msg->setWhat(kWhatAllocateComponent);
    msg->setTarget(this);
    msg->post();
}

void ACodec::initiateConfigureComponent(const sp<AMessage> &msg) {
    msg->setWhat(kWhatConfigureComponent);
    msg->setTarget(this);
    msg->post();
}

status_t ACodec::setSurface(const sp<Surface> &surface) {
    sp<AMessage> msg = new AMessage(kWhatSetSurface, this);
    msg->setObject("surface", surface);

    sp<AMessage> response;
    status_t err = msg->postAndAwaitResponse(&response);

    if (err == OK) {
        (void)response->findInt32("err", &err);
    }
    return err;
}

void ACodec::initiateCreateInputSurface() {
    (new AMessage(kWhatCreateInputSurface, this))->post();
}

void ACodec::initiateSetInputSurface(
        const sp<PersistentSurface> &surface) {
    sp<AMessage> msg = new AMessage(kWhatSetInputSurface, this);
    msg->setObject("input-surface", surface);
    msg->post();
}

void ACodec::signalEndOfInputStream() {
    (new AMessage(kWhatSignalEndOfInputStream, this))->post();
}

void ACodec::initiateStart() {
    (new AMessage(kWhatStart, this))->post();
}

void ACodec::signalFlush() {
    ALOGV("[%s] signalFlush", mComponentName.c_str());
    (new AMessage(kWhatFlush, this))->post();
}

void ACodec::signalResume() {
    (new AMessage(kWhatResume, this))->post();
}

void ACodec::initiateShutdown(bool keepComponentAllocated) {
    sp<AMessage> msg = new AMessage(kWhatShutdown, this);
    msg->setInt32("keepComponentAllocated", keepComponentAllocated);
    msg->post();
    if (!keepComponentAllocated) {
        // ensure shutdown completes in 3 seconds
        (new AMessage(kWhatReleaseCodecInstance, this))->post(3000000);
    }
}

void ACodec::signalRequestIDRFrame() {
    (new AMessage(kWhatRequestIDRFrame, this))->post();
}

// *** NOTE: THE FOLLOWING WORKAROUND WILL BE REMOVED ***
// Some codecs may return input buffers before having them processed.
// This causes a halt if we already signaled an EOS on the input
// port.  For now keep submitting an output buffer if there was an
// EOS on the input port, but not yet on the output port.
void ACodec::signalSubmitOutputMetadataBufferIfEOS_workaround() {
    if (mPortEOS[kPortIndexInput] && !mPortEOS[kPortIndexOutput] &&
            mMetadataBuffersToSubmit > 0) {
        (new AMessage(kWhatSubmitOutputMetadataBufferIfEOS, this))->post();
    }
}

status_t ACodec::handleSetSurface(const sp<Surface> &surface) {
    // allow keeping unset surface
    if (surface == NULL) {
        if (mNativeWindow != NULL) {
            ALOGW("cannot unset a surface");
            return INVALID_OPERATION;
        }
        return OK;
    }

    // cannot switch from bytebuffers to surface
    if (mNativeWindow == NULL) {
        ALOGW("component was not configured with a surface");
        return INVALID_OPERATION;
    }

    ANativeWindow *nativeWindow = surface.get();
    // if we have not yet started the codec, we can simply set the native window
    if (mBuffers[kPortIndexInput].size() == 0) {
        mNativeWindow = surface;
        return OK;
    }

    // we do not support changing a tunneled surface after start
    if (mTunneled) {
        ALOGW("cannot change tunneled surface");
        return INVALID_OPERATION;
    }

    int usageBits = 0;
    // no need to reconnect as we will not dequeue all buffers
    status_t err = setupNativeWindowSizeFormatAndUsage(
            nativeWindow, &usageBits, !storingMetadataInDecodedBuffers());
    if (err != OK) {
        return err;
    }

    int ignoredFlags = kVideoGrallocUsage;
    // New output surface is not allowed to add new usage flag except ignored ones.
    if ((usageBits & ~(mNativeWindowUsageBits | ignoredFlags)) != 0) {
        ALOGW("cannot change usage from %#x to %#x", mNativeWindowUsageBits, usageBits);
        return BAD_VALUE;
    }

    // get min undequeued count. We cannot switch to a surface that has a higher
    // undequeued count than we allocated.
    int minUndequeuedBuffers = 0;
    err = nativeWindow->query(
            nativeWindow, NATIVE_WINDOW_MIN_UNDEQUEUED_BUFFERS,
            &minUndequeuedBuffers);
    if (err != 0) {
        ALOGE("NATIVE_WINDOW_MIN_UNDEQUEUED_BUFFERS query failed: %s (%d)",
                strerror(-err), -err);
        return err;
    }
    if (minUndequeuedBuffers > (int)mNumUndequeuedBuffers) {
        ALOGE("new surface holds onto more buffers (%d) than planned for (%zu)",
                minUndequeuedBuffers, mNumUndequeuedBuffers);
        return BAD_VALUE;
    }

    // we cannot change the number of output buffers while OMX is running
    // set up surface to the same count
    Vector<BufferInfo> &buffers = mBuffers[kPortIndexOutput];
    ALOGV("setting up surface for %zu buffers", buffers.size());

    err = native_window_set_buffer_count(nativeWindow, buffers.size());
    if (err != 0) {
        ALOGE("native_window_set_buffer_count failed: %s (%d)", strerror(-err),
                -err);
        return err;
    }

    // need to enable allocation when attaching
    surface->getIGraphicBufferProducer()->allowAllocation(true);

    // dequeueBuffer cannot time out
    surface->setDequeueTimeout(-1);

    // for meta data mode, we move dequeud buffers to the new surface.
    // for non-meta mode, we must move all registered buffers
    for (size_t i = 0; i < buffers.size(); ++i) {
        const BufferInfo &info = buffers[i];
        // skip undequeued buffers for meta data mode
        if (storingMetadataInDecodedBuffers()
                && info.mStatus == BufferInfo::OWNED_BY_NATIVE_WINDOW) {
            ALOGV("skipping buffer");
            continue;
        }
        ALOGV("attaching buffer %p", info.mGraphicBuffer->getNativeBuffer());

        err = surface->attachBuffer(info.mGraphicBuffer->getNativeBuffer());
        if (err != OK) {
            ALOGE("failed to attach buffer %p to the new surface: %s (%d)",
                    info.mGraphicBuffer->getNativeBuffer(),
                    strerror(-err), -err);
            return err;
        }
    }

    // cancel undequeued buffers to new surface
    if (!storingMetadataInDecodedBuffers()) {
        for (size_t i = 0; i < buffers.size(); ++i) {
            BufferInfo &info = buffers.editItemAt(i);
            if (info.mStatus == BufferInfo::OWNED_BY_NATIVE_WINDOW) {
                ALOGV("canceling buffer %p", info.mGraphicBuffer->getNativeBuffer());
                err = nativeWindow->cancelBuffer(
                        nativeWindow, info.mGraphicBuffer->getNativeBuffer(), info.mFenceFd);
                info.mFenceFd = -1;
                if (err != OK) {
                    ALOGE("failed to cancel buffer %p to the new surface: %s (%d)",
                            info.mGraphicBuffer->getNativeBuffer(),
                            strerror(-err), -err);
                    return err;
                }
            }
        }
        // disallow further allocation
        (void)surface->getIGraphicBufferProducer()->allowAllocation(false);
    }

    // push blank buffers to previous window if requested
    if (mFlags & kFlagPushBlankBuffersToNativeWindowOnShutdown) {
        pushBlankBuffersToNativeWindow(mNativeWindow.get());
    }

    mNativeWindow = nativeWindow;
    mNativeWindowUsageBits = usageBits;
    return OK;
}

status_t ACodec::setPortMode(int32_t portIndex, IOMX::PortMode mode) {
    status_t err = mOMXNode->setPortMode(portIndex, mode);
    if (err != OK) {
        ALOGE("[%s] setPortMode on %s to %s failed w/ err %d",
                mComponentName.c_str(),
                portIndex == kPortIndexInput ? "input" : "output",
                asString(mode),
                err);
        return err;
    }

    mPortMode[portIndex] = mode;
    return OK;
}

status_t ACodec::allocateBuffersOnPort(OMX_U32 portIndex) {
    if (portIndex == kPortIndexInputExtradata ||
            portIndex == kPortIndexOutputExtradata) {
        return OK;
    }

    CHECK(portIndex == kPortIndexInput || portIndex == kPortIndexOutput);

    CHECK(mAllocator[portIndex] == NULL);
    CHECK(mBuffers[portIndex].isEmpty());

    status_t err;
    if (mNativeWindow != NULL && portIndex == kPortIndexOutput) {
        if (storingMetadataInDecodedBuffers()) {
            err = allocateOutputMetadataBuffers();
        } else {
            err = allocateOutputBuffersFromNativeWindow();
        }
    } else {
        OMX_PARAM_PORTDEFINITIONTYPE def;
        InitOMXParams(&def);
        def.nPortIndex = portIndex;

        err = mOMXNode->getParameter(
                OMX_IndexParamPortDefinition, &def, sizeof(def));

        if (err == OK) {
            const IOMX::PortMode &mode = mPortMode[portIndex];
            size_t bufSize = def.nBufferSize;
            // Always allocate VideoNativeMetadata if using ANWBuffer.
            // OMX might use gralloc source internally, but we don't share
            // metadata buffer with OMX, OMX has its own headers.
            if (mode == IOMX::kPortModeDynamicANWBuffer) {
                bufSize = sizeof(VideoNativeMetadata);
            } else if (mode == IOMX::kPortModeDynamicNativeHandle) {
                bufSize = sizeof(VideoNativeHandleMetadata);
            }

            size_t conversionBufferSize = 0;

            sp<DataConverter> converter = mConverter[portIndex];
            if (converter != NULL) {
                // here we assume sane conversions of max 4:1, so result fits in int32
                if (portIndex == kPortIndexInput) {
                    conversionBufferSize = converter->sourceSize(bufSize);
                } else {
                    conversionBufferSize = converter->targetSize(bufSize);
                }
            }

            size_t alignment = 32; // This is the value currently returned by
                                   // MemoryDealer::getAllocationAlignment().
                                   // TODO: Fix this when Treble has
                                   // MemoryHeap/MemoryDealer.

            ALOGV("[%s] Allocating %u buffers of size %zu (from %u using %s) on %s port",
                    mComponentName.c_str(),
                    def.nBufferCountActual, bufSize, def.nBufferSize, asString(mode),
                    portIndex == kPortIndexInput ? "input" : "output");

            // verify buffer sizes to avoid overflow in align()
            if (bufSize == 0 || max(bufSize, conversionBufferSize) > kMaxCodecBufferSize) {
                ALOGE("b/22885421");
                return NO_MEMORY;
            }

            // don't modify bufSize as OMX may not expect it to increase after negotiation
            size_t alignedSize = align(bufSize, alignment);
            size_t alignedConvSize = align(conversionBufferSize, alignment);
            if (def.nBufferCountActual > SIZE_MAX / (alignedSize + alignedConvSize)) {
                ALOGE("b/22885421");
                return NO_MEMORY;
            }

            if (mode != IOMX::kPortModePresetSecureBuffer) {
                mAllocator[portIndex] = TAllocator::getService("ashmem");
                if (mAllocator[portIndex] == nullptr) {
                    ALOGE("hidl allocator on port %d is null",
                            (int)portIndex);
                    return NO_MEMORY;
                }
                // TODO: When Treble has MemoryHeap/MemoryDealer, we should
                // specify the heap size to be
                // def.nBufferCountActual * (alignedSize + alignedConvSize).
            }

            const sp<AMessage> &format =
                    portIndex == kPortIndexInput ? mInputFormat : mOutputFormat;
            for (OMX_U32 i = 0; i < def.nBufferCountActual && err == OK; ++i) {
                hidl_memory hidlMemToken;
                sp<TMemory> hidlMem;
                sp<IMemory> mem;

                BufferInfo info;
                info.mStatus = BufferInfo::OWNED_BY_US;
                info.mFenceFd = -1;
                info.mRenderInfo = NULL;
                info.mGraphicBuffer = NULL;
                info.mNewGraphicBuffer = false;

                if (mode == IOMX::kPortModePresetSecureBuffer) {
                    void *ptr = NULL;
                    sp<NativeHandle> native_handle;
                    err = mOMXNode->allocateSecureBuffer(
                            portIndex, bufSize, &info.mBufferID,
                            &ptr, &native_handle);

                    info.mData = (native_handle == NULL)
                            ? new SecureBuffer(format, ptr, bufSize)
                            : new SecureBuffer(format, native_handle, bufSize);
                    info.mCodecData = info.mData;
                } else {
                    bool success;
                    auto transStatus = mAllocator[portIndex]->allocate(
                            bufSize,
                            [&success, &hidlMemToken](
                                    bool s,
                                    hidl_memory const& m) {
                                success = s;
                                hidlMemToken = m;
                            });

                    if (!transStatus.isOk()) {
                        ALOGE("hidl's AshmemAllocator failed at the "
                                "transport: %s",
                                transStatus.description().c_str());
                        return NO_MEMORY;
                    }
                    if (!success) {
                        return NO_MEMORY;
                    }
                    hidlMem = mapMemory(hidlMemToken);
                    if (hidlMem == nullptr) {
                        return NO_MEMORY;
                    }
                    err = mOMXNode->useBuffer(
                            portIndex, hidlMemToken, &info.mBufferID);

                    if (mode == IOMX::kPortModeDynamicANWBuffer) {
                        VideoNativeMetadata* metaData = (VideoNativeMetadata*)(
                                (void*)hidlMem->getPointer());
                        metaData->nFenceFd = -1;
                    }

                    info.mCodecData = new SharedMemoryBuffer(
                            format, hidlMem);
                    info.mCodecRef = hidlMem;

                    // if we require conversion, allocate conversion buffer for client use;
                    // otherwise, reuse codec buffer
                    if (mConverter[portIndex] != NULL) {
                        CHECK_GT(conversionBufferSize, (size_t)0);
                        bool success;
                        mAllocator[portIndex]->allocate(
                                conversionBufferSize,
                                [&success, &hidlMemToken](
                                        bool s,
                                        hidl_memory const& m) {
                                    success = s;
                                    hidlMemToken = m;
                                });
                        if (!success) {
                            return NO_MEMORY;
                        }
                        hidlMem = mapMemory(hidlMemToken);
                        if (hidlMem == nullptr) {
                            return NO_MEMORY;
                        }
                        info.mData = new SharedMemoryBuffer(format, hidlMem);
                        info.mMemRef = hidlMem;
                    } else {
                        info.mData = info.mCodecData;
                        info.mMemRef = info.mCodecRef;
                    }
                }

                mBuffers[portIndex].push(info);
            }
        }
    }

    if (err != OK) {
        return err;
    }

    std::vector<ACodecBufferChannel::BufferAndId> array(mBuffers[portIndex].size());
    for (size_t i = 0; i < mBuffers[portIndex].size(); ++i) {
        array[i] = {mBuffers[portIndex][i].mData, mBuffers[portIndex][i].mBufferID};
    }
    if (portIndex == kPortIndexInput) {
        mBufferChannel->setInputBufferArray(array);
    } else if (portIndex == kPortIndexOutput) {
        mBufferChannel->setOutputBufferArray(array);
    } else {
        TRESPASS();
    }

    return OK;
}

status_t ACodec::setupNativeWindowSizeFormatAndUsage(
        ANativeWindow *nativeWindow /* nonnull */, int *finalUsage /* nonnull */,
        bool reconnect) {
    OMX_PARAM_PORTDEFINITIONTYPE def;
    InitOMXParams(&def);
    def.nPortIndex = kPortIndexOutput;

    status_t err = mOMXNode->getParameter(
            OMX_IndexParamPortDefinition, &def, sizeof(def));

    if (err != OK) {
        return err;
    }

    OMX_INDEXTYPE index;
    err = mOMXNode->getExtensionIndex(
            "OMX.google.android.index.AndroidNativeBufferConsumerUsage",
            &index);

    if (err != OK) {
        // allow failure
        err = OK;
    } else {
        int usageBits = 0;
        if (nativeWindow->query(
                nativeWindow,
                NATIVE_WINDOW_CONSUMER_USAGE_BITS,
                &usageBits) == OK) {
            OMX_PARAM_U32TYPE params;
            InitOMXParams(&params);
            params.nPortIndex = kPortIndexOutput;
            params.nU32 = (OMX_U32)usageBits;

            err = mOMXNode->setParameter(index, &params, sizeof(params));

            if (err != OK) {
                ALOGE("Fail to set AndroidNativeBufferConsumerUsage: %d", err);
                return err;
            }
        }
    }

    OMX_U32 usage = 0;
    err = mOMXNode->getGraphicBufferUsage(kPortIndexOutput, &usage);
    if (err != 0) {
        ALOGW("querying usage flags from OMX IL component failed: %d", err);
        // XXX: Currently this error is logged, but not fatal.
        usage = 0;
    }
    int omxUsage = usage;

    if (mFlags & kFlagIsGrallocUsageProtected) {
        usage |= GRALLOC_USAGE_PROTECTED;
    }

    usage |= kVideoGrallocUsage;
    *finalUsage = usage;

    memset(&mLastNativeWindowCrop, 0, sizeof(mLastNativeWindowCrop));
    mLastNativeWindowDataSpace = HAL_DATASPACE_UNKNOWN;

    ALOGV("gralloc usage: %#x(OMX) => %#x(ACodec)", omxUsage, usage);
    return setNativeWindowSizeFormatAndUsage(
            nativeWindow,
            def.format.video.nFrameWidth,
            def.format.video.nFrameHeight,
            def.format.video.eColorFormat,
            mRotationDegrees,
            usage,
            reconnect);
}

status_t ACodec::configureOutputBuffersFromNativeWindow(
        OMX_U32 *bufferCount, OMX_U32 *bufferSize,
        OMX_U32 *minUndequeuedBuffers, bool preregister) {

    OMX_PARAM_PORTDEFINITIONTYPE def;
    InitOMXParams(&def);
    def.nPortIndex = kPortIndexOutput;

    status_t err = mOMXNode->getParameter(
            OMX_IndexParamPortDefinition, &def, sizeof(def));

    if (err == OK) {
        err = setupNativeWindowSizeFormatAndUsage(
                mNativeWindow.get(), &mNativeWindowUsageBits,
                preregister && !mTunneled /* reconnect */);
    }
    if (err != OK) {
        mNativeWindowUsageBits = 0;
        return err;
    }

    // Exits here for tunneled video playback codecs -- i.e. skips native window
    // buffer allocation step as this is managed by the tunneled OMX omponent
    // itself and explicitly sets def.nBufferCountActual to 0.
    if (mTunneled) {
        ALOGV("Tunneled Playback: skipping native window buffer allocation.");
        def.nBufferCountActual = 0;
        err = mOMXNode->setParameter(
                OMX_IndexParamPortDefinition, &def, sizeof(def));

        *minUndequeuedBuffers = 0;
        *bufferCount = 0;
        *bufferSize = 0;
        return err;
    }

    *minUndequeuedBuffers = 0;
    err = mNativeWindow->query(
            mNativeWindow.get(), NATIVE_WINDOW_MIN_UNDEQUEUED_BUFFERS,
            (int *)minUndequeuedBuffers);

    if (err != 0) {
        ALOGE("NATIVE_WINDOW_MIN_UNDEQUEUED_BUFFERS query failed: %s (%d)",
                strerror(-err), -err);
        return err;
    }

    // FIXME: assume that surface is controlled by app (native window
    // returns the number for the case when surface is not controlled by app)
    // FIXME2: This means that minUndeqeueudBufs can be 1 larger than reported
    // For now, try to allocate 1 more buffer, but don't fail if unsuccessful

    // Use conservative allocation while also trying to reduce starvation
    //
    // 1. allocate at least nBufferCountMin + minUndequeuedBuffers - that is the
    //    minimum needed for the consumer to be able to work
    // 2. try to allocate two (2) additional buffers to reduce starvation from
    //    the consumer
    //    plus an extra buffer to account for incorrect minUndequeuedBufs
    for (OMX_U32 extraBuffers = 2 + 1; /* condition inside loop */; extraBuffers--) {
        OMX_U32 newBufferCount =
            def.nBufferCountMin + *minUndequeuedBuffers + extraBuffers;
        def.nBufferCountActual = newBufferCount;
        err = mOMXNode->setParameter(
                OMX_IndexParamPortDefinition, &def, sizeof(def));

        if (err == OK) {
            *minUndequeuedBuffers += extraBuffers;
            break;
        }

        ALOGW("[%s] setting nBufferCountActual to %u failed: %d",
                mComponentName.c_str(), newBufferCount, err);
        /* exit condition */
        if (extraBuffers == 0) {
            return err;
        }
    }

    err = native_window_set_buffer_count(
            mNativeWindow.get(), def.nBufferCountActual);

    if (err != 0) {
        ALOGE("native_window_set_buffer_count failed: %s (%d)", strerror(-err),
                -err);
        return err;
    }

    *bufferCount = def.nBufferCountActual;
    *bufferSize =  def.nBufferSize;
    return err;
}

status_t ACodec::allocateOutputBuffersFromNativeWindow() {
    // This method only handles the non-metadata mode (or simulating legacy
    // mode with metadata, which is transparent to ACodec).
    CHECK(!storingMetadataInDecodedBuffers());

    OMX_U32 bufferCount, bufferSize, minUndequeuedBuffers;
    status_t err = configureOutputBuffersFromNativeWindow(
            &bufferCount, &bufferSize, &minUndequeuedBuffers, true /* preregister */);
    if (err != 0)
        return err;
    mNumUndequeuedBuffers = minUndequeuedBuffers;

    static_cast<Surface*>(mNativeWindow.get())
            ->getIGraphicBufferProducer()->allowAllocation(true);

    ALOGV("[%s] Allocating %u buffers from a native window of size %u on "
         "output port",
         mComponentName.c_str(), bufferCount, bufferSize);

    // Dequeue buffers and send them to OMX
    for (OMX_U32 i = 0; i < bufferCount; i++) {
        ANativeWindowBuffer *buf;
        int fenceFd;
        err = mNativeWindow->dequeueBuffer(mNativeWindow.get(), &buf, &fenceFd);
        if (err != 0) {
            ALOGE("dequeueBuffer failed: %s (%d)", strerror(-err), -err);
            break;
        }

        sp<GraphicBuffer> graphicBuffer(GraphicBuffer::from(buf));
        BufferInfo info;
        info.mStatus = BufferInfo::OWNED_BY_US;
        info.mFenceFd = fenceFd;
        info.mIsReadFence = false;
        info.mRenderInfo = NULL;
        info.mGraphicBuffer = graphicBuffer;
        info.mNewGraphicBuffer = false;
        info.mDequeuedAt = mDequeueCounter;

        // TODO: We shouln't need to create MediaCodecBuffer. In metadata mode
        //       OMX doesn't use the shared memory buffer, but some code still
        //       access info.mData. Create an ABuffer as a placeholder.
        info.mData = new MediaCodecBuffer(mOutputFormat, new ABuffer(bufferSize));
        info.mCodecData = info.mData;

        mBuffers[kPortIndexOutput].push(info);

        IOMX::buffer_id bufferId;
        err = mOMXNode->useBuffer(kPortIndexOutput, graphicBuffer, &bufferId);
        if (err != 0) {
            ALOGE("registering GraphicBuffer %u with OMX IL component failed: "
                 "%d", i, err);
            break;
        }

        mBuffers[kPortIndexOutput].editItemAt(i).mBufferID = bufferId;

        ALOGV("[%s] Registered graphic buffer with ID %u (pointer = %p)",
             mComponentName.c_str(),
             bufferId, graphicBuffer.get());
    }

    OMX_U32 cancelStart;
    OMX_U32 cancelEnd;

    if (err != OK) {
        // If an error occurred while dequeuing we need to cancel any buffers
        // that were dequeued. Also cancel all if we're in legacy metadata mode.
        cancelStart = 0;
        cancelEnd = mBuffers[kPortIndexOutput].size();
    } else {
        // Return the required minimum undequeued buffers to the native window.
        cancelStart = bufferCount - minUndequeuedBuffers;
        cancelEnd = bufferCount;
    }

    for (OMX_U32 i = cancelStart; i < cancelEnd; i++) {
        BufferInfo *info = &mBuffers[kPortIndexOutput].editItemAt(i);
        if (info->mStatus == BufferInfo::OWNED_BY_US) {
            status_t error = cancelBufferToNativeWindow(info);
            if (err == 0) {
                err = error;
            }
        }
    }

    static_cast<Surface*>(mNativeWindow.get())
            ->getIGraphicBufferProducer()->allowAllocation(false);

    return err;
}

status_t ACodec::allocateOutputMetadataBuffers() {
    CHECK(storingMetadataInDecodedBuffers());

    OMX_U32 bufferCount, bufferSize, minUndequeuedBuffers;
    status_t err = configureOutputBuffersFromNativeWindow(
            &bufferCount, &bufferSize, &minUndequeuedBuffers,
            mFlags & kFlagIsSecure /* preregister */);
    if (err != OK)
        return err;
    mNumUndequeuedBuffers = minUndequeuedBuffers;

    ALOGV("[%s] Allocating %u meta buffers on output port",
         mComponentName.c_str(), bufferCount);

    for (OMX_U32 i = 0; i < bufferCount; i++) {
        BufferInfo info;
        info.mStatus = BufferInfo::OWNED_BY_NATIVE_WINDOW;
        info.mFenceFd = -1;
        info.mRenderInfo = NULL;
        info.mGraphicBuffer = NULL;
        info.mNewGraphicBuffer = false;
        info.mDequeuedAt = mDequeueCounter;

        info.mData = new MediaCodecBuffer(mOutputFormat, new ABuffer(bufferSize));

        // Initialize fence fd to -1 to avoid warning in freeBuffer().
        ((VideoNativeMetadata *)info.mData->base())->nFenceFd = -1;

        info.mCodecData = info.mData;

        err = mOMXNode->useBuffer(kPortIndexOutput, OMXBuffer::sPreset, &info.mBufferID);
        mBuffers[kPortIndexOutput].push(info);

        ALOGV("[%s] allocated meta buffer with ID %u",
                mComponentName.c_str(), info.mBufferID);
    }

    mMetadataBuffersToSubmit = bufferCount - minUndequeuedBuffers;
    return err;
}

status_t ACodec::submitOutputMetadataBuffer() {
    CHECK(storingMetadataInDecodedBuffers());
    if (mMetadataBuffersToSubmit == 0)
        return OK;

    BufferInfo *info = dequeueBufferFromNativeWindow();
    if (info == NULL) {
        return ERROR_IO;
    }

    ALOGV("[%s] submitting output meta buffer ID %u for graphic buffer %p",
          mComponentName.c_str(), info->mBufferID, info->mGraphicBuffer->handle);

    --mMetadataBuffersToSubmit;
    info->checkWriteFence("submitOutputMetadataBuffer");
    return fillBuffer(info);
}

status_t ACodec::waitForFence(int fd, const char *dbg ) {
    status_t res = OK;
    if (fd >= 0) {
        sp<Fence> fence = new Fence(fd);
        res = fence->wait(IOMX::kFenceTimeoutMs);
        ALOGW_IF(res != OK, "FENCE TIMEOUT for %d in %s", fd, dbg);
    }
    return res;
}

// static
const char *ACodec::_asString(BufferInfo::Status s) {
    switch (s) {
        case BufferInfo::OWNED_BY_US:            return "OUR";
        case BufferInfo::OWNED_BY_COMPONENT:     return "COMPONENT";
        case BufferInfo::OWNED_BY_UPSTREAM:      return "UPSTREAM";
        case BufferInfo::OWNED_BY_DOWNSTREAM:    return "DOWNSTREAM";
        case BufferInfo::OWNED_BY_NATIVE_WINDOW: return "SURFACE";
        case BufferInfo::UNRECOGNIZED:           return "UNRECOGNIZED";
        default:                                 return "?";
    }
}

void ACodec::dumpBuffers(OMX_U32 portIndex) {
    CHECK(portIndex == kPortIndexInput || portIndex == kPortIndexOutput);
    ALOGI("[%s] %s port has %zu buffers:", mComponentName.c_str(),
            portIndex == kPortIndexInput ? "input" : "output", mBuffers[portIndex].size());
    for (size_t i = 0; i < mBuffers[portIndex].size(); ++i) {
        const BufferInfo &info = mBuffers[portIndex][i];
        ALOGI("  slot %2zu: #%8u %p/%p %s(%d) dequeued:%u",
                i, info.mBufferID, info.mGraphicBuffer.get(),
                info.mGraphicBuffer == NULL ? NULL : info.mGraphicBuffer->getNativeBuffer(),
                _asString(info.mStatus), info.mStatus, info.mDequeuedAt);
    }
}

status_t ACodec::cancelBufferToNativeWindow(BufferInfo *info) {
    CHECK_EQ((int)info->mStatus, (int)BufferInfo::OWNED_BY_US);

    ALOGV("[%s] Calling cancelBuffer on buffer %u",
         mComponentName.c_str(), info->mBufferID);

    info->checkWriteFence("cancelBufferToNativeWindow");
    int err = mNativeWindow->cancelBuffer(
        mNativeWindow.get(), info->mGraphicBuffer.get(), info->mFenceFd);
    info->mFenceFd = -1;

    ALOGW_IF(err != 0, "[%s] can not return buffer %u to native window",
            mComponentName.c_str(), info->mBufferID);
    // change ownership even if cancelBuffer fails
    info->mStatus = BufferInfo::OWNED_BY_NATIVE_WINDOW;

    return err;
}

void ACodec::updateRenderInfoForDequeuedBuffer(
        ANativeWindowBuffer *buf, int fenceFd, BufferInfo *info) {

    info->mRenderInfo =
        mRenderTracker.updateInfoForDequeuedBuffer(
                buf, fenceFd, info - &mBuffers[kPortIndexOutput][0]);

    // check for any fences already signaled
    notifyOfRenderedFrames(false /* dropIncomplete */, info->mRenderInfo);
}

void ACodec::onFrameRendered(int64_t mediaTimeUs, nsecs_t systemNano) {
    if (mRenderTracker.onFrameRendered(mediaTimeUs, systemNano) != OK) {
        mRenderTracker.dumpRenderQueue();
    }
}

void ACodec::notifyOfRenderedFrames(bool dropIncomplete, FrameRenderTracker::Info *until) {
    std::list<FrameRenderTracker::Info> done =
        mRenderTracker.checkFencesAndGetRenderedFrames(until, dropIncomplete);

    // unlink untracked frames
    for (std::list<FrameRenderTracker::Info>::const_iterator it = done.cbegin();
            it != done.cend(); ++it) {
        ssize_t index = it->getIndex();
        if (index >= 0 && (size_t)index < mBuffers[kPortIndexOutput].size()) {
            mBuffers[kPortIndexOutput].editItemAt(index).mRenderInfo = NULL;
        } else if (index >= 0) {
            // THIS SHOULD NEVER HAPPEN
            ALOGE("invalid index %zd in %zu", index, mBuffers[kPortIndexOutput].size());
        }
    }

    mCallback->onOutputFramesRendered(done);
}

ACodec::BufferInfo *ACodec::dequeueBufferFromNativeWindow() {
    ANativeWindowBuffer *buf;
    CHECK(mNativeWindow.get() != NULL);

    if (mTunneled) {
        ALOGW("dequeueBufferFromNativeWindow() should not be called in tunnel"
              " video playback mode mode!");
        return NULL;
    }

    if (mFatalError) {
        ALOGW("not dequeuing from native window due to fatal error");
        return NULL;
    }

    int fenceFd = -1;
    do {
        status_t err = mNativeWindow->dequeueBuffer(mNativeWindow.get(), &buf, &fenceFd);
        if (err != 0) {
            ALOGE("dequeueBuffer failed: %s(%d).", asString(err), err);
            return NULL;
        }

        bool stale = false;
        for (size_t i = mBuffers[kPortIndexOutput].size(); i > 0;) {
            i--;
            BufferInfo *info = &mBuffers[kPortIndexOutput].editItemAt(i);

            if (info->mGraphicBuffer != NULL &&
                    info->mGraphicBuffer->handle == buf->handle) {
                // Since consumers can attach buffers to BufferQueues, it is possible
                // that a known yet stale buffer can return from a surface that we
                // once used.  We can simply ignore this as we have already dequeued
                // this buffer properly.  NOTE: this does not eliminate all cases,
                // e.g. it is possible that we have queued the valid buffer to the
                // NW, and a stale copy of the same buffer gets dequeued - which will
                // be treated as the valid buffer by ACodec.
                if (info->mStatus != BufferInfo::OWNED_BY_NATIVE_WINDOW) {
                    ALOGI("dequeued stale buffer %p. discarding", buf);
                    stale = true;
                    break;
                }

                ALOGV("dequeued buffer #%u with age %u, graphicBuffer %p",
                        (unsigned)(info - &mBuffers[kPortIndexOutput][0]),
                        mDequeueCounter - info->mDequeuedAt,
                        info->mGraphicBuffer->handle);

                info->mStatus = BufferInfo::OWNED_BY_US;
                info->setWriteFence(fenceFd, "dequeueBufferFromNativeWindow");
                updateRenderInfoForDequeuedBuffer(buf, fenceFd, info);
                return info;
            }
        }

        // It is also possible to receive a previously unregistered buffer
        // in non-meta mode. These should be treated as stale buffers. The
        // same is possible in meta mode, in which case, it will be treated
        // as a normal buffer, which is not desirable.
        // TODO: fix this.
        if (!stale && !storingMetadataInDecodedBuffers()) {
            ALOGI("dequeued unrecognized (stale) buffer %p. discarding", buf);
            stale = true;
        }
        if (stale) {
            // TODO: detach stale buffer, but there is no API yet to do it.
            buf = NULL;
        }
    } while (buf == NULL);

    // get oldest undequeued buffer
    BufferInfo *oldest = NULL;
    for (size_t i = mBuffers[kPortIndexOutput].size(); i > 0;) {
        i--;
        BufferInfo *info =
            &mBuffers[kPortIndexOutput].editItemAt(i);
        if (info->mStatus == BufferInfo::OWNED_BY_NATIVE_WINDOW &&
            (oldest == NULL ||
             // avoid potential issues from counter rolling over
             mDequeueCounter - info->mDequeuedAt >
                    mDequeueCounter - oldest->mDequeuedAt)) {
            oldest = info;
        }
    }

    // it is impossible dequeue a buffer when there are no buffers with ANW
    CHECK(oldest != NULL);
    // it is impossible to dequeue an unknown buffer in non-meta mode, as the
    // while loop above does not complete
    CHECK(storingMetadataInDecodedBuffers());

    // discard buffer in LRU info and replace with new buffer
    oldest->mGraphicBuffer = GraphicBuffer::from(buf);
    oldest->mNewGraphicBuffer = true;
    oldest->mStatus = BufferInfo::OWNED_BY_US;
    oldest->setWriteFence(fenceFd, "dequeueBufferFromNativeWindow for oldest");
    mRenderTracker.untrackFrame(oldest->mRenderInfo);
    oldest->mRenderInfo = NULL;

    ALOGV("replaced oldest buffer #%u with age %u, graphicBuffer %p",
            (unsigned)(oldest - &mBuffers[kPortIndexOutput][0]),
            mDequeueCounter - oldest->mDequeuedAt,
            oldest->mGraphicBuffer->handle);

    updateRenderInfoForDequeuedBuffer(buf, fenceFd, oldest);
    return oldest;
}

status_t ACodec::freeBuffersOnPort(OMX_U32 portIndex) {
    if (portIndex == kPortIndexInputExtradata ||
            portIndex == kPortIndexOutputExtradata) {
        return OK;
    }

    if (portIndex == kPortIndexInput) {
        mBufferChannel->setInputBufferArray({});
    } else {
        mBufferChannel->setOutputBufferArray({});
    }

    status_t err = OK;
    for (size_t i = mBuffers[portIndex].size(); i > 0;) {
        i--;
        status_t err2 = freeBuffer(portIndex, i);
        if (err == OK) {
            err = err2;
        }
    }

    mAllocator[portIndex].clear();
    return err;
}

status_t ACodec::freeOutputBuffersNotOwnedByComponent() {
    status_t err = OK;
    for (size_t i = mBuffers[kPortIndexOutput].size(); i > 0;) {
        i--;
        BufferInfo *info =
            &mBuffers[kPortIndexOutput].editItemAt(i);

        // At this time some buffers may still be with the component
        // or being drained.
        if (info->mStatus != BufferInfo::OWNED_BY_COMPONENT &&
            info->mStatus != BufferInfo::OWNED_BY_DOWNSTREAM) {
            status_t err2 = freeBuffer(kPortIndexOutput, i);
            if (err == OK) {
                err = err2;
            }
        }
    }

    return err;
}

status_t ACodec::freeBuffer(OMX_U32 portIndex, size_t i) {
    BufferInfo *info = &mBuffers[portIndex].editItemAt(i);
    status_t err = OK;

    // there should not be any fences in the metadata
    if (mPortMode[portIndex] == IOMX::kPortModeDynamicANWBuffer && info->mCodecData != NULL
            && info->mCodecData->size() >= sizeof(VideoNativeMetadata)) {
        int fenceFd = ((VideoNativeMetadata *)info->mCodecData->base())->nFenceFd;
        if (fenceFd >= 0) {
            ALOGW("unreleased fence (%d) in %s metadata buffer %zu",
                    fenceFd, portIndex == kPortIndexInput ? "input" : "output", i);
        }
    }

    switch (info->mStatus) {
        case BufferInfo::OWNED_BY_US:
            if (portIndex == kPortIndexOutput && mNativeWindow != NULL) {
                (void)cancelBufferToNativeWindow(info);
            }
            FALLTHROUGH_INTENDED;

        case BufferInfo::OWNED_BY_NATIVE_WINDOW:
            err = mOMXNode->freeBuffer(portIndex, info->mBufferID);
            break;

        default:
            ALOGE("trying to free buffer not owned by us or ANW (%d)", info->mStatus);
            err = FAILED_TRANSACTION;
            break;
    }

    if (info->mFenceFd >= 0) {
        ::close(info->mFenceFd);
    }

    if (portIndex == kPortIndexOutput) {
        mRenderTracker.untrackFrame(info->mRenderInfo, i);
        info->mRenderInfo = NULL;
    }

    // remove buffer even if mOMXNode->freeBuffer fails
    mBuffers[portIndex].removeAt(i);
    return err;
}

ACodec::BufferInfo *ACodec::findBufferByID(
        uint32_t portIndex, IOMX::buffer_id bufferID, ssize_t *index) {
    for (size_t i = 0; i < mBuffers[portIndex].size(); ++i) {
        BufferInfo *info = &mBuffers[portIndex].editItemAt(i);

        if (info->mBufferID == bufferID) {
            if (index != NULL) {
                *index = i;
            }
            return info;
        }
    }

    ALOGE("Could not find buffer with ID %u", bufferID);
    return NULL;
}

status_t ACodec::fillBuffer(BufferInfo *info) {
    status_t err;
    // Even in dynamic ANW buffer mode, if the graphic buffer is not changing,
    // send sPreset instead of the same graphic buffer, so that OMX server
    // side doesn't update the meta. In theory it should make no difference,
    // however when the same buffer is parcelled again, a new handle could be
    // created on server side, and some decoder doesn't recognize the handle
    // even if it's the same buffer.
    if (!storingMetadataInDecodedBuffers() || !info->mNewGraphicBuffer) {
        err = mOMXNode->fillBuffer(
            info->mBufferID, OMXBuffer::sPreset, info->mFenceFd);
    } else {
        err = mOMXNode->fillBuffer(
            info->mBufferID, info->mGraphicBuffer, info->mFenceFd);
    }

    info->mNewGraphicBuffer = false;
    info->mFenceFd = -1;
    if (err == OK) {
        info->mStatus = BufferInfo::OWNED_BY_COMPONENT;
    }
    return err;
}

status_t ACodec::setComponentRole(
        bool isEncoder, const char *mime) {
    const char *role = AVUtils::get()->getComponentRole(isEncoder, mime);
    if (role == NULL) {
        return BAD_VALUE;
    }
    status_t err = SetComponentRole(mOMXNode, role);
    if (err != OK) {
        ALOGW("[%s] Failed to set standard component role '%s'.",
             mComponentName.c_str(), role);
    }
    return err;
}

status_t ACodec::configureCodec(
        const char *mime, const sp<AMessage> &msg) {
    int32_t encoder;
    if (!msg->findInt32("encoder", &encoder)) {
        encoder = false;
    }

    sp<AMessage> inputFormat = new AMessage;
    sp<AMessage> outputFormat = new AMessage;
    mConfigFormat = msg;

    mIsEncoder = encoder;
    mIsVideo = !strncasecmp(mime, "video/", 6);
    mIsImage = !strncasecmp(mime, "image/", 6);

    mPortMode[kPortIndexInput] = IOMX::kPortModePresetByteBuffer;
    mPortMode[kPortIndexOutput] = IOMX::kPortModePresetByteBuffer;

    status_t err = setComponentRole(encoder /* isEncoder */, mime);

    if (err != OK) {
        return err;
    }

    OMX_VIDEO_CONTROLRATETYPE bitrateMode;
    int32_t bitrate = 0, quality;
    // FLAC encoder or video encoder in constant quality mode doesn't need a
    // bitrate, other encoders do.
    if (encoder) {
        if (mIsVideo || mIsImage) {
            if (!findVideoBitrateControlInfo(msg, &bitrateMode, &bitrate, &quality)) {
                return INVALID_OPERATION;
            }
        } else if (strcasecmp(mime, MEDIA_MIMETYPE_AUDIO_FLAC)
            && !msg->findInt32("bitrate", &bitrate)) {
            return INVALID_OPERATION;
        }
    }

    // propagate bitrate to the output so that the muxer has it
    if (encoder && msg->findInt32("bitrate", &bitrate)) {
        // Technically ISO spec says that 'bitrate' should be 0 for VBR even though it is the
        // average bitrate. We've been setting both bitrate and max-bitrate to this same value.
        outputFormat->setInt32("bitrate", bitrate);
        outputFormat->setInt32("max-bitrate", bitrate);
    }

    int32_t storeMeta;
    if (encoder) {
        IOMX::PortMode mode = IOMX::kPortModePresetByteBuffer;
        if (msg->findInt32("android._input-metadata-buffer-type", &storeMeta)
                && storeMeta != kMetadataBufferTypeInvalid) {
            if (storeMeta == kMetadataBufferTypeNativeHandleSource) {
                mode = IOMX::kPortModeDynamicNativeHandle;
            } else if (storeMeta == kMetadataBufferTypeANWBuffer ||
                    storeMeta == kMetadataBufferTypeGrallocSource) {
                mode = IOMX::kPortModeDynamicANWBuffer;
            } else {
                return BAD_VALUE;
            }
        }
        err = setPortMode(kPortIndexInput, mode);
        if (err != OK) {
            return err;
        }

        if (mode != IOMX::kPortModePresetByteBuffer) {
            uint32_t usageBits;
            if (mOMXNode->getParameter(
                    (OMX_INDEXTYPE)OMX_IndexParamConsumerUsageBits,
                    &usageBits, sizeof(usageBits)) == OK) {
                inputFormat->setInt32(
                        "using-sw-read-often", !!(usageBits & GRALLOC_USAGE_SW_READ_OFTEN));
            }
        }
    }

    int32_t prependSPSPPS = 0;
    if (encoder && mIsVideo
            && msg->findInt32("prepend-sps-pps-to-idr-frames", &prependSPSPPS)
            && prependSPSPPS != 0) {
        OMX_INDEXTYPE index;
        err = mOMXNode->getExtensionIndex(
                "OMX.google.android.index.prependSPSPPSToIDRFrames", &index);

        if (err == OK) {
            PrependSPSPPSToIDRFramesParams params;
            InitOMXParams(&params);
            params.bEnable = OMX_TRUE;

            err = mOMXNode->setParameter(index, &params, sizeof(params));
        }

        if (err != OK) {
            ALOGE("Encoder could not be configured to emit SPS/PPS before "
                  "IDR frames. (err %d)", err);

            return err;
        }
    }

    // Only enable metadata mode on encoder output if encoder can prepend
    // sps/pps to idr frames, since in metadata mode the bitstream is in an
    // opaque handle, to which we don't have access.
    if (encoder && mIsVideo) {
        OMX_BOOL enable = (OMX_BOOL) (prependSPSPPS
            && msg->findInt32("android._store-metadata-in-buffers-output", &storeMeta)
            && storeMeta != 0);
        if (mFlags & kFlagIsSecure) {
            enable = OMX_TRUE;
        }

        err = setPortMode(kPortIndexOutput, enable ?
                IOMX::kPortModePresetSecureBuffer : IOMX::kPortModePresetByteBuffer);
        if (err != OK) {
            return err;
        }

        if (!msg->findInt64(
                KEY_REPEAT_PREVIOUS_FRAME_AFTER, &mRepeatFrameDelayUs)) {
            mRepeatFrameDelayUs = -1LL;
        }

        // only allow 32-bit value, since we pass it as U32 to OMX.
        if (!msg->findInt64(KEY_MAX_PTS_GAP_TO_ENCODER, &mMaxPtsGapUs)) {
            mMaxPtsGapUs = 0LL;
        } else if (mMaxPtsGapUs > INT32_MAX || mMaxPtsGapUs < INT32_MIN) {
            ALOGW("Unsupported value for max pts gap %lld", (long long) mMaxPtsGapUs);
            mMaxPtsGapUs = 0LL;
        }

        if (!msg->findFloat(KEY_MAX_FPS_TO_ENCODER, &mMaxFps)) {
            mMaxFps = -1;
        }

        // notify GraphicBufferSource to allow backward frames
        if (mMaxPtsGapUs < 0LL) {
            mMaxFps = -1;
        }

        if (!msg->findDouble("time-lapse-fps", &mCaptureFps)) {
            mCaptureFps = -1.0;
        }

        if (!msg->findInt32(
                KEY_CREATE_INPUT_SURFACE_SUSPENDED,
                (int32_t*)&mCreateInputBuffersSuspended)) {
            mCreateInputBuffersSuspended = false;
        }
    }

    // NOTE: we only use native window for video decoders
    sp<RefBase> obj;
    bool haveNativeWindow = msg->findObject("native-window", &obj)
            && obj != NULL && mIsVideo && !encoder;
    mUsingNativeWindow = haveNativeWindow;
    if (mIsVideo && !encoder) {
        inputFormat->setInt32("adaptive-playback", false);

        int32_t usageProtected;
        if (msg->findInt32("protected", &usageProtected) && usageProtected) {
            if (!haveNativeWindow) {
                ALOGE("protected output buffers must be sent to an ANativeWindow");
                return PERMISSION_DENIED;
            }
            mFlags |= kFlagIsGrallocUsageProtected;
            mFlags |= kFlagPushBlankBuffersToNativeWindowOnShutdown;
        }
    }
    if (mFlags & kFlagIsSecure) {
        // use native_handles for secure input buffers
        err = setPortMode(kPortIndexInput, IOMX::kPortModePresetSecureBuffer);

        if (err != OK) {
            ALOGI("falling back to non-native_handles");
            setPortMode(kPortIndexInput, IOMX::kPortModePresetByteBuffer);
            err = OK; // ignore error for now
        }
    }
    if (haveNativeWindow) {
        sp<ANativeWindow> nativeWindow =
            static_cast<ANativeWindow *>(static_cast<Surface *>(obj.get()));

        // START of temporary support for automatic FRC - THIS WILL BE REMOVED
        int32_t autoFrc;
        if (msg->findInt32("auto-frc", &autoFrc)) {
            bool enabled = autoFrc;
            OMX_CONFIG_BOOLEANTYPE config;
            InitOMXParams(&config);
            config.bEnabled = (OMX_BOOL)enabled;
            status_t temp = mOMXNode->setConfig(
                    (OMX_INDEXTYPE)OMX_IndexConfigAutoFramerateConversion,
                    &config, sizeof(config));
            if (temp == OK) {
                outputFormat->setInt32("auto-frc", enabled);
            } else if (enabled) {
                ALOGI("codec does not support requested auto-frc (err %d)", temp);
            }
        }
        // END of temporary support for automatic FRC

        int32_t tunneled;
        if (msg->findInt32("feature-tunneled-playback", &tunneled) &&
            tunneled != 0) {
            ALOGI("Configuring TUNNELED video playback.");
            mTunneled = true;

            int32_t audioHwSync = 0;
            if (!msg->findInt32("audio-hw-sync", &audioHwSync)) {
                ALOGW("No Audio HW Sync provided for video tunnel");
            }
            err = configureTunneledVideoPlayback(audioHwSync, nativeWindow);
            if (err != OK) {
                ALOGE("configureTunneledVideoPlayback(%d,%p) failed!",
                        audioHwSync, nativeWindow.get());
                return err;
            }

            int32_t maxWidth = 0, maxHeight = 0;
            if (msg->findInt32("max-width", &maxWidth) &&
                    msg->findInt32("max-height", &maxHeight)) {

                err = mOMXNode->prepareForAdaptivePlayback(
                        kPortIndexOutput, OMX_TRUE, maxWidth, maxHeight);
                if (err != OK) {
                    ALOGW("[%s] prepareForAdaptivePlayback failed w/ err %d",
                            mComponentName.c_str(), err);
                    // allow failure
                    err = OK;
                } else {
                    inputFormat->setInt32("max-width", maxWidth);
                    inputFormat->setInt32("max-height", maxHeight);
                    inputFormat->setInt32("adaptive-playback", true);
                }
            }
        } else {
            ALOGV("Configuring CPU controlled video playback.");
            mTunneled = false;

            // Explicity reset the sideband handle of the window for
            // non-tunneled video in case the window was previously used
            // for a tunneled video playback.
            err = native_window_set_sideband_stream(nativeWindow.get(), NULL);
            if (err != OK) {
                ALOGE("set_sideband_stream(NULL) failed! (err %d).", err);
                return err;
            }

            err = setPortMode(kPortIndexOutput, IOMX::kPortModeDynamicANWBuffer);
            if (err != OK) {
                // if adaptive playback has been requested, try JB fallback
                // NOTE: THIS FALLBACK MECHANISM WILL BE REMOVED DUE TO ITS
                // LARGE MEMORY REQUIREMENT

                // we will not do adaptive playback on software accessed
                // surfaces as they never had to respond to changes in the
                // crop window, and we don't trust that they will be able to.
                int usageBits = 0;
                bool canDoAdaptivePlayback;

                if (nativeWindow->query(
                        nativeWindow.get(),
                        NATIVE_WINDOW_CONSUMER_USAGE_BITS,
                        &usageBits) != OK) {
                    canDoAdaptivePlayback = false;
                } else {
                    canDoAdaptivePlayback =
                        (usageBits &
                                (GRALLOC_USAGE_SW_READ_MASK |
                                 GRALLOC_USAGE_SW_WRITE_MASK)) == 0;
                }

                int32_t maxWidth = 0, maxHeight = 0;
                if (canDoAdaptivePlayback &&
                        msg->findInt32("max-width", &maxWidth) &&
                        msg->findInt32("max-height", &maxHeight)) {
                    ALOGV("[%s] prepareForAdaptivePlayback(%dx%d)",
                            mComponentName.c_str(), maxWidth, maxHeight);

                    err = mOMXNode->prepareForAdaptivePlayback(
                            kPortIndexOutput, OMX_TRUE, maxWidth, maxHeight);
                    ALOGW_IF(err != OK,
                            "[%s] prepareForAdaptivePlayback failed w/ err %d",
                            mComponentName.c_str(), err);

                    if (err == OK) {
                        inputFormat->setInt32("max-width", maxWidth);
                        inputFormat->setInt32("max-height", maxHeight);
                        inputFormat->setInt32("adaptive-playback", true);
                    }
                }
                // allow failure
                err = OK;
            } else {
                ALOGV("[%s] setPortMode on output to %s succeeded",
                        mComponentName.c_str(), asString(IOMX::kPortModeDynamicANWBuffer));
                CHECK(storingMetadataInDecodedBuffers());
                inputFormat->setInt32("adaptive-playback", true);
            }

            int32_t push;
            if (msg->findInt32("push-blank-buffers-on-shutdown", &push)
                    && push != 0) {
                mFlags |= kFlagPushBlankBuffersToNativeWindowOnShutdown;
            }
        }

        int32_t rotationDegrees;
        if (msg->findInt32("rotation-degrees", &rotationDegrees)) {
            mRotationDegrees = rotationDegrees;
        } else {
            mRotationDegrees = 0;
        }
    }

    AudioEncoding pcmEncoding = kAudioEncodingPcm16bit;
    (void)msg->findInt32("pcm-encoding", (int32_t*)&pcmEncoding);
    // invalid encodings will default to PCM-16bit in setupRawAudioFormat.

    if (mIsVideo || mIsImage) {
        // determine need for software renderer
        bool usingSwRenderer = false;
        if (haveNativeWindow && mComponentName.startsWith("OMX.google.")) {
            usingSwRenderer = true;
            haveNativeWindow = false;
            (void)setPortMode(kPortIndexOutput, IOMX::kPortModePresetByteBuffer);
        } else if (haveNativeWindow && !storingMetadataInDecodedBuffers()) {
            err = setPortMode(kPortIndexOutput, IOMX::kPortModePresetANWBuffer);
            if (err != OK) {
                return err;
            }
        }

        if (encoder) {
            err = setupVideoEncoder(mime, msg, outputFormat, inputFormat);
        } else {
            err = setupVideoDecoder(mime, msg, haveNativeWindow, usingSwRenderer, outputFormat);
        }

        if (err != OK) {
            return err;
        }

        if (haveNativeWindow) {
            mNativeWindow = static_cast<Surface *>(obj.get());

            // fallback for devices that do not handle flex-YUV for native buffers
            int32_t requestedColorFormat = OMX_COLOR_FormatUnused;
            if (msg->findInt32("color-format", &requestedColorFormat) &&
                    requestedColorFormat == OMX_COLOR_FormatYUV420Flexible) {
                status_t err = getPortFormat(kPortIndexOutput, outputFormat);
                if (err != OK) {
                    return err;
                }
                int32_t colorFormat = OMX_COLOR_FormatUnused;
                OMX_U32 flexibleEquivalent = OMX_COLOR_FormatUnused;
                if (!outputFormat->findInt32("color-format", &colorFormat)) {
                    ALOGE("ouptut port did not have a color format (wrong domain?)");
                    return BAD_VALUE;
                }
                ALOGD("[%s] Requested output format %#x and got %#x.",
                        mComponentName.c_str(), requestedColorFormat, colorFormat);
                if (!IsFlexibleColorFormat(
                        mOMXNode, colorFormat, haveNativeWindow, &flexibleEquivalent)
                        || flexibleEquivalent != (OMX_U32)requestedColorFormat) {
                    // device did not handle flex-YUV request for native window, fall back
                    // to SW renderer
                    ALOGI("[%s] Falling back to software renderer", mComponentName.c_str());
                    mNativeWindow.clear();
                    mNativeWindowUsageBits = 0;
                    haveNativeWindow = false;
                    usingSwRenderer = true;
                    // TODO: implement adaptive-playback support for bytebuffer mode.
                    // This is done by SW codecs, but most HW codecs don't support it.
                    err = setPortMode(kPortIndexOutput, IOMX::kPortModePresetByteBuffer);
                    inputFormat->setInt32("adaptive-playback", false);
                    if (mFlags & kFlagIsGrallocUsageProtected) {
                        // fallback is not supported for protected playback
                        err = PERMISSION_DENIED;
                    } else if (err == OK) {
                        err = setupVideoDecoder(
                                mime, msg, haveNativeWindow, usingSwRenderer, outputFormat);
                    }
                }
            }
        }

        if (usingSwRenderer) {
            outputFormat->setInt32("using-sw-renderer", 1);
        }
    } else if (!strcasecmp(mime, MEDIA_MIMETYPE_AUDIO_MPEG) ||
        !strcasecmp(mime, MEDIA_MIMETYPE_AUDIO_MPEG_LAYER_II)) {
        int32_t numChannels, sampleRate;
        if (!msg->findInt32("channel-count", &numChannels)
                || !msg->findInt32("sample-rate", &sampleRate)) {
            // Since we did not always check for these, leave them optional
            // and have the decoder figure it all out.
            err = OK;
        } else {
            err = setupRawAudioFormat(
                    encoder ? kPortIndexInput : kPortIndexOutput,
                    sampleRate,
                    numChannels);
        }
    } else if (!strcasecmp(mime, MEDIA_MIMETYPE_AUDIO_AAC)) {
        int32_t numChannels, sampleRate;
        if (!msg->findInt32("channel-count", &numChannels)
                || !msg->findInt32("sample-rate", &sampleRate)) {
            err = INVALID_OPERATION;
        } else {
            int32_t isADTS, aacProfile;
            int32_t sbrMode;
            int32_t maxOutputChannelCount;
            int32_t pcmLimiterEnable;
            drcParams_t drc;
            if (!msg->findInt32("is-adts", &isADTS)) {
                isADTS = 0;
            }
            if (!msg->findInt32("aac-profile", &aacProfile)) {
                aacProfile = OMX_AUDIO_AACObjectNull;
            }
            if (!msg->findInt32("aac-sbr-mode", &sbrMode)) {
                sbrMode = -1;
            }

            if (!msg->findInt32("aac-max-output-channel_count", &maxOutputChannelCount)) {
                maxOutputChannelCount = -1;
            }
            if (!msg->findInt32("aac-pcm-limiter-enable", &pcmLimiterEnable)) {
                // value is unknown
                pcmLimiterEnable = -1;
            }
            if (!msg->findInt32("aac-encoded-target-level", &drc.encodedTargetLevel)) {
                // value is unknown
                drc.encodedTargetLevel = -1;
            }
            if (!msg->findInt32("aac-drc-cut-level", &drc.drcCut)) {
                // value is unknown
                drc.drcCut = -1;
            }
            if (!msg->findInt32("aac-drc-boost-level", &drc.drcBoost)) {
                // value is unknown
                drc.drcBoost = -1;
            }
            if (!msg->findInt32("aac-drc-heavy-compression", &drc.heavyCompression)) {
                // value is unknown
                drc.heavyCompression = -1;
            }
            if (!msg->findInt32("aac-target-ref-level", &drc.targetRefLevel)) {
                // value is unknown
                drc.targetRefLevel = -1;
            }
            if (!msg->findInt32("aac-drc-effect-type", &drc.effectType)) {
                // value is unknown
                drc.effectType = -2; // valid values are -1 and over
            }

            err = setupAACCodec(
                    encoder, numChannels, sampleRate, bitrate, aacProfile,
                    isADTS != 0, sbrMode, maxOutputChannelCount, drc,
                    pcmLimiterEnable);
        }
    } else if (!strcasecmp(mime, MEDIA_MIMETYPE_AUDIO_AMR_NB)) {
        err = setupAMRCodec(encoder, false /* isWAMR */, bitrate);
    } else if (!strcasecmp(mime, MEDIA_MIMETYPE_AUDIO_AMR_WB)) {
        err = setupAMRCodec(encoder, true /* isWAMR */, bitrate);
    } else if (!strcasecmp(mime, MEDIA_MIMETYPE_AUDIO_G711_ALAW)
            || !strcasecmp(mime, MEDIA_MIMETYPE_AUDIO_G711_MLAW)) {
        // These are PCM-like formats with a fixed sample rate but
        // a variable number of channels.

        int32_t numChannels;
        if (!msg->findInt32("channel-count", &numChannels)) {
            err = INVALID_OPERATION;
        } else {
            int32_t sampleRate;
            if (!msg->findInt32("sample-rate", &sampleRate)) {
                sampleRate = 8000;
            }
            err = setupG711Codec(encoder, sampleRate, numChannels);
        }
#ifdef QTI_FLAC_DECODER
//setup qti flac component only if it is enabled and it is not encoder
    } else if (!strcasecmp(mime, MEDIA_MIMETYPE_AUDIO_FLAC) && encoder) {
#else
    } else if (!strcasecmp(mime, MEDIA_MIMETYPE_AUDIO_FLAC)) {
#endif
        // numChannels needs to be set to properly communicate PCM values.
        int32_t numChannels = 2, sampleRate = 44100, compressionLevel = -1;
        if (encoder &&
                (!msg->findInt32("channel-count", &numChannels)
                        || !msg->findInt32("sample-rate", &sampleRate))) {
            ALOGE("missing channel count or sample rate for FLAC encoder");
            err = INVALID_OPERATION;
        } else {
            if (encoder) {
                if (!msg->findInt32(
                            "complexity", &compressionLevel) &&
                    !msg->findInt32(
                            "flac-compression-level", &compressionLevel)) {
                    compressionLevel = 5; // default FLAC compression level
                } else if (compressionLevel < 0) {
                    ALOGW("compression level %d outside [0..8] range, "
                          "using 0",
                          compressionLevel);
                    compressionLevel = 0;
                } else if (compressionLevel > 8) {
                    ALOGW("compression level %d outside [0..8] range, "
                          "using 8",
                          compressionLevel);
                    compressionLevel = 8;
                }
            }
            err = setupFlacCodec(
                    encoder, numChannels, sampleRate, compressionLevel, pcmEncoding);
        }
    } else if (!strcasecmp(mime, MEDIA_MIMETYPE_AUDIO_RAW)) {
        int32_t numChannels, sampleRate;
        if (encoder
                || !msg->findInt32("channel-count", &numChannels)
                || !msg->findInt32("sample-rate", &sampleRate)) {
            err = INVALID_OPERATION;
        } else {
            err = setupRawAudioFormat(kPortIndexInput, sampleRate, numChannels, pcmEncoding);
        }
    } else if (!strcasecmp(mime, MEDIA_MIMETYPE_AUDIO_AC3)) {
        int32_t numChannels;
        int32_t sampleRate;
        if (!msg->findInt32("channel-count", &numChannels)
                || !msg->findInt32("sample-rate", &sampleRate)) {
            err = INVALID_OPERATION;
        } else {
            err = setupAC3Codec(encoder, numChannels, sampleRate);
        }
    } else if (!strcasecmp(mime, MEDIA_MIMETYPE_AUDIO_EAC3)) {
        int32_t numChannels;
        int32_t sampleRate;
        if (!msg->findInt32("channel-count", &numChannels)
                || !msg->findInt32("sample-rate", &sampleRate)) {
            err = INVALID_OPERATION;
        } else {
            err = setupEAC3Codec(encoder, numChannels, sampleRate);
        }
    } else if (!strcasecmp(mime, MEDIA_MIMETYPE_AUDIO_AC4)) {
        int32_t numChannels;
        int32_t sampleRate;
        if (!msg->findInt32("channel-count", &numChannels)
                || !msg->findInt32("sample-rate", &sampleRate)) {
            err = INVALID_OPERATION;
        } else {
            err = setupAC4Codec(encoder, numChannels, sampleRate);
        }
    } else {
        err = setupCustomCodec(err, mime, msg);
    }

    if (err != OK) {
        return err;
    }

    if (!msg->findInt32("encoder-delay", &mEncoderDelay)) {
        mEncoderDelay = 0;
    }

    if (!msg->findInt32("encoder-padding", &mEncoderPadding)) {
        mEncoderPadding = 0;
    }

    if (msg->findInt32("channel-mask", &mChannelMask)) {
        mChannelMaskPresent = true;
    } else {
        mChannelMaskPresent = false;
    }

    int32_t maxInputSize;
    if (msg->findInt32("max-input-size", &maxInputSize)) {
        err = setMinBufferSize(kPortIndexInput, (size_t)maxInputSize);
        err = OK; // ignore error
    } else if (!strcmp("OMX.Nvidia.aac.decoder", mComponentName.c_str())) {
        err = setMinBufferSize(kPortIndexInput, 8192);  // XXX
        err = OK; // ignore error
    }

    int32_t priority;
    if (msg->findInt32("priority", &priority)) {
        err = setPriority(priority);
        err = OK; // ignore error
    }

    int32_t rateInt = -1;
    float rateFloat = -1;
    if (!msg->findFloat("operating-rate", &rateFloat)) {
        msg->findInt32("operating-rate", &rateInt);
        rateFloat = (float)rateInt;  // 16MHz (FLINTMAX) is OK for upper bound.
    }
    if (rateFloat > 0) {
        err = setOperatingRate(rateFloat, mIsVideo);
        err = OK; // ignore errors
    }

    if (err == OK) {
        err = setVendorParameters(msg);
        if (err != OK) {
            return err;
        }
    }

    // NOTE: both mBaseOutputFormat and mOutputFormat are outputFormat to signal first frame.
    mBaseOutputFormat = outputFormat;
    mLastOutputFormat.clear();

    err = getPortFormat(kPortIndexInput, inputFormat);
    if (err == OK) {
        err = getPortFormat(kPortIndexOutput, outputFormat);
        if (err == OK) {
            mInputFormat = inputFormat;
            mOutputFormat = outputFormat;
        }
    }

    // create data converters if needed
    if (!mIsVideo && !mIsImage && err == OK) {
        AudioEncoding codecPcmEncoding = kAudioEncodingPcm16bit;
        if (encoder) {
            (void)mInputFormat->findInt32("pcm-encoding", (int32_t*)&codecPcmEncoding);
            mConverter[kPortIndexInput] = AudioConverter::Create(pcmEncoding, codecPcmEncoding);
            if (mConverter[kPortIndexInput] != NULL) {
                ALOGD("%s: encoder %s input format pcm encoding converter from %d to %d",
                        __func__, mComponentName.c_str(), pcmEncoding, codecPcmEncoding);
                mInputFormat->setInt32("pcm-encoding", pcmEncoding);
            }
        } else {
            (void)mOutputFormat->findInt32("pcm-encoding", (int32_t*)&codecPcmEncoding);
            mConverter[kPortIndexOutput] = AudioConverter::Create(codecPcmEncoding, pcmEncoding);
            if (mConverter[kPortIndexOutput] != NULL) {
                ALOGD("%s: decoder %s output format pcm encoding converter from %d to %d",
                        __func__, mComponentName.c_str(), codecPcmEncoding, pcmEncoding);
                mOutputFormat->setInt32("pcm-encoding", pcmEncoding);
            }
        }
    }

    return err;
}

status_t ACodec::setLatency(uint32_t latency) {
    OMX_PARAM_U32TYPE config;
    InitOMXParams(&config);
    config.nPortIndex = kPortIndexInput;
    config.nU32 = (OMX_U32)latency;
    status_t err = mOMXNode->setConfig(
            (OMX_INDEXTYPE)OMX_IndexConfigLatency,
            &config, sizeof(config));
    return err;
}

status_t ACodec::getLatency(uint32_t *latency) {
    OMX_PARAM_U32TYPE config;
    InitOMXParams(&config);
    config.nPortIndex = kPortIndexInput;
    status_t err = mOMXNode->getConfig(
            (OMX_INDEXTYPE)OMX_IndexConfigLatency,
            &config, sizeof(config));
    if (err == OK) {
        *latency = config.nU32;
    }
    return err;
}

status_t ACodec::setAudioPresentation(int32_t presentationId, int32_t programId) {
    OMX_AUDIO_CONFIG_ANDROID_AUDIOPRESENTATION config;
    InitOMXParams(&config);
    config.nPresentationId = (OMX_S32)presentationId;
    config.nProgramId = (OMX_S32)programId;
    status_t err = mOMXNode->setConfig(
            (OMX_INDEXTYPE)OMX_IndexConfigAudioPresentation,
            &config, sizeof(config));
    return err;
}

status_t ACodec::setPriority(int32_t priority) {
    if (priority < 0) {
        return BAD_VALUE;
    }
    OMX_PARAM_U32TYPE config;
    InitOMXParams(&config);
    config.nU32 = (OMX_U32)priority;
    status_t temp = mOMXNode->setConfig(
            (OMX_INDEXTYPE)OMX_IndexConfigPriority,
            &config, sizeof(config));
    if (temp != OK) {
        ALOGI("codec does not support config priority (err %d)", temp);
    }
    return OK;
}

status_t ACodec::setOperatingRate(float rateFloat, bool isVideo) {
    if (rateFloat < 0) {
        return BAD_VALUE;
    }
    OMX_U32 rate;
    if (isVideo) {
        if (rateFloat > 65535) {
            return BAD_VALUE;
        }
        rate = (OMX_U32)(rateFloat * 65536.0f + 0.5f);
    } else {
        if (rateFloat > UINT_MAX) {
            return BAD_VALUE;
        }
        rate = (OMX_U32)(rateFloat);
    }
    OMX_PARAM_U32TYPE config;
    InitOMXParams(&config);
    config.nU32 = rate;
    status_t err = mOMXNode->setConfig(
            (OMX_INDEXTYPE)OMX_IndexConfigOperatingRate,
            &config, sizeof(config));
    if (err != OK) {
        ALOGI("codec does not support config operating rate (err %d)", err);
    }
    return OK;
}

status_t ACodec::getIntraRefreshPeriod(uint32_t *intraRefreshPeriod) {
    OMX_VIDEO_CONFIG_ANDROID_INTRAREFRESHTYPE params;
    InitOMXParams(&params);
    params.nPortIndex = kPortIndexOutput;
    status_t err = mOMXNode->getConfig(
            (OMX_INDEXTYPE)OMX_IndexConfigAndroidIntraRefresh, &params, sizeof(params));
    if (err == OK) {
        *intraRefreshPeriod = params.nRefreshPeriod;
        return OK;
    }

    // Fallback to query through standard OMX index.
    OMX_VIDEO_PARAM_INTRAREFRESHTYPE refreshParams;
    InitOMXParams(&refreshParams);
    refreshParams.nPortIndex = kPortIndexOutput;
    refreshParams.eRefreshMode = OMX_VIDEO_IntraRefreshCyclic;
    err = mOMXNode->getParameter(
            OMX_IndexParamVideoIntraRefresh, &refreshParams, sizeof(refreshParams));
    if (err != OK || refreshParams.nCirMBs == 0) {
        *intraRefreshPeriod = 0;
        return OK;
    }

    // Calculate period based on width and height
    uint32_t width, height;
    OMX_PARAM_PORTDEFINITIONTYPE def;
    InitOMXParams(&def);
    OMX_VIDEO_PORTDEFINITIONTYPE *video_def = &def.format.video;
    def.nPortIndex = kPortIndexOutput;
    err = mOMXNode->getParameter(
            OMX_IndexParamPortDefinition, &def, sizeof(def));
    if (err != OK) {
        *intraRefreshPeriod = 0;
        return err;
    }
    width = video_def->nFrameWidth;
    height = video_def->nFrameHeight;
    // Use H.264/AVC MacroBlock size 16x16
    *intraRefreshPeriod = divUp((divUp(width, 16u) * divUp(height, 16u)), refreshParams.nCirMBs);

    return OK;
}

status_t ACodec::setIntraRefreshPeriod(uint32_t intraRefreshPeriod, bool inConfigure) {
    OMX_VIDEO_CONFIG_ANDROID_INTRAREFRESHTYPE params;
    InitOMXParams(&params);
    params.nPortIndex = kPortIndexOutput;
    params.nRefreshPeriod = intraRefreshPeriod;
    status_t err = mOMXNode->setConfig(
            (OMX_INDEXTYPE)OMX_IndexConfigAndroidIntraRefresh, &params, sizeof(params));
    if (err == OK) {
        return OK;
    }

    // Only in configure state, a component could invoke setParameter.
    if (!inConfigure) {
        return INVALID_OPERATION;
    } else {
        ALOGI("[%s] try falling back to Cyclic", mComponentName.c_str());
    }

    OMX_VIDEO_PARAM_INTRAREFRESHTYPE refreshParams;
    InitOMXParams(&refreshParams);
    refreshParams.nPortIndex = kPortIndexOutput;
    refreshParams.eRefreshMode = OMX_VIDEO_IntraRefreshCyclic;

    if (intraRefreshPeriod == 0) {
        // 0 means disable intra refresh.
        refreshParams.nCirMBs = 0;
    } else {
        // Calculate macroblocks that need to be intra coded base on width and height
        uint32_t width, height;
        OMX_PARAM_PORTDEFINITIONTYPE def;
        InitOMXParams(&def);
        OMX_VIDEO_PORTDEFINITIONTYPE *video_def = &def.format.video;
        def.nPortIndex = kPortIndexOutput;
        err = mOMXNode->getParameter(
                OMX_IndexParamPortDefinition, &def, sizeof(def));
        if (err != OK) {
            return err;
        }
        width = video_def->nFrameWidth;
        height = video_def->nFrameHeight;
        // Use H.264/AVC MacroBlock size 16x16
        refreshParams.nCirMBs = divUp((divUp(width, 16u) * divUp(height, 16u)), intraRefreshPeriod);
    }

    err = mOMXNode->setParameter(
            OMX_IndexParamVideoIntraRefresh,
            &refreshParams, sizeof(refreshParams));
    if (err != OK) {
        return err;
    }

    return OK;
}

status_t ACodec::configureTemporalLayers(
        const sp<AMessage> &msg, bool inConfigure, sp<AMessage> &outputFormat) {
    if (!mIsVideo || !mIsEncoder) {
        return INVALID_OPERATION;
    }

    AString tsSchema;
    if (!msg->findString("ts-schema", &tsSchema)) {
        return OK;
    }

    unsigned int numLayers = 0;
    unsigned int numBLayers = 0;
    int tags;
    char dummy;
    OMX_VIDEO_ANDROID_TEMPORALLAYERINGPATTERNTYPE pattern =
        OMX_VIDEO_AndroidTemporalLayeringPatternNone;
    if (sscanf(tsSchema.c_str(), "webrtc.vp8.%u-layer%c", &numLayers, &dummy) == 1
            && numLayers > 0) {
        pattern = OMX_VIDEO_AndroidTemporalLayeringPatternWebRTC;
    } else if ((tags = sscanf(tsSchema.c_str(), "android.generic.%u%c%u%c",
                    &numLayers, &dummy, &numBLayers, &dummy))
            && (tags == 1 || (tags == 3 && dummy == '+'))
            && numLayers > 0 && numLayers < UINT32_MAX - numBLayers) {
        numLayers += numBLayers;
        pattern = OMX_VIDEO_AndroidTemporalLayeringPatternAndroid;
    } else {
        ALOGI("Ignoring unsupported ts-schema [%s]", tsSchema.c_str());
        return BAD_VALUE;
    }

    OMX_VIDEO_PARAM_ANDROID_TEMPORALLAYERINGTYPE layerParams;
    InitOMXParams(&layerParams);
    layerParams.nPortIndex = kPortIndexOutput;

    status_t err = mOMXNode->getParameter(
            (OMX_INDEXTYPE)OMX_IndexParamAndroidVideoTemporalLayering,
            &layerParams, sizeof(layerParams));

    if (err != OK) {
        return err;
    } else if (!(layerParams.eSupportedPatterns & pattern)) {
        return BAD_VALUE;
    }

    numLayers = min(numLayers, layerParams.nLayerCountMax);
    numBLayers = min(numBLayers, layerParams.nBLayerCountMax);

    if (!inConfigure) {
        OMX_VIDEO_CONFIG_ANDROID_TEMPORALLAYERINGTYPE layerConfig;
        InitOMXParams(&layerConfig);
        layerConfig.nPortIndex = kPortIndexOutput;
        layerConfig.ePattern = pattern;
        layerConfig.nPLayerCountActual = numLayers - numBLayers;
        layerConfig.nBLayerCountActual = numBLayers;
        layerConfig.bBitrateRatiosSpecified = OMX_FALSE;

        err = mOMXNode->setConfig(
                (OMX_INDEXTYPE)OMX_IndexConfigAndroidVideoTemporalLayering,
                &layerConfig, sizeof(layerConfig));
    } else {
        layerParams.ePattern = pattern;
        layerParams.nPLayerCountActual = numLayers - numBLayers;
        layerParams.nBLayerCountActual = numBLayers;
        layerParams.bBitrateRatiosSpecified = OMX_FALSE;
<<<<<<< HEAD
        layerParams.nLayerCountMax = numLayers - numBLayers;
=======
        layerParams.nLayerCountMax = numLayers;
>>>>>>> 65da6457
        layerParams.nBLayerCountMax = numBLayers;

        err = mOMXNode->setParameter(
                (OMX_INDEXTYPE)OMX_IndexParamAndroidVideoTemporalLayering,
                &layerParams, sizeof(layerParams));
    }

    AString configSchema;
    if (pattern == OMX_VIDEO_AndroidTemporalLayeringPatternAndroid) {
        configSchema = AStringPrintf("android.generic.%u+%u", numLayers - numBLayers, numBLayers);
    } else if (pattern == OMX_VIDEO_AndroidTemporalLayeringPatternWebRTC) {
        configSchema = AStringPrintf("webrtc.vp8.%u", numLayers);
    }

    if (err != OK) {
        ALOGW("Failed to set temporal layers to %s (requested %s)",
                configSchema.c_str(), tsSchema.c_str());
        return err;
    }

    err = mOMXNode->getParameter(
            (OMX_INDEXTYPE)OMX_IndexParamAndroidVideoTemporalLayering,
            &layerParams, sizeof(layerParams));

    if (err == OK) {
        ALOGD("Temporal layers requested:%s configured:%s got:%s(%u: P=%u, B=%u)",
                tsSchema.c_str(), configSchema.c_str(),
                asString(layerParams.ePattern), layerParams.ePattern,
                layerParams.nPLayerCountActual, layerParams.nBLayerCountActual);

        if (outputFormat.get() == mOutputFormat.get()) {
            mOutputFormat = mOutputFormat->dup(); // trigger an output format change event
        }
        // assume we got what we configured
        outputFormat->setString("ts-schema", configSchema);
    }
    return err;
}

status_t ACodec::setMinBufferSize(OMX_U32 portIndex, size_t size) {
    OMX_PARAM_PORTDEFINITIONTYPE def;
    InitOMXParams(&def);
    def.nPortIndex = portIndex;

    status_t err = mOMXNode->getParameter(
            OMX_IndexParamPortDefinition, &def, sizeof(def));

    if (err != OK) {
        return err;
    }

    if (def.nBufferSize >= size) {
        return OK;
    }

    def.nBufferSize = size;

    err = mOMXNode->setParameter(
            OMX_IndexParamPortDefinition, &def, sizeof(def));

    if (err != OK) {
        return err;
    }

    err = mOMXNode->getParameter(
            OMX_IndexParamPortDefinition, &def, sizeof(def));

    if (err != OK) {
        return err;
    }

    if (def.nBufferSize < size) {
        ALOGE("failed to set min buffer size to %zu (is still %u)", size, def.nBufferSize);
        return FAILED_TRANSACTION;
    }

    return OK;
}

status_t ACodec::selectAudioPortFormat(
        OMX_U32 portIndex, OMX_AUDIO_CODINGTYPE desiredFormat) {
    OMX_AUDIO_PARAM_PORTFORMATTYPE format;
    InitOMXParams(&format);

    format.nPortIndex = portIndex;
    for (OMX_U32 index = 0; index <= kMaxIndicesToCheck; ++index) {
        format.nIndex = index;
        status_t err = mOMXNode->getParameter(
                OMX_IndexParamAudioPortFormat, &format, sizeof(format));

        if (err != OK) {
            return err;
        }

        if (format.eEncoding == desiredFormat) {
            break;
        }

        if (index == kMaxIndicesToCheck) {
            ALOGW("[%s] stopping checking formats after %u: %s(%x)",
                    mComponentName.c_str(), index,
                    asString(format.eEncoding), format.eEncoding);
            return ERROR_UNSUPPORTED;
        }
    }

    return mOMXNode->setParameter(
            OMX_IndexParamAudioPortFormat, &format, sizeof(format));
}

status_t ACodec::setupAACCodec(
        bool encoder, int32_t numChannels, int32_t sampleRate,
        int32_t bitRate, int32_t aacProfile, bool isADTS, int32_t sbrMode,
        int32_t maxOutputChannelCount, const drcParams_t& drc,
        int32_t pcmLimiterEnable) {
    if (encoder && isADTS) {
        return -EINVAL;
    }

    status_t err = setupRawAudioFormat(
            encoder ? kPortIndexInput : kPortIndexOutput,
            sampleRate,
            numChannels);

    if (err != OK) {
        return err;
    }

    if (encoder) {
        err = selectAudioPortFormat(kPortIndexOutput, OMX_AUDIO_CodingAAC);

        if (err != OK) {
            return err;
        }

        OMX_PARAM_PORTDEFINITIONTYPE def;
        InitOMXParams(&def);
        def.nPortIndex = kPortIndexOutput;

        err = mOMXNode->getParameter(
                OMX_IndexParamPortDefinition, &def, sizeof(def));

        if (err != OK) {
            return err;
        }

        def.format.audio.bFlagErrorConcealment = OMX_TRUE;
        def.format.audio.eEncoding = OMX_AUDIO_CodingAAC;

        err = mOMXNode->setParameter(
                OMX_IndexParamPortDefinition, &def, sizeof(def));

        if (err != OK) {
            return err;
        }

        OMX_AUDIO_PARAM_AACPROFILETYPE profile;
        InitOMXParams(&profile);
        profile.nPortIndex = kPortIndexOutput;

        err = mOMXNode->getParameter(
                OMX_IndexParamAudioAac, &profile, sizeof(profile));

        if (err != OK) {
            return err;
        }

        profile.nChannels = numChannels;

        profile.eChannelMode =
            (numChannels == 1)
                ? OMX_AUDIO_ChannelModeMono: OMX_AUDIO_ChannelModeStereo;

        profile.nSampleRate = sampleRate;
        profile.nBitRate = bitRate;
        profile.nAudioBandWidth = 0;
        profile.nFrameLength = 0;
        profile.nAACtools = OMX_AUDIO_AACToolAll;
        profile.nAACERtools = OMX_AUDIO_AACERNone;
        profile.eAACProfile = (OMX_AUDIO_AACPROFILETYPE) aacProfile;
        profile.eAACStreamFormat = OMX_AUDIO_AACStreamFormatMP4FF;
        switch (sbrMode) {
        case 0:
            // disable sbr
            profile.nAACtools &= ~OMX_AUDIO_AACToolAndroidSSBR;
            profile.nAACtools &= ~OMX_AUDIO_AACToolAndroidDSBR;
            break;
        case 1:
            // enable single-rate sbr
            profile.nAACtools |= OMX_AUDIO_AACToolAndroidSSBR;
            profile.nAACtools &= ~OMX_AUDIO_AACToolAndroidDSBR;
            break;
        case 2:
            // enable dual-rate sbr
            profile.nAACtools &= ~OMX_AUDIO_AACToolAndroidSSBR;
            profile.nAACtools |= OMX_AUDIO_AACToolAndroidDSBR;
            break;
        case -1:
            // enable both modes -> the codec will decide which mode should be used
            profile.nAACtools |= OMX_AUDIO_AACToolAndroidSSBR;
            profile.nAACtools |= OMX_AUDIO_AACToolAndroidDSBR;
            break;
        default:
            // unsupported sbr mode
            return BAD_VALUE;
        }


        err = mOMXNode->setParameter(
                OMX_IndexParamAudioAac, &profile, sizeof(profile));

        if (err != OK) {
            return err;
        }

        return err;
    }

    OMX_AUDIO_PARAM_AACPROFILETYPE profile;
    InitOMXParams(&profile);
    profile.nPortIndex = kPortIndexInput;

    err = mOMXNode->getParameter(
            OMX_IndexParamAudioAac, &profile, sizeof(profile));

    if (err != OK) {
        return err;
    }

    profile.nChannels = numChannels;
    profile.nSampleRate = sampleRate;

    profile.eAACStreamFormat =
        isADTS
            ? OMX_AUDIO_AACStreamFormatMP4ADTS
            : OMX_AUDIO_AACStreamFormatMP4FF;

    OMX_AUDIO_PARAM_ANDROID_AACDRCPRESENTATIONTYPE presentation;
    InitOMXParams(&presentation);
    presentation.nMaxOutputChannels = maxOutputChannelCount;
    presentation.nDrcCut = drc.drcCut;
    presentation.nDrcBoost = drc.drcBoost;
    presentation.nHeavyCompression = drc.heavyCompression;
    presentation.nTargetReferenceLevel = drc.targetRefLevel;
    presentation.nEncodedTargetLevel = drc.encodedTargetLevel;
    presentation.nPCMLimiterEnable = pcmLimiterEnable;
    presentation.nDrcEffectType = drc.effectType;

    status_t res = mOMXNode->setParameter(
            OMX_IndexParamAudioAac, &profile, sizeof(profile));
    if (res == OK) {
        // optional parameters, will not cause configuration failure
        if (mOMXNode->setParameter(
                (OMX_INDEXTYPE)OMX_IndexParamAudioAndroidAacDrcPresentation,
                &presentation, sizeof(presentation)) == ERROR_UNSUPPORTED) {
            // prior to 9.0 we used a different config structure and index
            OMX_AUDIO_PARAM_ANDROID_AACPRESENTATIONTYPE presentation8;
            InitOMXParams(&presentation8);
            presentation8.nMaxOutputChannels = presentation.nMaxOutputChannels;
            presentation8.nDrcCut = presentation.nDrcCut;
            presentation8.nDrcBoost = presentation.nDrcBoost;
            presentation8.nHeavyCompression = presentation.nHeavyCompression;
            presentation8.nTargetReferenceLevel = presentation.nTargetReferenceLevel;
            presentation8.nEncodedTargetLevel = presentation.nEncodedTargetLevel;
            presentation8.nPCMLimiterEnable = presentation.nPCMLimiterEnable;
            (void)mOMXNode->setParameter(
                (OMX_INDEXTYPE)OMX_IndexParamAudioAndroidAacPresentation,
                &presentation8, sizeof(presentation8));
        }
    } else {
        ALOGW("did not set AudioAndroidAacPresentation due to error %d when setting AudioAac", res);
    }
    mSampleRate = sampleRate;
    return res;
}

status_t ACodec::setupAC3Codec(
        bool encoder, int32_t numChannels, int32_t sampleRate) {
    status_t err = setupRawAudioFormat(
            encoder ? kPortIndexInput : kPortIndexOutput, sampleRate, numChannels);

    if (err != OK) {
        return err;
    }

    if (encoder) {
        ALOGW("AC3 encoding is not supported.");
        return INVALID_OPERATION;
    }

    OMX_AUDIO_PARAM_ANDROID_AC3TYPE def;
    InitOMXParams(&def);
    def.nPortIndex = kPortIndexInput;

    err = mOMXNode->getParameter(
            (OMX_INDEXTYPE)OMX_IndexParamAudioAndroidAc3, &def, sizeof(def));

    if (err != OK) {
        return err;
    }

    def.nChannels = numChannels;
    def.nSampleRate = sampleRate;

    return mOMXNode->setParameter(
            (OMX_INDEXTYPE)OMX_IndexParamAudioAndroidAc3, &def, sizeof(def));
}

status_t ACodec::setupEAC3Codec(
        bool encoder, int32_t numChannels, int32_t sampleRate) {
    status_t err = setupRawAudioFormat(
            encoder ? kPortIndexInput : kPortIndexOutput, sampleRate, numChannels);

    if (err != OK) {
        return err;
    }

    if (encoder) {
        ALOGW("EAC3 encoding is not supported.");
        return INVALID_OPERATION;
    }

    OMX_AUDIO_PARAM_ANDROID_EAC3TYPE def;
    InitOMXParams(&def);
    def.nPortIndex = kPortIndexInput;

    err = mOMXNode->getParameter(
            (OMX_INDEXTYPE)OMX_IndexParamAudioAndroidEac3, &def, sizeof(def));

    if (err != OK) {
        return err;
    }

    def.nChannels = numChannels;
    def.nSampleRate = sampleRate;

    return mOMXNode->setParameter(
            (OMX_INDEXTYPE)OMX_IndexParamAudioAndroidEac3, &def, sizeof(def));
}

status_t ACodec::setupAC4Codec(
        bool encoder, int32_t numChannels, int32_t sampleRate) {
    status_t err = setupRawAudioFormat(
            encoder ? kPortIndexInput : kPortIndexOutput, sampleRate, numChannels);

    if (err != OK) {
        return err;
    }

    if (encoder) {
        ALOGW("AC4 encoding is not supported.");
        return INVALID_OPERATION;
    }

    OMX_AUDIO_PARAM_ANDROID_AC4TYPE def;
    InitOMXParams(&def);
    def.nPortIndex = kPortIndexInput;

    err = mOMXNode->getParameter(
            (OMX_INDEXTYPE)OMX_IndexParamAudioAndroidAc4, &def, sizeof(def));

    if (err != OK) {
        return err;
    }

    def.nChannels = numChannels;
    def.nSampleRate = sampleRate;

    return mOMXNode->setParameter(
            (OMX_INDEXTYPE)OMX_IndexParamAudioAndroidAc4, &def, sizeof(def));
}

static OMX_AUDIO_AMRBANDMODETYPE pickModeFromBitRate(
        bool isAMRWB, int32_t bps) {
    if (isAMRWB) {
        if (bps <= 6600) {
            return OMX_AUDIO_AMRBandModeWB0;
        } else if (bps <= 8850) {
            return OMX_AUDIO_AMRBandModeWB1;
        } else if (bps <= 12650) {
            return OMX_AUDIO_AMRBandModeWB2;
        } else if (bps <= 14250) {
            return OMX_AUDIO_AMRBandModeWB3;
        } else if (bps <= 15850) {
            return OMX_AUDIO_AMRBandModeWB4;
        } else if (bps <= 18250) {
            return OMX_AUDIO_AMRBandModeWB5;
        } else if (bps <= 19850) {
            return OMX_AUDIO_AMRBandModeWB6;
        } else if (bps <= 23050) {
            return OMX_AUDIO_AMRBandModeWB7;
        }

        // 23850 bps
        return OMX_AUDIO_AMRBandModeWB8;
    } else {  // AMRNB
        if (bps <= 4750) {
            return OMX_AUDIO_AMRBandModeNB0;
        } else if (bps <= 5150) {
            return OMX_AUDIO_AMRBandModeNB1;
        } else if (bps <= 5900) {
            return OMX_AUDIO_AMRBandModeNB2;
        } else if (bps <= 6700) {
            return OMX_AUDIO_AMRBandModeNB3;
        } else if (bps <= 7400) {
            return OMX_AUDIO_AMRBandModeNB4;
        } else if (bps <= 7950) {
            return OMX_AUDIO_AMRBandModeNB5;
        } else if (bps <= 10200) {
            return OMX_AUDIO_AMRBandModeNB6;
        }

        // 12200 bps
        return OMX_AUDIO_AMRBandModeNB7;
    }
}

status_t ACodec::setupAMRCodec(bool encoder, bool isWAMR, int32_t bitrate) {
    OMX_AUDIO_PARAM_AMRTYPE def;
    InitOMXParams(&def);
    def.nPortIndex = encoder ? kPortIndexOutput : kPortIndexInput;

    status_t err = mOMXNode->getParameter(
            OMX_IndexParamAudioAmr, &def, sizeof(def));

    if (err != OK) {
        return err;
    }

    def.eAMRFrameFormat = OMX_AUDIO_AMRFrameFormatFSF;
    def.eAMRBandMode = pickModeFromBitRate(isWAMR, bitrate);

    err = mOMXNode->setParameter(
            OMX_IndexParamAudioAmr, &def, sizeof(def));

    if (err != OK) {
        return err;
    }

    return setupRawAudioFormat(
            encoder ? kPortIndexInput : kPortIndexOutput,
            isWAMR ? 16000 : 8000 /* sampleRate */,
            1 /* numChannels */);
}

status_t ACodec::setupG711Codec(bool encoder, int32_t sampleRate, int32_t numChannels) {
    if (encoder) {
        return INVALID_OPERATION;
    }

    return setupRawAudioFormat(
            kPortIndexInput, sampleRate, numChannels);
}

status_t ACodec::setupFlacCodec(
        bool encoder, int32_t numChannels, int32_t sampleRate, int32_t compressionLevel,
        AudioEncoding encoding) {
    if (encoder) {
        OMX_AUDIO_PARAM_FLACTYPE def;
        InitOMXParams(&def);
        def.nPortIndex = kPortIndexOutput;

        // configure compression level
        status_t err = mOMXNode->getParameter(OMX_IndexParamAudioFlac, &def, sizeof(def));
        if (err != OK) {
            ALOGE("setupFlacCodec(): Error %d getting OMX_IndexParamAudioFlac parameter", err);
            return err;
        }
        def.nCompressionLevel = compressionLevel;
        err = mOMXNode->setParameter(OMX_IndexParamAudioFlac, &def, sizeof(def));
        if (err != OK) {
            ALOGE("setupFlacCodec(): Error %d setting OMX_IndexParamAudioFlac parameter", err);
            return err;
        }
    }

    return setupRawAudioFormat(
            encoder ? kPortIndexInput : kPortIndexOutput,
            sampleRate,
            numChannels,
            encoding);
}

status_t ACodec::setupRawAudioFormat(
        OMX_U32 portIndex, int32_t sampleRate, int32_t numChannels, AudioEncoding encoding) {
    OMX_PARAM_PORTDEFINITIONTYPE def;
    InitOMXParams(&def);
    def.nPortIndex = portIndex;

    status_t err = mOMXNode->getParameter(
            OMX_IndexParamPortDefinition, &def, sizeof(def));

    if (err != OK) {
        return err;
    }

    def.format.audio.eEncoding = OMX_AUDIO_CodingPCM;

    err = mOMXNode->setParameter(
            OMX_IndexParamPortDefinition, &def, sizeof(def));

    if (err != OK) {
        return err;
    }

    OMX_AUDIO_PARAM_PCMMODETYPE pcmParams;
    InitOMXParams(&pcmParams);
    pcmParams.nPortIndex = portIndex;

    err = mOMXNode->getParameter(
            OMX_IndexParamAudioPcm, &pcmParams, sizeof(pcmParams));

    if (err != OK) {
        return err;
    }

    pcmParams.nChannels = numChannels;
    switch (encoding) {
        case kAudioEncodingPcm8bit:
            pcmParams.eNumData = OMX_NumericalDataUnsigned;
            pcmParams.nBitPerSample = 8;
            break;
        case kAudioEncodingPcmFloat:
            pcmParams.eNumData = OMX_NumericalDataFloat;
            pcmParams.nBitPerSample = 32;
            break;
        case kAudioEncodingPcm16bit:
            pcmParams.eNumData = OMX_NumericalDataSigned;
            pcmParams.nBitPerSample = 16;
            break;
        case kAudioEncodingPcm24bitPacked:
            pcmParams.eNumData = OMX_NumericalDataSigned;
            pcmParams.nBitPerSample = 24;
            break;
        case kAudioEncodingPcm32bit:
            pcmParams.eNumData = OMX_NumericalDataSigned;
            pcmParams.nBitPerSample = 32;
            break;
        default:
            return BAD_VALUE;
    }
    pcmParams.bInterleaved = OMX_TRUE;
    pcmParams.nSamplingRate = sampleRate;
    pcmParams.ePCMMode = OMX_AUDIO_PCMModeLinear;

    if (getOMXChannelMapping(numChannels, pcmParams.eChannelMapping) != OK) {
        ALOGE("%s: incorrect numChannels: %d", __func__, numChannels);
        return OMX_ErrorNone;
    }

    err = mOMXNode->setParameter(
            OMX_IndexParamAudioPcm, &pcmParams, sizeof(pcmParams));
    // if we could not set up raw format to non-16-bit, try with 16-bit
    // NOTE: we will also verify this via readback, in case codec ignores these fields
    if (err != OK && encoding != kAudioEncodingPcm16bit) {
        pcmParams.eNumData = OMX_NumericalDataSigned;
        pcmParams.nBitPerSample = 16;
        err = mOMXNode->setParameter(
                OMX_IndexParamAudioPcm, &pcmParams, sizeof(pcmParams));
    }
    return err;
}

status_t ACodec::configureTunneledVideoPlayback(
        int32_t audioHwSync, const sp<ANativeWindow> &nativeWindow) {
    native_handle_t* sidebandHandle;

    status_t err = mOMXNode->configureVideoTunnelMode(
            kPortIndexOutput, OMX_TRUE, audioHwSync, &sidebandHandle);
    if (err != OK) {
        ALOGE("configureVideoTunnelMode failed! (err %d).", err);
        return err;
    }

    err = native_window_set_sideband_stream(nativeWindow.get(), sidebandHandle);
    if (err != OK) {
        ALOGE("native_window_set_sideband_stream(%p) failed! (err %d).",
                sidebandHandle, err);
        return err;
    }

    return OK;
}

status_t ACodec::setVideoPortFormatType(
        OMX_U32 portIndex,
        OMX_VIDEO_CODINGTYPE compressionFormat,
        OMX_COLOR_FORMATTYPE colorFormat,
        bool usingNativeBuffers) {
    OMX_VIDEO_PARAM_PORTFORMATTYPE format;
    InitOMXParams(&format);
    format.nPortIndex = portIndex;
    format.nIndex = 0;
    bool found = false;

    for (OMX_U32 index = 0; index <= kMaxIndicesToCheck; ++index) {
        format.nIndex = index;
        status_t err = mOMXNode->getParameter(
                OMX_IndexParamVideoPortFormat,
                &format, sizeof(format));

        if (err != OK) {
            return err;
        }

        // substitute back flexible color format to codec supported format
        OMX_U32 flexibleEquivalent;
        if (compressionFormat == OMX_VIDEO_CodingUnused
                && IsFlexibleColorFormat(
                        mOMXNode, format.eColorFormat, usingNativeBuffers, &flexibleEquivalent)
                && colorFormat == flexibleEquivalent) {
            ALOGI("[%s] using color format %#x in place of %#x",
                    mComponentName.c_str(), format.eColorFormat, colorFormat);
            colorFormat = format.eColorFormat;
        }

        // The following assertion is violated by TI's video decoder.
        // CHECK_EQ(format.nIndex, index);

        if (!strcmp("OMX.TI.Video.encoder", mComponentName.c_str())) {
            if (portIndex == kPortIndexInput
                    && colorFormat == format.eColorFormat) {
                // eCompressionFormat does not seem right.
                found = true;
                break;
            }
            if (portIndex == kPortIndexOutput
                    && compressionFormat == format.eCompressionFormat) {
                // eColorFormat does not seem right.
                found = true;
                break;
            }
        }

        if (format.eCompressionFormat == compressionFormat
            && format.eColorFormat == colorFormat) {
            found = true;
            break;
        }

        if (index == kMaxIndicesToCheck) {
            ALOGW("[%s] stopping checking formats after %u: %s(%x)/%s(%x)",
                    mComponentName.c_str(), index,
                    asString(format.eCompressionFormat), format.eCompressionFormat,
                    asString(format.eColorFormat), format.eColorFormat);
        }
    }

    if (!found) {
        return UNKNOWN_ERROR;
    }

    status_t err = mOMXNode->setParameter(
            OMX_IndexParamVideoPortFormat, &format, sizeof(format));

    return err;
}

// Set optimal output format. OMX component lists output formats in the order
// of preference, but this got more complicated since the introduction of flexible
// YUV formats. We support a legacy behavior for applications that do not use
// surface output, do not specify an output format, but expect a "usable" standard
// OMX format. SW readable and standard formats must be flex-YUV.
//
// Suggested preference order:
// - optimal format for texture rendering (mediaplayer behavior)
// - optimal SW readable & texture renderable format (flex-YUV support)
// - optimal SW readable non-renderable format (flex-YUV bytebuffer support)
// - legacy "usable" standard formats
//
// For legacy support, we prefer a standard format, but will settle for a SW readable
// flex-YUV format.
status_t ACodec::setSupportedOutputFormat(bool getLegacyFlexibleFormat) {
    OMX_VIDEO_PARAM_PORTFORMATTYPE format, legacyFormat;
    InitOMXParams(&format);
    format.nPortIndex = kPortIndexOutput;

    InitOMXParams(&legacyFormat);
    // this field will change when we find a suitable legacy format
    legacyFormat.eColorFormat = OMX_COLOR_FormatUnused;

    for (OMX_U32 index = 0; ; ++index) {
        format.nIndex = index;
        status_t err = mOMXNode->getParameter(
                OMX_IndexParamVideoPortFormat, &format, sizeof(format));
        if (err != OK) {
            // no more formats, pick legacy format if found
            if (legacyFormat.eColorFormat != OMX_COLOR_FormatUnused) {
                 memcpy(&format, &legacyFormat, sizeof(format));
                 break;
            }
            return err;
        }
        if (format.eCompressionFormat != OMX_VIDEO_CodingUnused) {
            return OMX_ErrorBadParameter;
        }
        if (!getLegacyFlexibleFormat) {
            break;
        }
        // standard formats that were exposed to users before
        if (format.eColorFormat == OMX_COLOR_FormatYUV420Planar
                || format.eColorFormat == OMX_COLOR_FormatYUV420PackedPlanar
                || format.eColorFormat == OMX_COLOR_FormatYUV420SemiPlanar
                || format.eColorFormat == OMX_COLOR_FormatYUV420PackedSemiPlanar
                || format.eColorFormat == OMX_TI_COLOR_FormatYUV420PackedSemiPlanar) {
            break;
        }
        // find best legacy non-standard format
        OMX_U32 flexibleEquivalent;
        if (legacyFormat.eColorFormat == OMX_COLOR_FormatUnused
                && IsFlexibleColorFormat(
                        mOMXNode, format.eColorFormat, false /* usingNativeBuffers */,
                        &flexibleEquivalent)
                && flexibleEquivalent == OMX_COLOR_FormatYUV420Flexible) {
            memcpy(&legacyFormat, &format, sizeof(format));
        }
    }
    return mOMXNode->setParameter(
            OMX_IndexParamVideoPortFormat, &format, sizeof(format));
}

static const struct VideoCodingMapEntry {
    const char *mMime;
    OMX_VIDEO_CODINGTYPE mVideoCodingType;
} kVideoCodingMapEntry[] = {
    { MEDIA_MIMETYPE_VIDEO_AVC, OMX_VIDEO_CodingAVC },
    { MEDIA_MIMETYPE_VIDEO_HEVC, OMX_VIDEO_CodingHEVC },
    { MEDIA_MIMETYPE_VIDEO_MPEG4, OMX_VIDEO_CodingMPEG4 },
    { MEDIA_MIMETYPE_VIDEO_H263, OMX_VIDEO_CodingH263 },
    { MEDIA_MIMETYPE_VIDEO_MPEG2, OMX_VIDEO_CodingMPEG2 },
    { MEDIA_MIMETYPE_VIDEO_VP8, OMX_VIDEO_CodingVP8 },
    { MEDIA_MIMETYPE_VIDEO_VP9, OMX_VIDEO_CodingVP9 },
    { MEDIA_MIMETYPE_VIDEO_DOLBY_VISION, OMX_VIDEO_CodingDolbyVision },
    { MEDIA_MIMETYPE_IMAGE_ANDROID_HEIC, OMX_VIDEO_CodingImageHEIC },
};

status_t ACodec::GetVideoCodingTypeFromMime(
        const char *mime, OMX_VIDEO_CODINGTYPE *codingType) {
    for (size_t i = 0;
         i < sizeof(kVideoCodingMapEntry) / sizeof(kVideoCodingMapEntry[0]);
         ++i) {
        if (!strcasecmp(mime, kVideoCodingMapEntry[i].mMime)) {
            *codingType = kVideoCodingMapEntry[i].mVideoCodingType;
            return OK;
        }
    }

    *codingType = OMX_VIDEO_CodingUnused;

    return ERROR_UNSUPPORTED;
}

static status_t GetMimeTypeForVideoCoding(
        OMX_VIDEO_CODINGTYPE codingType, AString *mime) {
    for (size_t i = 0;
         i < sizeof(kVideoCodingMapEntry) / sizeof(kVideoCodingMapEntry[0]);
         ++i) {
        if (codingType == kVideoCodingMapEntry[i].mVideoCodingType) {
            *mime = kVideoCodingMapEntry[i].mMime;
            return OK;
        }
    }

    mime->clear();

    return ERROR_UNSUPPORTED;
}

status_t ACodec::setPortBufferNum(OMX_U32 portIndex, int bufferNum) {
    OMX_PARAM_PORTDEFINITIONTYPE def;
    InitOMXParams(&def);
    def.nPortIndex = portIndex;
    status_t err;
    ALOGD("Setting [%s] %s port buffer number: %d", mComponentName.c_str(),
            portIndex == kPortIndexInput ? "input" : "output", bufferNum);
    err = mOMXNode->getParameter(
        OMX_IndexParamPortDefinition, &def, sizeof(def));
    if (err != OK) {
        return err;
    }
    def.nBufferCountActual = bufferNum;
    err = mOMXNode->setParameter(
        OMX_IndexParamPortDefinition, &def, sizeof(def));
    if (err != OK) {
        // Component could reject this request.
        ALOGW("Fail to set [%s] %s port buffer number: %d", mComponentName.c_str(),
            portIndex == kPortIndexInput ? "input" : "output", bufferNum);
    }
    return OK;
}

status_t ACodec::setupVideoDecoder(
        const char *mime, const sp<AMessage> &msg, bool haveNativeWindow,
        bool usingSwRenderer, sp<AMessage> &outputFormat) {
    int32_t width, height;
    if (!msg->findInt32("width", &width)
            || !msg->findInt32("height", &height)) {
        return INVALID_OPERATION;
    }

    OMX_VIDEO_CODINGTYPE compressionFormat;
    status_t err = GetVideoCodingTypeFromMime(mime, &compressionFormat);

    if (err != OK) {
        return err;
    }

    if (compressionFormat == OMX_VIDEO_CodingHEVC) {
        int32_t profile;
        if (msg->findInt32("profile", &profile)) {
            // verify if Main10 profile is supported at all, and fail
            // immediately if it's not supported.
            if (profile == OMX_VIDEO_HEVCProfileMain10 ||
                profile == OMX_VIDEO_HEVCProfileMain10HDR10) {
                err = verifySupportForProfileAndLevel(
                        kPortIndexInput, profile, 0);
                if (err != OK) {
                    return err;
                }
            }
        }
    }

    if (compressionFormat == OMX_VIDEO_CodingVP9) {
        OMX_VIDEO_PARAM_PROFILELEVELTYPE params;
        InitOMXParams(&params);
        params.nPortIndex = kPortIndexInput;
        // Check if VP9 decoder advertises supported profiles.
        params.nProfileIndex = 0;
        status_t err = mOMXNode->getParameter(
                OMX_IndexParamVideoProfileLevelQuerySupported,
                &params, sizeof(params));
        mIsLegacyVP9Decoder = err != OK;
    }

    err = setVideoPortFormatType(
            kPortIndexInput, compressionFormat, OMX_COLOR_FormatUnused);

    if (err != OK) {
        return err;
    }

    int32_t tmp;
    if (msg->findInt32("color-format", &tmp)) {
        OMX_COLOR_FORMATTYPE colorFormat =
            static_cast<OMX_COLOR_FORMATTYPE>(tmp);
        err = setVideoPortFormatType(
                kPortIndexOutput, OMX_VIDEO_CodingUnused, colorFormat, haveNativeWindow);
        if (err != OK) {
            ALOGW("[%s] does not support color format %d",
                  mComponentName.c_str(), colorFormat);
            err = setSupportedOutputFormat(!haveNativeWindow /* getLegacyFlexibleFormat */);
        }
    } else {
        err = setSupportedOutputFormat(!haveNativeWindow /* getLegacyFlexibleFormat */);
    }

    if (err != OK) {
        return err;
    }

    // Set the component input buffer number to be |tmp|. If succeed,
    // component will set input port buffer number to be |tmp|. If fail,
    // component will keep the same buffer number as before.
    if (msg->findInt32("android._num-input-buffers", &tmp)) {
        err = setPortBufferNum(kPortIndexInput, tmp);
        if (err != OK)
            return err;
    }

    // Set the component output buffer number to be |tmp|. If succeed,
    // component will set output port buffer number to be |tmp|. If fail,
    // component will keep the same buffer number as before.
    if (msg->findInt32("android._num-output-buffers", &tmp)) {
        err = setPortBufferNum(kPortIndexOutput, tmp);
        if (err != OK)
            return err;
    }

    int32_t frameRateInt;
    float frameRateFloat;
    if (!msg->findFloat("frame-rate", &frameRateFloat)) {
        if (!msg->findInt32("frame-rate", &frameRateInt)) {
            frameRateInt = -1;
        }
        frameRateFloat = (float)frameRateInt;
    }

    err = setVideoFormatOnPort(
            kPortIndexInput, width, height, compressionFormat, frameRateFloat);

    if (err != OK) {
        return err;
    }

    err = setVideoFormatOnPort(
            kPortIndexOutput, width, height, OMX_VIDEO_CodingUnused);

    if (err != OK) {
        return err;
    }

    err = setColorAspectsForVideoDecoder(
            width, height, haveNativeWindow | usingSwRenderer, msg, outputFormat);
    if (err == ERROR_UNSUPPORTED) { // support is optional
        err = OK;
    }

    if (err != OK) {
        return err;
    }

    err = setHDRStaticInfoForVideoCodec(kPortIndexOutput, msg, outputFormat);
    if (err == ERROR_UNSUPPORTED) { // support is optional
        err = OK;
    }
    return err;
}

status_t ACodec::initDescribeColorAspectsIndex() {
    status_t err = mOMXNode->getExtensionIndex(
            "OMX.google.android.index.describeColorAspects", &mDescribeColorAspectsIndex);
    if (err != OK) {
        mDescribeColorAspectsIndex = (OMX_INDEXTYPE)0;
    }
    return err;
}

status_t ACodec::setCodecColorAspects(DescribeColorAspectsParams &params, bool verify) {
    status_t err = ERROR_UNSUPPORTED;
    if (mDescribeColorAspectsIndex) {
        err = mOMXNode->setConfig(mDescribeColorAspectsIndex, &params, sizeof(params));
    }
    ALOGV("[%s] setting color aspects (R:%d(%s), P:%d(%s), M:%d(%s), T:%d(%s)) err=%d(%s)",
            mComponentName.c_str(),
            params.sAspects.mRange, asString(params.sAspects.mRange),
            params.sAspects.mPrimaries, asString(params.sAspects.mPrimaries),
            params.sAspects.mMatrixCoeffs, asString(params.sAspects.mMatrixCoeffs),
            params.sAspects.mTransfer, asString(params.sAspects.mTransfer),
            err, asString(err));

    if (verify && err == OK) {
        err = getCodecColorAspects(params);
    }

    ALOGW_IF(err == ERROR_UNSUPPORTED && mDescribeColorAspectsIndex,
            "[%s] setting color aspects failed even though codec advertises support",
            mComponentName.c_str());
    return err;
}

status_t ACodec::setColorAspectsForVideoDecoder(
        int32_t width, int32_t height, bool usingNativeWindow,
        const sp<AMessage> &configFormat, sp<AMessage> &outputFormat) {
    DescribeColorAspectsParams params;
    InitOMXParams(&params);
    params.nPortIndex = kPortIndexOutput;

    getColorAspectsFromFormat(configFormat, params.sAspects);
    if (usingNativeWindow) {
        setDefaultCodecColorAspectsIfNeeded(params.sAspects, width, height);
        // The default aspects will be set back to the output format during the
        // getFormat phase of configure(). Set non-Unspecified values back into the
        // format, in case component does not support this enumeration.
        setColorAspectsIntoFormat(params.sAspects, outputFormat);
    }

    (void)initDescribeColorAspectsIndex();

    // communicate color aspects to codec
    return setCodecColorAspects(params);
}

status_t ACodec::getCodecColorAspects(DescribeColorAspectsParams &params) {
    status_t err = ERROR_UNSUPPORTED;
    if (mDescribeColorAspectsIndex) {
        err = mOMXNode->getConfig(mDescribeColorAspectsIndex, &params, sizeof(params));
    }
    ALOGV("[%s] got color aspects (R:%d(%s), P:%d(%s), M:%d(%s), T:%d(%s)) err=%d(%s)",
            mComponentName.c_str(),
            params.sAspects.mRange, asString(params.sAspects.mRange),
            params.sAspects.mPrimaries, asString(params.sAspects.mPrimaries),
            params.sAspects.mMatrixCoeffs, asString(params.sAspects.mMatrixCoeffs),
            params.sAspects.mTransfer, asString(params.sAspects.mTransfer),
            err, asString(err));
    if (params.bRequestingDataSpace) {
        ALOGV("for dataspace %#x", params.nDataSpace);
    }
    if (err == ERROR_UNSUPPORTED && mDescribeColorAspectsIndex
            && !params.bRequestingDataSpace && !params.bDataSpaceChanged) {
        ALOGW("[%s] getting color aspects failed even though codec advertises support",
                mComponentName.c_str());
    }
    return err;
}

status_t ACodec::getInputColorAspectsForVideoEncoder(sp<AMessage> &format) {
    DescribeColorAspectsParams params;
    InitOMXParams(&params);
    params.nPortIndex = kPortIndexInput;
    status_t err = getCodecColorAspects(params);
    if (err == OK) {
        // we only set encoder input aspects if codec supports them
        setColorAspectsIntoFormat(params.sAspects, format, true /* force */);
    }
    return err;
}

status_t ACodec::getDataSpace(
        DescribeColorAspectsParams &params, android_dataspace *dataSpace /* nonnull */,
        bool tryCodec) {
    status_t err = OK;
    if (tryCodec) {
        // request dataspace guidance from codec.
        params.bRequestingDataSpace = OMX_TRUE;
        err = getCodecColorAspects(params);
        params.bRequestingDataSpace = OMX_FALSE;
        if (err == OK && params.nDataSpace != HAL_DATASPACE_UNKNOWN) {
            *dataSpace = (android_dataspace)params.nDataSpace;
            return err;
        } else if (err == ERROR_UNSUPPORTED) {
            // ignore not-implemented error for dataspace requests
            err = OK;
        }
    }

    // this returns legacy versions if available
    *dataSpace = getDataSpaceForColorAspects(params.sAspects, true /* mayexpand */);
    ALOGV("[%s] using color aspects (R:%d(%s), P:%d(%s), M:%d(%s), T:%d(%s)) "
          "and dataspace %#x",
            mComponentName.c_str(),
            params.sAspects.mRange, asString(params.sAspects.mRange),
            params.sAspects.mPrimaries, asString(params.sAspects.mPrimaries),
            params.sAspects.mMatrixCoeffs, asString(params.sAspects.mMatrixCoeffs),
            params.sAspects.mTransfer, asString(params.sAspects.mTransfer),
            *dataSpace);
    return err;
}


status_t ACodec::getColorAspectsAndDataSpaceForVideoDecoder(
        int32_t width, int32_t height, const sp<AMessage> &configFormat, sp<AMessage> &outputFormat,
        android_dataspace *dataSpace) {
    DescribeColorAspectsParams params;
    InitOMXParams(&params);
    params.nPortIndex = kPortIndexOutput;

    // reset default format and get resulting format
    getColorAspectsFromFormat(configFormat, params.sAspects);
    if (dataSpace != NULL) {
        setDefaultCodecColorAspectsIfNeeded(params.sAspects, width, height);
    }
    status_t err = setCodecColorAspects(params, true /* readBack */);

    // we always set specified aspects for decoders
    setColorAspectsIntoFormat(params.sAspects, outputFormat);

    if (dataSpace != NULL) {
        status_t res = getDataSpace(params, dataSpace, err == OK /* tryCodec */);
        if (err == OK) {
            err = res;
        }
    }

    return err;
}

// initial video encoder setup for bytebuffer mode
status_t ACodec::setColorAspectsForVideoEncoder(
        const sp<AMessage> &configFormat, sp<AMessage> &outputFormat, sp<AMessage> &inputFormat) {
    // copy config to output format as this is not exposed via getFormat
    copyColorConfig(configFormat, outputFormat);

    DescribeColorAspectsParams params;
    InitOMXParams(&params);
    params.nPortIndex = kPortIndexInput;
    getColorAspectsFromFormat(configFormat, params.sAspects);

    (void)initDescribeColorAspectsIndex();

    int32_t usingRecorder;
    if (configFormat->findInt32("android._using-recorder", &usingRecorder) && usingRecorder) {
        android_dataspace dataSpace = HAL_DATASPACE_BT709;
        int32_t width, height;
        if (configFormat->findInt32("width", &width)
                && configFormat->findInt32("height", &height)) {
            setDefaultCodecColorAspectsIfNeeded(params.sAspects, width, height);
            status_t err = getDataSpace(
                    params, &dataSpace, mDescribeColorAspectsIndex /* tryCodec */);
            if (err != OK) {
                return err;
            }
            setColorAspectsIntoFormat(params.sAspects, outputFormat);
        }
        inputFormat->setInt32("android._dataspace", (int32_t)dataSpace);
    }

    // communicate color aspects to codec, but do not allow change of the platform aspects
    ColorAspects origAspects = params.sAspects;
    for (int triesLeft = 2; --triesLeft >= 0; ) {
        status_t err = setCodecColorAspects(params, true /* readBack */);
        if (err != OK
                || !ColorUtils::checkIfAspectsChangedAndUnspecifyThem(
                        params.sAspects, origAspects, true /* usePlatformAspects */)) {
            return err;
        }
        ALOGW_IF(triesLeft == 0, "[%s] Codec repeatedly changed requested ColorAspects.",
                mComponentName.c_str());
    }
    return OK;
}

status_t ACodec::setHDRStaticInfoForVideoCodec(
        OMX_U32 portIndex, const sp<AMessage> &configFormat, sp<AMessage> &outputFormat) {
    CHECK(portIndex == kPortIndexInput || portIndex == kPortIndexOutput);

    DescribeHDRStaticInfoParams params;
    InitOMXParams(&params);
    params.nPortIndex = portIndex;

    HDRStaticInfo *info = &params.sInfo;
    if (getHDRStaticInfoFromFormat(configFormat, info)) {
        setHDRStaticInfoIntoFormat(params.sInfo, outputFormat);
    }

    (void)initDescribeHDRStaticInfoIndex();

    // communicate HDR static Info to codec
    return setHDRStaticInfo(params);
}

// subsequent initial video encoder setup for surface mode
status_t ACodec::setInitialColorAspectsForVideoEncoderSurfaceAndGetDataSpace(
        android_dataspace *dataSpace /* nonnull */) {
    DescribeColorAspectsParams params;
    InitOMXParams(&params);
    params.nPortIndex = kPortIndexInput;
    ColorAspects &aspects = params.sAspects;

    // reset default format and store resulting format into both input and output formats
    getColorAspectsFromFormat(mConfigFormat, aspects);
    int32_t width, height;
    if (mInputFormat->findInt32("width", &width) && mInputFormat->findInt32("height", &height)) {
        setDefaultCodecColorAspectsIfNeeded(aspects, width, height);
    }
    setColorAspectsIntoFormat(aspects, mInputFormat);
    setColorAspectsIntoFormat(aspects, mOutputFormat);

    // communicate color aspects to codec, but do not allow any change
    ColorAspects origAspects = aspects;
    status_t err = OK;
    for (int triesLeft = 2; mDescribeColorAspectsIndex && --triesLeft >= 0; ) {
        status_t err = setCodecColorAspects(params, true /* readBack */);
        if (err != OK || !ColorUtils::checkIfAspectsChangedAndUnspecifyThem(aspects, origAspects)) {
            break;
        }
        ALOGW_IF(triesLeft == 0, "[%s] Codec repeatedly changed requested ColorAspects.",
                mComponentName.c_str());
    }

    *dataSpace = HAL_DATASPACE_BT709;
    aspects = origAspects; // restore desired color aspects
    status_t res = getDataSpace(
            params, dataSpace, err == OK && mDescribeColorAspectsIndex /* tryCodec */);
    if (err == OK) {
        err = res;
    }
    mInputFormat->setInt32("android._dataspace", (int32_t)*dataSpace);
    mInputFormat->setBuffer(
            "android._color-aspects", ABuffer::CreateAsCopy(&aspects, sizeof(aspects)));

    // update input format with codec supported color aspects (basically set unsupported
    // aspects to Unspecified)
    if (err == OK) {
        (void)getInputColorAspectsForVideoEncoder(mInputFormat);
    }

    ALOGV("set default color aspects, updated input format to %s, output format to %s",
            mInputFormat->debugString(4).c_str(), mOutputFormat->debugString(4).c_str());

    return err;
}

status_t ACodec::getHDRStaticInfoForVideoCodec(OMX_U32 portIndex, sp<AMessage> &format) {
    CHECK(portIndex == kPortIndexInput || portIndex == kPortIndexOutput);
    DescribeHDRStaticInfoParams params;
    InitOMXParams(&params);
    params.nPortIndex = portIndex;

    status_t err = getHDRStaticInfo(params);
    if (err == OK) {
        // we only set decodec output HDRStaticInfo if codec supports them
        setHDRStaticInfoIntoFormat(params.sInfo, format);
    }
    return err;
}

status_t ACodec::initDescribeHDRStaticInfoIndex() {
    status_t err = mOMXNode->getExtensionIndex(
            "OMX.google.android.index.describeHDRStaticInfo", &mDescribeHDRStaticInfoIndex);
    if (err != OK) {
        mDescribeHDRStaticInfoIndex = (OMX_INDEXTYPE)0;
        return err;
    }

    err = mOMXNode->getExtensionIndex(
                "OMX.google.android.index.describeHDR10PlusInfo", &mDescribeHDR10PlusInfoIndex);
    if (err != OK) {
        mDescribeHDR10PlusInfoIndex = (OMX_INDEXTYPE)0;
        return err;
    }

    return OK;
}

status_t ACodec::setHDRStaticInfo(const DescribeHDRStaticInfoParams &params) {
    status_t err = ERROR_UNSUPPORTED;
    if (mDescribeHDRStaticInfoIndex) {
        err = mOMXNode->setConfig(mDescribeHDRStaticInfoIndex, &params, sizeof(params));
    }

    const HDRStaticInfo *info = &params.sInfo;
    ALOGV("[%s] setting  HDRStaticInfo (R: %u %u, G: %u %u, B: %u, %u, W: %u, %u, "
            "MaxDispL: %u, MinDispL: %u, MaxContentL: %u, MaxFrameAvgL: %u)",
            mComponentName.c_str(),
            info->sType1.mR.x, info->sType1.mR.y, info->sType1.mG.x, info->sType1.mG.y,
            info->sType1.mB.x, info->sType1.mB.y, info->sType1.mW.x, info->sType1.mW.y,
            info->sType1.mMaxDisplayLuminance, info->sType1.mMinDisplayLuminance,
            info->sType1.mMaxContentLightLevel, info->sType1.mMaxFrameAverageLightLevel);

    ALOGW_IF(err == ERROR_UNSUPPORTED && mDescribeHDRStaticInfoIndex,
            "[%s] setting HDRStaticInfo failed even though codec advertises support",
            mComponentName.c_str());
    return err;
}

status_t ACodec::getHDRStaticInfo(DescribeHDRStaticInfoParams &params) {
    status_t err = ERROR_UNSUPPORTED;
    if (mDescribeHDRStaticInfoIndex) {
        err = mOMXNode->getConfig(mDescribeHDRStaticInfoIndex, &params, sizeof(params));
    }

    ALOGW_IF(err == ERROR_UNSUPPORTED && mDescribeHDRStaticInfoIndex,
            "[%s] getting HDRStaticInfo failed even though codec advertises support",
            mComponentName.c_str());
    return err;
}

status_t ACodec::setupVideoEncoder(
        const char *mime, const sp<AMessage> &msg,
        sp<AMessage> &outputFormat, sp<AMessage> &inputFormat) {
    int32_t tmp;
    if (!msg->findInt32("color-format", &tmp)) {
        return INVALID_OPERATION;
    }

    OMX_COLOR_FORMATTYPE colorFormat =
        static_cast<OMX_COLOR_FORMATTYPE>(tmp);

    status_t err = setVideoPortFormatType(
            kPortIndexInput, OMX_VIDEO_CodingUnused, colorFormat);

    if (err != OK) {
        ALOGE("[%s] does not support color format %d",
              mComponentName.c_str(), colorFormat);

        return err;
    }

    /* Input port configuration */

    OMX_PARAM_PORTDEFINITIONTYPE def;
    InitOMXParams(&def);

    OMX_VIDEO_PORTDEFINITIONTYPE *video_def = &def.format.video;

    def.nPortIndex = kPortIndexInput;

    err = mOMXNode->getParameter(
            OMX_IndexParamPortDefinition, &def, sizeof(def));

    if (err != OK) {
        return err;
    }

    OMX_VIDEO_CONTROLRATETYPE bitrateMode;
    int32_t width, height, bitrate = 0, quality;
    if (!msg->findInt32("width", &width)
            || !msg->findInt32("height", &height)
            || !findVideoBitrateControlInfo(
                    msg, &bitrateMode, &bitrate, &quality)) {
        return INVALID_OPERATION;
    }

    video_def->nFrameWidth = width;
    video_def->nFrameHeight = height;

    int32_t stride;
    if (!msg->findInt32("stride", &stride)) {
        stride = width;
    }

    video_def->nStride = stride;

    int32_t sliceHeight;
    if (!msg->findInt32("slice-height", &sliceHeight)) {
        sliceHeight = height;
    }

    video_def->nSliceHeight = sliceHeight;

    def.nBufferSize = (video_def->nStride * video_def->nSliceHeight * 3) / 2;

    float framerate;
    if (!msg->findFloat("frame-rate", &framerate)) {
        int32_t tmp;
        if (!msg->findInt32("frame-rate", &tmp)) {
            return INVALID_OPERATION;
        }
        mFps = (double)tmp;
    } else {
        mFps = (double)framerate;
    }
    // propagate framerate to the output so that the muxer has it
    outputFormat->setInt32("frame-rate", (int32_t)mFps);

    video_def->xFramerate = (OMX_U32)(mFps * 65536);
    video_def->eCompressionFormat = OMX_VIDEO_CodingUnused;
    // this is redundant as it was already set up in setVideoPortFormatType
    // FIXME for now skip this only for flexible YUV formats
    if (colorFormat != OMX_COLOR_FormatYUV420Flexible) {
        video_def->eColorFormat = colorFormat;
    }

    err = mOMXNode->setParameter(
            OMX_IndexParamPortDefinition, &def, sizeof(def));

    if (err != OK) {
        ALOGE("[%s] failed to set input port definition parameters.",
              mComponentName.c_str());

        return err;
    }

    /* Output port configuration */

    OMX_VIDEO_CODINGTYPE compressionFormat;
    err = GetVideoCodingTypeFromMime(mime, &compressionFormat);

    if (err != OK) {
        return err;
    }

    err = setVideoPortFormatType(
            kPortIndexOutput, compressionFormat, OMX_COLOR_FormatUnused);

    if (err != OK) {
        ALOGE("[%s] does not support compression format %d",
             mComponentName.c_str(), compressionFormat);

        return err;
    }

    def.nPortIndex = kPortIndexOutput;

    err = mOMXNode->getParameter(
            OMX_IndexParamPortDefinition, &def, sizeof(def));

    if (err != OK) {
        return err;
    }

    video_def->nFrameWidth = width;
    video_def->nFrameHeight = height;
    video_def->xFramerate = 0;
    video_def->nBitrate = bitrate;
    video_def->eCompressionFormat = compressionFormat;
    video_def->eColorFormat = OMX_COLOR_FormatUnused;

    err = mOMXNode->setParameter(
            OMX_IndexParamPortDefinition, &def, sizeof(def));

    if (err != OK) {
        ALOGE("[%s] failed to set output port definition parameters.",
              mComponentName.c_str());

        return err;
    }

    int32_t intraRefreshPeriod = 0;
    if (msg->findInt32("intra-refresh-period", &intraRefreshPeriod)
            && intraRefreshPeriod >= 0) {
        err = setIntraRefreshPeriod((uint32_t)intraRefreshPeriod, true);
        if (err != OK) {
            ALOGI("[%s] failed setIntraRefreshPeriod. Failure is fine since this key is optional",
                    mComponentName.c_str());
            err = OK;
        }
    }

    configureEncoderLatency(msg);

    switch (compressionFormat) {
        case OMX_VIDEO_CodingMPEG4:
            err = setupMPEG4EncoderParameters(msg);
            break;

        case OMX_VIDEO_CodingH263:
            err = setupH263EncoderParameters(msg);
            break;

        case OMX_VIDEO_CodingAVC:
            err = setupAVCEncoderParameters(msg);
            break;

        case OMX_VIDEO_CodingHEVC:
        case OMX_VIDEO_CodingImageHEIC:
            err = setupHEVCEncoderParameters(msg, outputFormat);
            break;

        case OMX_VIDEO_CodingVP8:
        case OMX_VIDEO_CodingVP9:
            err = setupVPXEncoderParameters(msg, outputFormat);
            break;

        default:
            break;
    }

    if (err != OK) {
        return err;
    }

    // Set up color aspects on input, but propagate them to the output format, as they will
    // not be read back from encoder.
    err = setColorAspectsForVideoEncoder(msg, outputFormat, inputFormat);
    if (err == ERROR_UNSUPPORTED) {
        ALOGI("[%s] cannot encode color aspects. Ignoring.", mComponentName.c_str());
        err = OK;
    }

    if (err != OK) {
        return err;
    }

    err = setHDRStaticInfoForVideoCodec(kPortIndexInput, msg, outputFormat);
    if (err == ERROR_UNSUPPORTED) { // support is optional
        ALOGI("[%s] cannot encode HDR static metadata. Ignoring.", mComponentName.c_str());
        err = OK;
    }

    if (err != OK) {
        return err;
    }

    switch (compressionFormat) {
        case OMX_VIDEO_CodingAVC:
        case OMX_VIDEO_CodingHEVC:
            err = configureTemporalLayers(msg, true /* inConfigure */, outputFormat);
            if (err != OK) {
                err = OK; // ignore failure
            }
            break;

        case OMX_VIDEO_CodingVP8:
        case OMX_VIDEO_CodingVP9:
            // TODO: do we need to support android.generic layering? webrtc layering is
            // already set up in setupVPXEncoderParameters.
            break;

        default:
            break;
    }

    if (err == OK) {
        ALOGI("setupVideoEncoder succeeded");
    }

    return err;
}

status_t ACodec::setCyclicIntraMacroblockRefresh(const sp<AMessage> &msg, int32_t mode) {
    OMX_VIDEO_PARAM_INTRAREFRESHTYPE params;
    InitOMXParams(&params);
    params.nPortIndex = kPortIndexOutput;

    params.eRefreshMode = static_cast<OMX_VIDEO_INTRAREFRESHTYPE>(mode);

    if (params.eRefreshMode == OMX_VIDEO_IntraRefreshCyclic ||
            params.eRefreshMode == OMX_VIDEO_IntraRefreshBoth) {
        int32_t mbs;
        if (!msg->findInt32("intra-refresh-CIR-mbs", &mbs)) {
            return INVALID_OPERATION;
        }
        params.nCirMBs = mbs;
    }

    if (params.eRefreshMode == OMX_VIDEO_IntraRefreshAdaptive ||
            params.eRefreshMode == OMX_VIDEO_IntraRefreshBoth) {
        int32_t mbs;
        if (!msg->findInt32("intra-refresh-AIR-mbs", &mbs)) {
            return INVALID_OPERATION;
        }
        params.nAirMBs = mbs;

        int32_t ref;
        if (!msg->findInt32("intra-refresh-AIR-ref", &ref)) {
            return INVALID_OPERATION;
        }
        params.nAirRef = ref;
    }

    status_t err = mOMXNode->setParameter(
            OMX_IndexParamVideoIntraRefresh, &params, sizeof(params));
    return err;
}

static OMX_U32 setPFramesSpacing(
        float iFramesInterval /* seconds */, int32_t frameRate, uint32_t BFramesSpacing = 0) {
    // BFramesSpacing is the number of B frames between I/P frames
    // PFramesSpacing (the value to be returned) is the number of P frames between I frames
    //
    // keyFrameInterval = ((PFramesSpacing + 1) * BFramesSpacing) + PFramesSpacing + 1
    //                                     ^^^                            ^^^        ^^^
    //                              number of B frames                number of P    I frame
    //
    //                  = (PFramesSpacing + 1) * (BFramesSpacing + 1)
    //
    // E.g.
    //      I   P   I  : I-interval: 8, nPFrames 1, nBFrames 3
    //       BBB BBB

    if (iFramesInterval < 0) { // just 1 key frame
        return 0xFFFFFFFE; // don't use maxint as key-frame-interval calculation will add 1
    } else if (iFramesInterval == 0) { // just key frames
        return 0;
    }

    // round down as key-frame-interval is an upper limit
    uint32_t keyFrameInterval = uint32_t(frameRate * iFramesInterval);
    OMX_U32 ret = keyFrameInterval / (BFramesSpacing + 1);
    return ret > 0 ? ret - 1 : 0;
}

status_t ACodec::setupMPEG4EncoderParameters(const sp<AMessage> &msg) {
    int32_t bitrate;
    float iFrameInterval;
    if (!msg->findInt32("bitrate", &bitrate)
            || !msg->findAsFloat("i-frame-interval", &iFrameInterval)) {
        return INVALID_OPERATION;
    }

    OMX_VIDEO_CONTROLRATETYPE bitrateMode = getVideoBitrateMode(msg);

    float frameRate;
    if (!msg->findFloat("frame-rate", &frameRate)) {
        int32_t tmp;
        if (!msg->findInt32("frame-rate", &tmp)) {
            return INVALID_OPERATION;
        }
        frameRate = (float)tmp;
    }

    OMX_VIDEO_PARAM_MPEG4TYPE mpeg4type;
    InitOMXParams(&mpeg4type);
    mpeg4type.nPortIndex = kPortIndexOutput;

    status_t err = mOMXNode->getParameter(
            OMX_IndexParamVideoMpeg4, &mpeg4type, sizeof(mpeg4type));

    if (err != OK) {
        return err;
    }

    mpeg4type.nSliceHeaderSpacing = 0;
    mpeg4type.bSVH = OMX_FALSE;
    mpeg4type.bGov = OMX_FALSE;

    mpeg4type.nAllowedPictureTypes =
        OMX_VIDEO_PictureTypeI | OMX_VIDEO_PictureTypeP;

    mpeg4type.nBFrames = 0;
    mpeg4type.nPFrames = setPFramesSpacing(iFrameInterval, frameRate, mpeg4type.nBFrames);
    if (mpeg4type.nPFrames == 0) {
        mpeg4type.nAllowedPictureTypes = OMX_VIDEO_PictureTypeI;
    }
    mpeg4type.nIDCVLCThreshold = 0;
    mpeg4type.bACPred = OMX_TRUE;
    mpeg4type.nMaxPacketSize = 256;
    mpeg4type.nTimeIncRes = 1000;
    mpeg4type.nHeaderExtension = 0;
    mpeg4type.bReversibleVLC = OMX_FALSE;

    int32_t profile;
    if (msg->findInt32("profile", &profile)) {
        int32_t level;
        if (!msg->findInt32("level", &level)) {
            return INVALID_OPERATION;
        }

        err = verifySupportForProfileAndLevel(kPortIndexOutput, profile, level);

        if (err != OK) {
            return err;
        }

        mpeg4type.eProfile = static_cast<OMX_VIDEO_MPEG4PROFILETYPE>(profile);
        mpeg4type.eLevel = static_cast<OMX_VIDEO_MPEG4LEVELTYPE>(level);
    }

    setBFrames(&mpeg4type);
    err = mOMXNode->setParameter(
            OMX_IndexParamVideoMpeg4, &mpeg4type, sizeof(mpeg4type));

    if (err != OK) {
        return err;
    }

    err = configureBitrate(bitrateMode, bitrate);

    if (err != OK) {
        return err;
    }

    return setupErrorCorrectionParameters();
}

status_t ACodec::setupH263EncoderParameters(const sp<AMessage> &msg) {
    int32_t bitrate;
    float iFrameInterval;
    if (!msg->findInt32("bitrate", &bitrate)
            || !msg->findAsFloat("i-frame-interval", &iFrameInterval)) {
        return INVALID_OPERATION;
    }

    OMX_VIDEO_CONTROLRATETYPE bitrateMode = getVideoBitrateMode(msg);

    float frameRate;
    if (!msg->findFloat("frame-rate", &frameRate)) {
        int32_t tmp;
        if (!msg->findInt32("frame-rate", &tmp)) {
            return INVALID_OPERATION;
        }
        frameRate = (float)tmp;
    }

    OMX_VIDEO_PARAM_H263TYPE h263type;
    InitOMXParams(&h263type);
    h263type.nPortIndex = kPortIndexOutput;

    status_t err = mOMXNode->getParameter(
            OMX_IndexParamVideoH263, &h263type, sizeof(h263type));

    if (err != OK) {
        return err;
    }

    h263type.nAllowedPictureTypes =
        OMX_VIDEO_PictureTypeI | OMX_VIDEO_PictureTypeP;

    h263type.nBFrames = 0;
    h263type.nPFrames = setPFramesSpacing(iFrameInterval, frameRate, h263type.nBFrames);
    if (h263type.nPFrames == 0) {
        h263type.nAllowedPictureTypes = OMX_VIDEO_PictureTypeI;
    }

    int32_t profile;
    if (msg->findInt32("profile", &profile)) {
        int32_t level;
        if (!msg->findInt32("level", &level)) {
            return INVALID_OPERATION;
        }

        err = verifySupportForProfileAndLevel(kPortIndexOutput, profile, level);

        if (err != OK) {
            return err;
        }

        h263type.eProfile = static_cast<OMX_VIDEO_H263PROFILETYPE>(profile);
        h263type.eLevel = static_cast<OMX_VIDEO_H263LEVELTYPE>(level);
    }

    h263type.bPLUSPTYPEAllowed = OMX_FALSE;
    h263type.bForceRoundingTypeToZero = OMX_FALSE;
    h263type.nPictureHeaderRepetition = 0;
    h263type.nGOBHeaderInterval = 0;

    err = mOMXNode->setParameter(
            OMX_IndexParamVideoH263, &h263type, sizeof(h263type));

    if (err != OK) {
        return err;
    }

    err = configureBitrate(bitrateMode, bitrate);

    if (err != OK) {
        return err;
    }

    return setupErrorCorrectionParameters();
}

// static
int /* OMX_VIDEO_AVCLEVELTYPE */ ACodec::getAVCLevelFor(
        int width, int height, int rate, int bitrate,
        OMX_VIDEO_AVCPROFILEEXTTYPE profile) {
    // convert bitrate to main/baseline profile kbps equivalent
    switch ((uint32_t)profile) {
        case OMX_VIDEO_AVCProfileHigh10:
            bitrate = divUp(bitrate, 3000); break;
        case OMX_VIDEO_AVCProfileConstrainedHigh:
        case OMX_VIDEO_AVCProfileHigh:
            bitrate = divUp(bitrate, 1250); break;
        default:
            bitrate = divUp(bitrate, 1000); break;
    }

    // convert size and rate to MBs
    width = divUp(width, 16);
    height = divUp(height, 16);
    int mbs = width * height;
    rate *= mbs;
    int maxDimension = max(width, height);

    static const int limits[][5] = {
        /*    MBps      MB   dim  bitrate        level */
        {     1485,     99,   28,     64, OMX_VIDEO_AVCLevel1  },
        {     1485,     99,   28,    128, OMX_VIDEO_AVCLevel1b },
        {     3000,    396,   56,    192, OMX_VIDEO_AVCLevel11 },
        {     6000,    396,   56,    384, OMX_VIDEO_AVCLevel12 },
        {    11880,    396,   56,    768, OMX_VIDEO_AVCLevel13 },
        {    11880,    396,   56,   2000, OMX_VIDEO_AVCLevel2  },
        {    19800,    792,   79,   4000, OMX_VIDEO_AVCLevel21 },
        {    20250,   1620,  113,   4000, OMX_VIDEO_AVCLevel22 },
        {    40500,   1620,  113,  10000, OMX_VIDEO_AVCLevel3  },
        {   108000,   3600,  169,  14000, OMX_VIDEO_AVCLevel31 },
        {   216000,   5120,  202,  20000, OMX_VIDEO_AVCLevel32 },
        {   245760,   8192,  256,  20000, OMX_VIDEO_AVCLevel4  },
        {   245760,   8192,  256,  50000, OMX_VIDEO_AVCLevel41 },
        {   522240,   8704,  263,  50000, OMX_VIDEO_AVCLevel42 },
        {   589824,  22080,  420, 135000, OMX_VIDEO_AVCLevel5  },
        {   983040,  36864,  543, 240000, OMX_VIDEO_AVCLevel51 },
        {  2073600,  36864,  543, 240000, OMX_VIDEO_AVCLevel52 },
        {  4177920, 139264, 1055, 240000, OMX_VIDEO_AVCLevel6  },
        {  8355840, 139264, 1055, 480000, OMX_VIDEO_AVCLevel61 },
        { 16711680, 139264, 1055, 800000, OMX_VIDEO_AVCLevel62 },
    };

    for (size_t i = 0; i < ARRAY_SIZE(limits); i++) {
        const int (&limit)[5] = limits[i];
        if (rate <= limit[0] && mbs <= limit[1] && maxDimension <= limit[2]
                && bitrate <= limit[3]) {
            return limit[4];
        }
    }
    return 0;
}

status_t ACodec::setupAVCEncoderParameters(const sp<AMessage> &msg) {
    int32_t bitrate;
    float iFrameInterval;
    if (!msg->findInt32("bitrate", &bitrate)
            || !msg->findAsFloat("i-frame-interval", &iFrameInterval)) {
        return INVALID_OPERATION;
    }

    OMX_VIDEO_CONTROLRATETYPE bitrateMode = getVideoBitrateMode(msg);

    float frameRate;
    if (!msg->findFloat("frame-rate", &frameRate)) {
        int32_t tmp;
        if (!msg->findInt32("frame-rate", &tmp)) {
            return INVALID_OPERATION;
        }
        frameRate = (float)tmp;
    }

    status_t err = OK;
    int32_t intraRefreshMode = 0;
    if (msg->findInt32("intra-refresh-mode", &intraRefreshMode)) {
        err = setCyclicIntraMacroblockRefresh(msg, intraRefreshMode);
        if (err != OK) {
            ALOGE("Setting intra macroblock refresh mode (%d) failed: 0x%x",
                    err, intraRefreshMode);
            return err;
        }
    }

    OMX_VIDEO_PARAM_AVCTYPE h264type;
    InitOMXParams(&h264type);
    h264type.nPortIndex = kPortIndexOutput;

    err = mOMXNode->getParameter(
            OMX_IndexParamVideoAvc, &h264type, sizeof(h264type));

    if (err != OK) {
        return err;
    }

    h264type.nAllowedPictureTypes =
        OMX_VIDEO_PictureTypeI | OMX_VIDEO_PictureTypeP;

    int32_t profile;
    if (msg->findInt32("profile", &profile)) {
        int32_t level;
        if (!msg->findInt32("level", &level)) {
            return INVALID_OPERATION;
        }

        err = verifySupportForProfileAndLevel(kPortIndexOutput, profile, level);

        if (err != OK) {
            ALOGE("%s does not support profile %x @ level %x",
                    mComponentName.c_str(), profile, level);
            return err;
        }

        h264type.eProfile = static_cast<OMX_VIDEO_AVCPROFILETYPE>(profile);
        h264type.eLevel = static_cast<OMX_VIDEO_AVCLEVELTYPE>(level);
    } else {
        h264type.eProfile = OMX_VIDEO_AVCProfileBaseline;
        // Use largest supported profile for AVC recording if profile is not specified.
        for (OMX_VIDEO_AVCPROFILETYPE profile : {
                OMX_VIDEO_AVCProfileHigh, OMX_VIDEO_AVCProfileMain }) {
            if (verifySupportForProfileAndLevel(kPortIndexOutput, profile, 0) == OK) {
                h264type.eProfile = profile;
                break;
            }
        }
    }

    ALOGI("setupAVCEncoderParameters with [profile: %s] [level: %s]",
            asString(h264type.eProfile), asString(h264type.eLevel));

    if (h264type.eProfile == OMX_VIDEO_AVCProfileBaseline ||
        h264type.eProfile == static_cast<OMX_VIDEO_AVCPROFILETYPE>(
            OMX_VIDEO_AVCProfileConstrainedBaseline)) {
        h264type.nSliceHeaderSpacing = 0;
        h264type.bUseHadamard = OMX_TRUE;
        h264type.nRefFrames = 1;
        h264type.nBFrames = 0;
        h264type.nPFrames = setPFramesSpacing(iFrameInterval, frameRate, h264type.nBFrames);
        if (h264type.nPFrames == 0) {
            h264type.nAllowedPictureTypes = OMX_VIDEO_PictureTypeI;
        }
        h264type.nRefIdx10ActiveMinus1 = 0;
        h264type.nRefIdx11ActiveMinus1 = 0;
        h264type.bEntropyCodingCABAC = OMX_FALSE;
        h264type.bWeightedPPrediction = OMX_FALSE;
        h264type.bconstIpred = OMX_FALSE;
        h264type.bDirect8x8Inference = OMX_FALSE;
        h264type.bDirectSpatialTemporal = OMX_FALSE;
        h264type.nCabacInitIdc = 0;
    } else if (h264type.eProfile == OMX_VIDEO_AVCProfileMain ||
            h264type.eProfile == OMX_VIDEO_AVCProfileHigh ||
            h264type.eProfile == static_cast<OMX_VIDEO_AVCPROFILETYPE>(
                OMX_VIDEO_AVCProfileConstrainedHigh)) {
        h264type.nSliceHeaderSpacing = 0;
        h264type.bUseHadamard = OMX_TRUE;
        int32_t maxBframes = 0;
        (void)msg->findInt32(KEY_MAX_B_FRAMES, &maxBframes);
        h264type.nBFrames = uint32_t(maxBframes);
        if (mLatency && h264type.nBFrames > *mLatency) {
            h264type.nBFrames = *mLatency;
        }
        h264type.nRefFrames = h264type.nBFrames == 0 ? 1 : 2;

        h264type.nPFrames = setPFramesSpacing(iFrameInterval, frameRate, h264type.nBFrames);
        h264type.nAllowedPictureTypes =
            OMX_VIDEO_PictureTypeI | OMX_VIDEO_PictureTypeP;
        h264type.nRefIdx10ActiveMinus1 = 0;
        h264type.nRefIdx11ActiveMinus1 = 0;
        h264type.bEntropyCodingCABAC = OMX_TRUE;
        h264type.bWeightedPPrediction = OMX_TRUE;
        h264type.bconstIpred = OMX_TRUE;
        h264type.bDirect8x8Inference = OMX_TRUE;
        h264type.bDirectSpatialTemporal = OMX_TRUE;
        h264type.nCabacInitIdc = 1;
    }

    if (h264type.nBFrames != 0) {
        h264type.nAllowedPictureTypes |= OMX_VIDEO_PictureTypeB;
    }

    h264type.bEnableUEP = OMX_FALSE;
    h264type.bEnableFMO = OMX_FALSE;
    h264type.bEnableASO = OMX_FALSE;
    h264type.bEnableRS = OMX_FALSE;
    h264type.bFrameMBsOnly = OMX_TRUE;
    h264type.bMBAFF = OMX_FALSE;
    h264type.eLoopFilterMode = OMX_VIDEO_AVCLoopFilterEnable;

    err = mOMXNode->setParameter(
            OMX_IndexParamVideoAvc, &h264type, sizeof(h264type));

    if (err != OK) {
        return err;
    }

    // TRICKY: if we are enabling temporal layering as well, some codecs may not support layering
    // when B-frames are enabled. Detect this now so we can disable B frames if temporal layering
    // is preferred.
    AString tsSchema;
    int32_t preferBFrames = (int32_t)false;
    if (msg->findString("ts-schema", &tsSchema)
            && (!msg->findInt32("android._prefer-b-frames", &preferBFrames) || !preferBFrames)) {
        OMX_VIDEO_PARAM_ANDROID_TEMPORALLAYERINGTYPE layering;
        InitOMXParams(&layering);
        layering.nPortIndex = kPortIndexOutput;
        if (mOMXNode->getParameter(
                        (OMX_INDEXTYPE)OMX_IndexParamAndroidVideoTemporalLayering,
                        &layering, sizeof(layering)) == OK
                && layering.eSupportedPatterns
                && layering.nBLayerCountMax == 0) {
            h264type.nBFrames = 0;
            h264type.nPFrames = setPFramesSpacing(iFrameInterval, frameRate, h264type.nBFrames);
            h264type.nAllowedPictureTypes &= ~OMX_VIDEO_PictureTypeB;
            ALOGI("disabling B-frames");
            err = mOMXNode->setParameter(
                    OMX_IndexParamVideoAvc, &h264type, sizeof(h264type));

            if (err != OK) {
                return err;
            }
        }
    }

    return configureBitrate(bitrateMode, bitrate);
}

status_t ACodec::configureImageGrid(
        const sp<AMessage> &msg, sp<AMessage> &outputFormat) {
    int32_t tileWidth, tileHeight, gridRows, gridCols;
    if (!msg->findInt32("tile-width", &tileWidth) ||
        !msg->findInt32("tile-height", &tileHeight) ||
        !msg->findInt32("grid-rows", &gridRows) ||
        !msg->findInt32("grid-cols", &gridCols)) {
        return OK;
    }

    OMX_VIDEO_PARAM_ANDROID_IMAGEGRIDTYPE gridType;
    InitOMXParams(&gridType);
    gridType.nPortIndex = kPortIndexOutput;
    gridType.bEnabled = OMX_TRUE;
    gridType.nTileWidth = tileWidth;
    gridType.nTileHeight = tileHeight;
    gridType.nGridRows = gridRows;
    gridType.nGridCols = gridCols;

    status_t err = mOMXNode->setParameter(
            (OMX_INDEXTYPE)OMX_IndexParamVideoAndroidImageGrid,
            &gridType, sizeof(gridType));

    // for video encoders, grid config is only a hint.
    if (!mIsImage) {
        return OK;
    }

    // image encoders must support grid config.
    if (err != OK) {
        return err;
    }

    // query to get the image encoder's real grid config as it might be
    // different from the requested, and transfer that to the output.
    err = mOMXNode->getParameter(
            (OMX_INDEXTYPE)OMX_IndexParamVideoAndroidImageGrid,
            &gridType, sizeof(gridType));

    if (err == OK && gridType.bEnabled) {
        outputFormat->setInt32("tile-width", gridType.nTileWidth);
        outputFormat->setInt32("tile-height", gridType.nTileHeight);
        outputFormat->setInt32("grid-rows", gridType.nGridRows);
        outputFormat->setInt32("grid-cols", gridType.nGridCols);
    }

    return err;
}

status_t ACodec::setupHEVCEncoderParameters(
        const sp<AMessage> &msg, sp<AMessage> &outputFormat) {
    OMX_VIDEO_CONTROLRATETYPE bitrateMode;
    int32_t bitrate, quality;
    if (!findVideoBitrateControlInfo(msg, &bitrateMode, &bitrate, &quality)) {
        return INVALID_OPERATION;
    }

    OMX_VIDEO_PARAM_HEVCTYPE hevcType;
    InitOMXParams(&hevcType);
    hevcType.nPortIndex = kPortIndexOutput;

    status_t err = OK;
    err = mOMXNode->getParameter(
            (OMX_INDEXTYPE)OMX_IndexParamVideoHevc, &hevcType, sizeof(hevcType));
    if (err != OK) {
        return err;
    }

    int32_t profile;
    if (msg->findInt32("profile", &profile)) {
        int32_t level;
        if (!msg->findInt32("level", &level)) {
            return INVALID_OPERATION;
        }

        err = verifySupportForProfileAndLevel(kPortIndexOutput, profile, level);
        if (err != OK) {
            return err;
        }

        hevcType.eProfile = static_cast<OMX_VIDEO_HEVCPROFILETYPE>(profile);
        hevcType.eLevel = static_cast<OMX_VIDEO_HEVCLEVELTYPE>(level);
    }
    // TODO: finer control?
    if (mIsImage) {
        hevcType.nKeyFrameInterval = 1;
    } else {
        float iFrameInterval;
        if (!msg->findAsFloat("i-frame-interval", &iFrameInterval)) {
            return INVALID_OPERATION;
        }

        float frameRate;
        if (!msg->findFloat("frame-rate", &frameRate)) {
            int32_t tmp;
            if (!msg->findInt32("frame-rate", &tmp)) {
                return INVALID_OPERATION;
            }
            frameRate = (float)tmp;
        }

        hevcType.nKeyFrameInterval =
                setPFramesSpacing(iFrameInterval, frameRate) + 1;
    }


    err = mOMXNode->setParameter(
            (OMX_INDEXTYPE)OMX_IndexParamVideoHevc, &hevcType, sizeof(hevcType));
    if (err != OK) {
        return err;
    }

    err = configureImageGrid(msg, outputFormat);

    if (err != OK) {
        return err;
    }

    return configureBitrate(bitrateMode, bitrate, quality);
}

status_t ACodec::setupVPXEncoderParameters(const sp<AMessage> &msg, sp<AMessage> &outputFormat) {
    int32_t bitrate;
    float iFrameInterval = 0;
    size_t tsLayers = 0;
    OMX_VIDEO_ANDROID_VPXTEMPORALLAYERPATTERNTYPE pattern =
        OMX_VIDEO_VPXTemporalLayerPatternNone;
    static const uint32_t kVp8LayerRateAlloction
        [OMX_VIDEO_ANDROID_MAXVP8TEMPORALLAYERS]
        [OMX_VIDEO_ANDROID_MAXVP8TEMPORALLAYERS] = {
        {100, 100, 100},  // 1 layer
        { 60, 100, 100},  // 2 layers {60%, 40%}
        { 40,  60, 100},  // 3 layers {40%, 20%, 40%}
    };
    if (!msg->findInt32("bitrate", &bitrate)) {
        return INVALID_OPERATION;
    }
    msg->findAsFloat("i-frame-interval", &iFrameInterval);

    OMX_VIDEO_CONTROLRATETYPE bitrateMode = getVideoBitrateMode(msg);

    float frameRate;
    if (!msg->findFloat("frame-rate", &frameRate)) {
        int32_t tmp;
        if (!msg->findInt32("frame-rate", &tmp)) {
            return INVALID_OPERATION;
        }
        frameRate = (float)tmp;
    }

    AString tsSchema;
    OMX_VIDEO_ANDROID_TEMPORALLAYERINGPATTERNTYPE tsType =
        OMX_VIDEO_AndroidTemporalLayeringPatternNone;

    if (msg->findString("ts-schema", &tsSchema)) {
        unsigned int numLayers = 0;
        unsigned int numBLayers = 0;
        int tags;
        char dummy;
        if (sscanf(tsSchema.c_str(), "webrtc.vp8.%u-layer%c", &numLayers, &dummy) == 1
                && numLayers > 0) {
            pattern = OMX_VIDEO_VPXTemporalLayerPatternWebRTC;
            tsType = OMX_VIDEO_AndroidTemporalLayeringPatternWebRTC;
            tsLayers = numLayers;
        } else if ((tags = sscanf(tsSchema.c_str(), "android.generic.%u%c%u%c",
                        &numLayers, &dummy, &numBLayers, &dummy))
                && (tags == 1 || (tags == 3 && dummy == '+'))
                && numLayers > 0 && numLayers < UINT32_MAX - numBLayers) {
            pattern = OMX_VIDEO_VPXTemporalLayerPatternWebRTC;
            // VPX does not have a concept of B-frames, so just count all layers
            tsType = OMX_VIDEO_AndroidTemporalLayeringPatternAndroid;
            tsLayers = numLayers + numBLayers;
        } else {
            ALOGW("Ignoring unsupported ts-schema [%s]", tsSchema.c_str());
        }
        tsLayers = min(tsLayers, (size_t)OMX_VIDEO_ANDROID_MAXVP8TEMPORALLAYERS);
    }

    OMX_VIDEO_PARAM_ANDROID_VP8ENCODERTYPE vp8type;
    InitOMXParams(&vp8type);
    vp8type.nPortIndex = kPortIndexOutput;
    status_t err = mOMXNode->getParameter(
            (OMX_INDEXTYPE)OMX_IndexParamVideoAndroidVp8Encoder,
            &vp8type, sizeof(vp8type));

    if (err == OK) {
        if (iFrameInterval > 0) {
            vp8type.nKeyFrameInterval = setPFramesSpacing(iFrameInterval, frameRate) + 1;
        }
        vp8type.eTemporalPattern = pattern;
        vp8type.nTemporalLayerCount = tsLayers;
        if (tsLayers > 0) {
            for (size_t i = 0; i < OMX_VIDEO_ANDROID_MAXVP8TEMPORALLAYERS; i++) {
                vp8type.nTemporalLayerBitrateRatio[i] =
                    kVp8LayerRateAlloction[tsLayers - 1][i];
            }
        }
        if (bitrateMode == OMX_Video_ControlRateConstant) {
            vp8type.nMinQuantizer = 2;
            vp8type.nMaxQuantizer = 63;
        }

        err = mOMXNode->setParameter(
                (OMX_INDEXTYPE)OMX_IndexParamVideoAndroidVp8Encoder,
                &vp8type, sizeof(vp8type));
        if (err != OK) {
            ALOGW("Extended VP8 parameters set failed: %d", err);
        } else if (tsType == OMX_VIDEO_AndroidTemporalLayeringPatternWebRTC) {
            // advertise even single layer WebRTC layering, as it is defined
            outputFormat->setString("ts-schema", AStringPrintf("webrtc.vp8.%u-layer", tsLayers));
        } else if (tsLayers > 0) {
            // tsType == OMX_VIDEO_AndroidTemporalLayeringPatternAndroid
            outputFormat->setString("ts-schema", AStringPrintf("android.generic.%u", tsLayers));
        }
    }

    return configureBitrate(bitrateMode, bitrate);
}

status_t ACodec::verifySupportForProfileAndLevel(
        OMX_U32 portIndex, int32_t profile, int32_t level) {
    OMX_VIDEO_PARAM_PROFILELEVELTYPE params;
    InitOMXParams(&params);
    params.nPortIndex = portIndex;

    for (OMX_U32 index = 0; index <= kMaxIndicesToCheck; ++index) {
        params.nProfileIndex = index;
        status_t err = mOMXNode->getParameter(
                OMX_IndexParamVideoProfileLevelQuerySupported,
                &params, sizeof(params));

        if (err != OK) {
            return err;
        }

        int32_t supportedProfile = static_cast<int32_t>(params.eProfile);
        int32_t supportedLevel = static_cast<int32_t>(params.eLevel);

        if (profile == supportedProfile && level <= supportedLevel) {
            return OK;
        }

        if (index == kMaxIndicesToCheck) {
            ALOGW("[%s] stopping checking profiles after %u: %x/%x",
                    mComponentName.c_str(), index,
                    params.eProfile, params.eLevel);
        }
    }
    return ERROR_UNSUPPORTED;
}

status_t ACodec::configureBitrate(
        OMX_VIDEO_CONTROLRATETYPE bitrateMode, int32_t bitrate, int32_t quality) {
    OMX_VIDEO_PARAM_BITRATETYPE bitrateType;
    InitOMXParams(&bitrateType);
    bitrateType.nPortIndex = kPortIndexOutput;

    status_t err = mOMXNode->getParameter(
            OMX_IndexParamVideoBitrate, &bitrateType, sizeof(bitrateType));

    if (err != OK) {
        return err;
    }

    bitrateType.eControlRate = bitrateMode;

    // write it out explicitly even if it's a union
    if (bitrateMode == OMX_Video_ControlRateConstantQuality) {
        bitrateType.nQualityFactor = quality;
    } else {
        bitrateType.nTargetBitrate = bitrate;
    }

    return mOMXNode->setParameter(
            OMX_IndexParamVideoBitrate, &bitrateType, sizeof(bitrateType));
}

void ACodec::configureEncoderLatency(const sp<AMessage> &msg) {
    if (!mIsEncoder || !mIsVideo) {
        return;
    }

    int32_t latency = 0, bitrateMode;
    if (msg->findInt32("latency", &latency) && latency > 0) {
        status_t err = setLatency(latency);
        if (err != OK) {
            ALOGW("[%s] failed setLatency. Failure is fine since this key is optional",
                    mComponentName.c_str());
            err = OK;
        } else {
            mLatency = latency;
        }
    } else if ((!msg->findInt32("bitrate-mode", &bitrateMode) &&
            bitrateMode == OMX_Video_ControlRateConstant)) {
        // default the latency to be 1 if latency key is not specified or unsupported and bitrateMode
        // is CBR.
        mLatency = 1;
    }
}

status_t ACodec::setupErrorCorrectionParameters() {
    OMX_VIDEO_PARAM_ERRORCORRECTIONTYPE errorCorrectionType;
    InitOMXParams(&errorCorrectionType);
    errorCorrectionType.nPortIndex = kPortIndexOutput;

    status_t err = mOMXNode->getParameter(
            OMX_IndexParamVideoErrorCorrection,
            &errorCorrectionType, sizeof(errorCorrectionType));

    if (err != OK) {
        return OK;  // Optional feature. Ignore this failure
    }

    errorCorrectionType.bEnableHEC = OMX_FALSE;
    errorCorrectionType.bEnableResync = OMX_TRUE;
    errorCorrectionType.nResynchMarkerSpacing = 256;
    errorCorrectionType.bEnableDataPartitioning = OMX_FALSE;
    errorCorrectionType.bEnableRVLC = OMX_FALSE;

    return mOMXNode->setParameter(
            OMX_IndexParamVideoErrorCorrection,
            &errorCorrectionType, sizeof(errorCorrectionType));
}

status_t ACodec::setVideoFormatOnPort(
        OMX_U32 portIndex,
        int32_t width, int32_t height, OMX_VIDEO_CODINGTYPE compressionFormat,
        float frameRate) {
    OMX_PARAM_PORTDEFINITIONTYPE def;
    InitOMXParams(&def);
    def.nPortIndex = portIndex;

    OMX_VIDEO_PORTDEFINITIONTYPE *video_def = &def.format.video;

    status_t err = mOMXNode->getParameter(
            OMX_IndexParamPortDefinition, &def, sizeof(def));
    if (err != OK) {
        return err;
    }

    if (portIndex == kPortIndexInput) {
        // XXX Need a (much) better heuristic to compute input buffer sizes.
        const size_t X = 64 * 1024;
        if (def.nBufferSize < X) {
            def.nBufferSize = X;
        }
    }

    if (def.eDomain != OMX_PortDomainVideo) {
        ALOGE("expected video port, got %s(%d)", asString(def.eDomain), def.eDomain);
        return FAILED_TRANSACTION;
    }

    video_def->nFrameWidth = width;
    video_def->nFrameHeight = height;

    if (portIndex == kPortIndexInput) {
        video_def->eCompressionFormat = compressionFormat;
        video_def->eColorFormat = OMX_COLOR_FormatUnused;
        if (frameRate >= 0) {
            video_def->xFramerate = (OMX_U32)(frameRate * 65536.0f);
        }
    }

    err = mOMXNode->setParameter(
            OMX_IndexParamPortDefinition, &def, sizeof(def));

    return err;
}

size_t ACodec::countBuffersOwnedByComponent(OMX_U32 portIndex) const {
    size_t n = 0;

    for (size_t i = 0; i < mBuffers[portIndex].size(); ++i) {
        const BufferInfo &info = mBuffers[portIndex].itemAt(i);

        if (info.mStatus == BufferInfo::OWNED_BY_COMPONENT) {
            ++n;
        }
    }

    return n;
}

size_t ACodec::countBuffersOwnedByNativeWindow() const {
    size_t n = 0;

    for (size_t i = 0; i < mBuffers[kPortIndexOutput].size(); ++i) {
        const BufferInfo &info = mBuffers[kPortIndexOutput].itemAt(i);

        if (info.mStatus == BufferInfo::OWNED_BY_NATIVE_WINDOW) {
            ++n;
        }
    }

    return n;
}

void ACodec::waitUntilAllPossibleNativeWindowBuffersAreReturnedToUs() {
    if (mNativeWindow == NULL) {
        return;
    }

    while (countBuffersOwnedByNativeWindow() > mNumUndequeuedBuffers
            && dequeueBufferFromNativeWindow() != NULL) {
        // these buffers will be submitted as regular buffers; account for this
        if (storingMetadataInDecodedBuffers() && mMetadataBuffersToSubmit > 0) {
            --mMetadataBuffersToSubmit;
        }
    }
}

bool ACodec::allYourBuffersAreBelongToUs(
        OMX_U32 portIndex) {
    for (size_t i = 0; i < mBuffers[portIndex].size(); ++i) {
        BufferInfo *info = &mBuffers[portIndex].editItemAt(i);

        if (info->mStatus != BufferInfo::OWNED_BY_US
                && info->mStatus != BufferInfo::OWNED_BY_NATIVE_WINDOW) {
            ALOGV("[%s] Buffer %u on port %u still has status %d",
                    mComponentName.c_str(),
                    info->mBufferID, portIndex, info->mStatus);
            return false;
        }
    }

    return true;
}

bool ACodec::allYourBuffersAreBelongToUs() {
    return allYourBuffersAreBelongToUs(kPortIndexInput)
        && allYourBuffersAreBelongToUs(kPortIndexOutput);
}

void ACodec::deferMessage(const sp<AMessage> &msg) {
    mDeferredQueue.push_back(msg);
}

void ACodec::processDeferredMessages() {
    List<sp<AMessage> > queue = mDeferredQueue;
    mDeferredQueue.clear();

    List<sp<AMessage> >::iterator it = queue.begin();
    while (it != queue.end()) {
        onMessageReceived(*it++);
    }
}

status_t ACodec::getPortFormat(OMX_U32 portIndex, sp<AMessage> &notify) {
    const char *niceIndex = portIndex == kPortIndexInput ? "input" : "output";
    OMX_PARAM_PORTDEFINITIONTYPE def;
    InitOMXParams(&def);
    def.nPortIndex = portIndex;

    status_t err = mOMXNode->getParameter(OMX_IndexParamPortDefinition, &def, sizeof(def));
    if (err != OK) {
        return err;
    }

    if (def.eDir != (portIndex == kPortIndexOutput ? OMX_DirOutput : OMX_DirInput)) {
        ALOGE("unexpected dir: %s(%d) on %s port", asString(def.eDir), def.eDir, niceIndex);
        return BAD_VALUE;
    }

    switch (def.eDomain) {
        case OMX_PortDomainVideo:
        {
            OMX_VIDEO_PORTDEFINITIONTYPE *videoDef = &def.format.video;
            switch ((int)videoDef->eCompressionFormat) {
                case OMX_VIDEO_CodingUnused:
                {
                    CHECK(mIsEncoder ^ (portIndex == kPortIndexOutput));
                    notify->setString("mime", MEDIA_MIMETYPE_VIDEO_RAW);

                    notify->setInt32("stride", videoDef->nStride);
                    notify->setInt32("slice-height", videoDef->nSliceHeight);
                    notify->setInt32("color-format", videoDef->eColorFormat);

                    if (mNativeWindow == NULL) {
                        DescribeColorFormat2Params describeParams;
                        InitOMXParams(&describeParams);
                        describeParams.eColorFormat = videoDef->eColorFormat;
                        describeParams.nFrameWidth = videoDef->nFrameWidth;
                        describeParams.nFrameHeight = videoDef->nFrameHeight;
                        describeParams.nStride = videoDef->nStride;
                        describeParams.nSliceHeight = videoDef->nSliceHeight;
                        describeParams.bUsingNativeBuffers = OMX_FALSE;

                        if (DescribeColorFormat(mOMXNode, describeParams)) {
                            notify->setBuffer(
                                    "image-data",
                                    ABuffer::CreateAsCopy(
                                            &describeParams.sMediaImage,
                                            sizeof(describeParams.sMediaImage)));

                            MediaImage2 &img = describeParams.sMediaImage;
                            MediaImage2::PlaneInfo *plane = img.mPlane;
                            ALOGV("[%s] MediaImage { F(%ux%u) @%u+%d+%d @%u+%d+%d @%u+%d+%d }",
                                    mComponentName.c_str(), img.mWidth, img.mHeight,
                                    plane[0].mOffset, plane[0].mColInc, plane[0].mRowInc,
                                    plane[1].mOffset, plane[1].mColInc, plane[1].mRowInc,
                                    plane[2].mOffset, plane[2].mColInc, plane[2].mRowInc);
                        }
                    }

                    int32_t width = (int32_t)videoDef->nFrameWidth;
                    int32_t height = (int32_t)videoDef->nFrameHeight;

                    if (portIndex == kPortIndexOutput) {
                        OMX_CONFIG_RECTTYPE rect;
                        InitOMXParams(&rect);
                        rect.nPortIndex = portIndex;

                        if (mOMXNode->getConfig(
                                    (portIndex == kPortIndexOutput ?
                                            OMX_IndexConfigCommonOutputCrop :
                                            OMX_IndexConfigCommonInputCrop),
                                    &rect, sizeof(rect)) != OK) {
                            rect.nLeft = 0;
                            rect.nTop = 0;
                            rect.nWidth = videoDef->nFrameWidth;
                            rect.nHeight = videoDef->nFrameHeight;
                        }

                        if (rect.nLeft < 0 || rect.nTop < 0 ||
                            rect.nWidth == 0 || rect.nHeight == 0 ||
                            rect.nLeft + rect.nWidth > videoDef->nFrameWidth ||
                            rect.nTop + rect.nHeight > videoDef->nFrameHeight) {
                            ALOGE("Wrong cropped rect (%d, %d, %u, %u) vs. frame (%u, %u)",
                                    rect.nLeft, rect.nTop,
                                    rect.nWidth, rect.nHeight,
                                    videoDef->nFrameWidth, videoDef->nFrameHeight);
                            return BAD_VALUE;
                        }

                        notify->setRect(
                                "crop",
                                rect.nLeft,
                                rect.nTop,
                                rect.nLeft + rect.nWidth - 1,
                                rect.nTop + rect.nHeight - 1);

                        width = rect.nWidth;
                        height = rect.nHeight;

                        android_dataspace dataSpace = HAL_DATASPACE_UNKNOWN;
                        (void)getColorAspectsAndDataSpaceForVideoDecoder(
                                width, height, mConfigFormat, notify,
                                mUsingNativeWindow ? &dataSpace : NULL);
                        if (mUsingNativeWindow) {
                            notify->setInt32("android._dataspace", dataSpace);
                        }
                        (void)getHDRStaticInfoForVideoCodec(kPortIndexOutput, notify);
                    } else {
                        (void)getInputColorAspectsForVideoEncoder(notify);
                        if (mConfigFormat->contains("hdr-static-info")) {
                            (void)getHDRStaticInfoForVideoCodec(kPortIndexInput, notify);
                        }
                        uint32_t latency = 0;
                        if (mIsEncoder && !mIsImage &&
                                getLatency(&latency) == OK && latency > 0) {
                            notify->setInt32("latency", latency);
                        }
                    }

                    break;
                }

                case OMX_VIDEO_CodingVP8:
                case OMX_VIDEO_CodingVP9:
                {
                    OMX_VIDEO_PARAM_ANDROID_VP8ENCODERTYPE vp8type;
                    InitOMXParams(&vp8type);
                    vp8type.nPortIndex = kPortIndexOutput;
                    status_t err = mOMXNode->getParameter(
                            (OMX_INDEXTYPE)OMX_IndexParamVideoAndroidVp8Encoder,
                            &vp8type,
                            sizeof(vp8type));

                    if (err == OK) {
                        if (vp8type.eTemporalPattern == OMX_VIDEO_VPXTemporalLayerPatternWebRTC
                                && vp8type.nTemporalLayerCount > 0
                                && vp8type.nTemporalLayerCount
                                        <= OMX_VIDEO_ANDROID_MAXVP8TEMPORALLAYERS) {
                            // advertise as android.generic if we configured for android.generic
                            AString origSchema;
                            if (notify->findString("ts-schema", &origSchema)
                                    && origSchema.startsWith("android.generic")) {
                                notify->setString("ts-schema", AStringPrintf(
                                        "android.generic.%u", vp8type.nTemporalLayerCount));
                            } else {
                                notify->setString("ts-schema", AStringPrintf(
                                        "webrtc.vp8.%u-layer", vp8type.nTemporalLayerCount));
                            }
                        }
                    }
                    // Fall through to set up mime.
                    FALLTHROUGH_INTENDED;
                }

                default:
                {
                    if (mIsEncoder ^ (portIndex == kPortIndexOutput)) {
                        // should be CodingUnused
                        ALOGE("Raw port video compression format is %s(%d)",
                                asString(videoDef->eCompressionFormat),
                                videoDef->eCompressionFormat);
                        return BAD_VALUE;
                    }
                    AString mime;
                    if (GetMimeTypeForVideoCoding(
                        videoDef->eCompressionFormat, &mime) != OK) {
                        notify->setString("mime", "application/octet-stream");
                    } else {
                        notify->setString("mime", mime.c_str());
                    }
                    uint32_t intraRefreshPeriod = 0;
                    if (mIsEncoder && !mIsImage &&
                            getIntraRefreshPeriod(&intraRefreshPeriod) == OK
                            && intraRefreshPeriod > 0) {
                        notify->setInt32("intra-refresh-period", intraRefreshPeriod);
                    }
                    break;
                }
            }
            notify->setInt32("width", videoDef->nFrameWidth);
            notify->setInt32("height", videoDef->nFrameHeight);
            ALOGV("[%s] %s format is %s", mComponentName.c_str(),
                    portIndex == kPortIndexInput ? "input" : "output",
                    notify->debugString().c_str());

            break;
        }

        case OMX_PortDomainAudio:
        {
            OMX_AUDIO_PORTDEFINITIONTYPE *audioDef = &def.format.audio;

            switch ((int)audioDef->eEncoding) {
                case OMX_AUDIO_CodingPCM:
                {
                    OMX_AUDIO_PARAM_PCMMODETYPE params;
                    InitOMXParams(&params);
                    params.nPortIndex = portIndex;

                    err = mOMXNode->getParameter(
                            OMX_IndexParamAudioPcm, &params, sizeof(params));
                    if (err != OK) {
                        return err;
                    }

                    if (params.nChannels <= 0
                            || (params.nChannels != 1 && !params.bInterleaved)
                            || params.ePCMMode != OMX_AUDIO_PCMModeLinear) {
                        ALOGE("unsupported PCM port: %u channels%s, %u-bit",
                                params.nChannels,
                                params.bInterleaved ? " interleaved" : "",
                                params.nBitPerSample);
                        return FAILED_TRANSACTION;
                    }

                    notify->setString("mime", MEDIA_MIMETYPE_AUDIO_RAW);
                    notify->setInt32("channel-count", params.nChannels);
                    notify->setInt32("sample-rate", params.nSamplingRate);

                    AudioEncoding encoding = kAudioEncodingPcm16bit;
                    if (params.eNumData == OMX_NumericalDataUnsigned
                            && params.nBitPerSample == 8u) {
                        encoding = kAudioEncodingPcm8bit;
                    } else if (params.eNumData == OMX_NumericalDataFloat
                            && params.nBitPerSample == 32u) {
                        encoding = kAudioEncodingPcmFloat;
                    } else if (params.eNumData == OMX_NumericalDataSigned
                            && params.nBitPerSample == 24u) {
                        encoding = kAudioEncodingPcm24bitPacked;
                    } else if (params.eNumData == OMX_NumericalDataSigned
                            && params.nBitPerSample == 32u) {
                        encoding = kAudioEncodingPcm32bit;
                    } else if (params.nBitPerSample != 16u
                            || params.eNumData != OMX_NumericalDataSigned) {
                        ALOGE("unsupported PCM port: %s(%d), %s(%d) mode ",
                                asString(params.eNumData), params.eNumData,
                                asString(params.ePCMMode), params.ePCMMode);
                        return FAILED_TRANSACTION;
                    }
                    notify->setInt32("pcm-encoding", encoding);

                    if (mChannelMaskPresent) {
                        notify->setInt32("channel-mask", mChannelMask);
                    }
                    break;
                }

                case OMX_AUDIO_CodingAAC:
                {
                    OMX_AUDIO_PARAM_AACPROFILETYPE params;
                    InitOMXParams(&params);
                    params.nPortIndex = portIndex;

                    err = mOMXNode->getParameter(
                            OMX_IndexParamAudioAac, &params, sizeof(params));
                    if (err != OK) {
                        return err;
                    }

                    notify->setString("mime", MEDIA_MIMETYPE_AUDIO_AAC);
                    notify->setInt32("channel-count", params.nChannels);
                    notify->setInt32("sample-rate", params.nSampleRate);
                    notify->setInt32("bitrate", params.nBitRate);
                    break;
                }

                case OMX_AUDIO_CodingAMR:
                {
                    OMX_AUDIO_PARAM_AMRTYPE params;
                    InitOMXParams(&params);
                    params.nPortIndex = portIndex;

                    err = mOMXNode->getParameter(
                            OMX_IndexParamAudioAmr, &params, sizeof(params));
                    if (err != OK) {
                        return err;
                    }

                    notify->setInt32("channel-count", 1);
                    if (params.eAMRBandMode >= OMX_AUDIO_AMRBandModeWB0) {
                        notify->setString("mime", MEDIA_MIMETYPE_AUDIO_AMR_WB);
                        notify->setInt32("sample-rate", 16000);
                    } else {
                        notify->setString("mime", MEDIA_MIMETYPE_AUDIO_AMR_NB);
                        notify->setInt32("sample-rate", 8000);
                    }
                    break;
                }

                case OMX_AUDIO_CodingFLAC:
                {
                    OMX_AUDIO_PARAM_FLACTYPE params;
                    InitOMXParams(&params);
                    params.nPortIndex = portIndex;

                    err = mOMXNode->getParameter(
                            OMX_IndexParamAudioFlac, &params, sizeof(params));
                    if (err != OK) {
                        return err;
                    }

                    notify->setString("mime", MEDIA_MIMETYPE_AUDIO_FLAC);
                    notify->setInt32("channel-count", params.nChannels);
                    notify->setInt32("sample-rate", params.nSampleRate);
                    break;
                }

                case OMX_AUDIO_CodingMP3:
                {
                    OMX_AUDIO_PARAM_MP3TYPE params;
                    InitOMXParams(&params);
                    params.nPortIndex = portIndex;

                    err = mOMXNode->getParameter(
                            OMX_IndexParamAudioMp3, &params, sizeof(params));
                    if (err != OK) {
                        return err;
                    }

                    notify->setString("mime", MEDIA_MIMETYPE_AUDIO_MPEG);
                    notify->setInt32("channel-count", params.nChannels);
                    notify->setInt32("sample-rate", params.nSampleRate);
                    break;
                }

                case OMX_AUDIO_CodingVORBIS:
                {
                    OMX_AUDIO_PARAM_VORBISTYPE params;
                    InitOMXParams(&params);
                    params.nPortIndex = portIndex;

                    err = mOMXNode->getParameter(
                            OMX_IndexParamAudioVorbis, &params, sizeof(params));
                    if (err != OK) {
                        return err;
                    }

                    notify->setString("mime", MEDIA_MIMETYPE_AUDIO_VORBIS);
                    notify->setInt32("channel-count", params.nChannels);
                    notify->setInt32("sample-rate", params.nSampleRate);
                    break;
                }

                case OMX_AUDIO_CodingAndroidAC3:
                {
                    OMX_AUDIO_PARAM_ANDROID_AC3TYPE params;
                    InitOMXParams(&params);
                    params.nPortIndex = portIndex;

                    err = mOMXNode->getParameter(
                            (OMX_INDEXTYPE)OMX_IndexParamAudioAndroidAc3,
                            &params, sizeof(params));
                    if (err != OK) {
                        return err;
                    }

                    notify->setString("mime", MEDIA_MIMETYPE_AUDIO_AC3);
                    notify->setInt32("channel-count", params.nChannels);
                    notify->setInt32("sample-rate", params.nSampleRate);
                    break;
                }

                case OMX_AUDIO_CodingAndroidEAC3:
                {
                    OMX_AUDIO_PARAM_ANDROID_EAC3TYPE params;
                    InitOMXParams(&params);
                    params.nPortIndex = portIndex;

                    err = mOMXNode->getParameter(
                            (OMX_INDEXTYPE)OMX_IndexParamAudioAndroidEac3,
                            &params, sizeof(params));
                    if (err != OK) {
                        return err;
                    }

                    notify->setString("mime", MEDIA_MIMETYPE_AUDIO_EAC3);
                    notify->setInt32("channel-count", params.nChannels);
                    notify->setInt32("sample-rate", params.nSampleRate);
                    break;
                }

                case OMX_AUDIO_CodingAndroidAC4:
                {
                    OMX_AUDIO_PARAM_ANDROID_AC4TYPE params;
                    InitOMXParams(&params);
                    params.nPortIndex = portIndex;

                    err = mOMXNode->getParameter(
                            (OMX_INDEXTYPE)OMX_IndexParamAudioAndroidAc4,
                            &params, sizeof(params));
                    if (err != OK) {
                        return err;
                    }

                    notify->setString("mime", MEDIA_MIMETYPE_AUDIO_AC4);
                    notify->setInt32("channel-count", params.nChannels);
                    notify->setInt32("sample-rate", params.nSampleRate);
                    break;
                }

                case OMX_AUDIO_CodingAndroidOPUS:
                {
                    OMX_AUDIO_PARAM_ANDROID_OPUSTYPE params;
                    InitOMXParams(&params);
                    params.nPortIndex = portIndex;

                    err = mOMXNode->getParameter(
                            (OMX_INDEXTYPE)OMX_IndexParamAudioAndroidOpus,
                            &params, sizeof(params));
                    if (err != OK) {
                        return err;
                    }

                    notify->setString("mime", MEDIA_MIMETYPE_AUDIO_OPUS);
                    notify->setInt32("channel-count", params.nChannels);
                    notify->setInt32("sample-rate", params.nSampleRate);
                    break;
                }

                case OMX_AUDIO_CodingG711:
                {
                    OMX_AUDIO_PARAM_PCMMODETYPE params;
                    InitOMXParams(&params);
                    params.nPortIndex = portIndex;

                    err = mOMXNode->getParameter(
                            (OMX_INDEXTYPE)OMX_IndexParamAudioPcm, &params, sizeof(params));
                    if (err != OK) {
                        return err;
                    }

                    const char *mime = NULL;
                    if (params.ePCMMode == OMX_AUDIO_PCMModeMULaw) {
                        mime = MEDIA_MIMETYPE_AUDIO_G711_MLAW;
                    } else if (params.ePCMMode == OMX_AUDIO_PCMModeALaw) {
                        mime = MEDIA_MIMETYPE_AUDIO_G711_ALAW;
                    } else { // params.ePCMMode == OMX_AUDIO_PCMModeLinear
                        mime = MEDIA_MIMETYPE_AUDIO_RAW;
                    }
                    notify->setString("mime", mime);
                    notify->setInt32("channel-count", params.nChannels);
                    notify->setInt32("sample-rate", params.nSamplingRate);
                    notify->setInt32("pcm-encoding", kAudioEncodingPcm16bit);
                    break;
                }

                case OMX_AUDIO_CodingGSMFR:
                {
                    OMX_AUDIO_PARAM_PCMMODETYPE params;
                    InitOMXParams(&params);
                    params.nPortIndex = portIndex;

                    err = mOMXNode->getParameter(
                                OMX_IndexParamAudioPcm, &params, sizeof(params));
                    if (err != OK) {
                        return err;
                    }

                    notify->setString("mime", MEDIA_MIMETYPE_AUDIO_MSGSM);
                    notify->setInt32("channel-count", params.nChannels);
                    notify->setInt32("sample-rate", params.nSamplingRate);
                    break;
                }

                default:
                    ALOGE("Unsupported audio coding: %s(%d)\n",
                            asString(audioDef->eEncoding), audioDef->eEncoding);
                    return BAD_TYPE;
            }
            break;
        }

        default:
            ALOGE("Unsupported domain: %s(%d)", asString(def.eDomain), def.eDomain);
            return BAD_TYPE;
    }

    return getVendorParameters(portIndex, notify);
}

DescribeHDR10PlusInfoParams* ACodec::getHDR10PlusInfo(size_t paramSizeUsed) {
    if (mDescribeHDR10PlusInfoIndex == 0) {
        ALOGE("getHDR10PlusInfo: does not support DescribeHDR10PlusInfoParams");
        return nullptr;
    }

    size_t newSize = sizeof(DescribeHDR10PlusInfoParams) - 1 +
            ((paramSizeUsed > 0) ? paramSizeUsed : 512);
    if (mHdr10PlusScratchBuffer == nullptr
            || newSize > mHdr10PlusScratchBuffer->size()) {
        mHdr10PlusScratchBuffer = new ABuffer(newSize);
    }
    DescribeHDR10PlusInfoParams *config =
            (DescribeHDR10PlusInfoParams *)mHdr10PlusScratchBuffer->data();
    InitOMXParams(config);
    config->nSize = mHdr10PlusScratchBuffer->size();
    config->nPortIndex = 1;
    size_t paramSize = config->nSize - sizeof(DescribeHDR10PlusInfoParams) + 1;
    config->nParamSize = paramSize;
    config->nParamSizeUsed = 0;
    status_t err = mOMXNode->getConfig(
            (OMX_INDEXTYPE)mDescribeHDR10PlusInfoIndex,
            config, config->nSize);
    if (err != OK) {
        ALOGE("failed to get DescribeHDR10PlusInfoParams (err %d)", err);
        return nullptr;
    }
    if (config->nParamSize != paramSize) {
        ALOGE("DescribeHDR10PlusInfoParams alters nParamSize: %u vs %zu",
                config->nParamSize, paramSize);
        return nullptr;
    }
    if (paramSizeUsed > 0 && config->nParamSizeUsed != paramSizeUsed) {
        ALOGE("DescribeHDR10PlusInfoParams returns wrong nParamSizeUsed: %u vs %zu",
                config->nParamSizeUsed, paramSizeUsed);
        return nullptr;
    }
    return config;
}

void ACodec::onConfigUpdate(OMX_INDEXTYPE configIndex) {
    if (mDescribeHDR10PlusInfoIndex == 0
            || configIndex != mDescribeHDR10PlusInfoIndex) {
        // mDescribeHDR10PlusInfoIndex is the only update we recognize now
        return;
    }

    DescribeHDR10PlusInfoParams *config = getHDR10PlusInfo();
    if (config == nullptr) {
        return;
    }
    if (config->nParamSizeUsed > config->nParamSize) {
        // try again with the size specified
        config = getHDR10PlusInfo(config->nParamSizeUsed);
        if (config == nullptr) {
            return;
        }
    }

    mOutputFormat = mOutputFormat->dup(); // trigger an output format changed event
    mOutputFormat->setBuffer("hdr10-plus-info",
            ABuffer::CreateAsCopy(config->nValue, config->nParamSizeUsed));
}

void ACodec::onDataSpaceChanged(android_dataspace dataSpace, const ColorAspects &aspects) {
    // aspects are normally communicated in ColorAspects
    int32_t range, standard, transfer;
    convertCodecColorAspectsToPlatformAspects(aspects, &range, &standard, &transfer);

    // if some aspects are unspecified, use dataspace fields
    if (range == 0) {
        range = (dataSpace & HAL_DATASPACE_RANGE_MASK) >> HAL_DATASPACE_RANGE_SHIFT;
    }
    if (standard == 0) {
        standard = (dataSpace & HAL_DATASPACE_STANDARD_MASK) >> HAL_DATASPACE_STANDARD_SHIFT;
    }
    if (transfer == 0) {
        transfer = (dataSpace & HAL_DATASPACE_TRANSFER_MASK) >> HAL_DATASPACE_TRANSFER_SHIFT;
    }

    mOutputFormat = mOutputFormat->dup(); // trigger an output format changed event
    if (range != 0) {
        mOutputFormat->setInt32("color-range", range);
    }
    if (standard != 0) {
        mOutputFormat->setInt32("color-standard", standard);
    }
    if (transfer != 0) {
        mOutputFormat->setInt32("color-transfer", transfer);
    }

    ALOGD("dataspace changed to %#x (R:%d(%s), P:%d(%s), M:%d(%s), T:%d(%s)) "
          "(R:%d(%s), S:%d(%s), T:%d(%s))",
            dataSpace,
            aspects.mRange, asString(aspects.mRange),
            aspects.mPrimaries, asString(aspects.mPrimaries),
            aspects.mMatrixCoeffs, asString(aspects.mMatrixCoeffs),
            aspects.mTransfer, asString(aspects.mTransfer),
            range, asString((ColorRange)range),
            standard, asString((ColorStandard)standard),
            transfer, asString((ColorTransfer)transfer));
}

void ACodec::onOutputFormatChanged(sp<const AMessage> expectedFormat) {
    // store new output format, at the same time mark that this is no longer the first frame
    mOutputFormat = mBaseOutputFormat->dup();

    if (getPortFormat(kPortIndexOutput, mOutputFormat) != OK) {
        ALOGE("[%s] Failed to get port format to send format change", mComponentName.c_str());
        return;
    }

    if (expectedFormat != NULL) {
        sp<const AMessage> changes = expectedFormat->changesFrom(mOutputFormat);
        sp<const AMessage> to = mOutputFormat->changesFrom(expectedFormat);
        if (changes->countEntries() != 0 || to->countEntries() != 0) {
            ALOGW("[%s] BAD CODEC: Output format changed unexpectedly from (diff) %s to (diff) %s",
                    mComponentName.c_str(),
                    changes->debugString(4).c_str(), to->debugString(4).c_str());
        }
    }

    if (!mIsVideo && !mIsEncoder) {
        AudioEncoding pcmEncoding = kAudioEncodingPcm16bit;
        (void)mConfigFormat->findInt32("pcm-encoding", (int32_t*)&pcmEncoding);
        AudioEncoding codecPcmEncoding = kAudioEncodingPcm16bit;
        (void)mOutputFormat->findInt32("pcm-encoding", (int32_t*)&codecPcmEncoding);

        mConverter[kPortIndexOutput] = AudioConverter::Create(codecPcmEncoding, pcmEncoding);
        if (mConverter[kPortIndexOutput] != NULL) {
            mOutputFormat->setInt32("pcm-encoding", pcmEncoding);
        }
    }

    if (mTunneled) {
        sendFormatChange();
    }
}

void ACodec::sendFormatChange() {
    AString mime;
    CHECK(mOutputFormat->findString("mime", &mime));

    if (mime == MEDIA_MIMETYPE_AUDIO_RAW && (mEncoderDelay || mEncoderPadding)) {
        int32_t channelCount, sampleRate;
        CHECK(mOutputFormat->findInt32("channel-count", &channelCount));
        CHECK(mOutputFormat->findInt32("sample-rate", &sampleRate));
        if (mSampleRate != 0 && sampleRate != 0) {
            // avoiding 32-bit overflows in intermediate values
            mEncoderDelay = (int32_t)((((int64_t)mEncoderDelay) * sampleRate) / mSampleRate);
            mEncoderPadding = (int32_t)((((int64_t)mEncoderPadding) * sampleRate) / mSampleRate);
            mSampleRate = sampleRate;
        }
        if (mSkipCutBuffer != NULL) {
            size_t prevbufsize = mSkipCutBuffer->size();
            if (prevbufsize != 0) {
                ALOGW("Replacing SkipCutBuffer holding %zu bytes", prevbufsize);
            }
        }
        mSkipCutBuffer = new SkipCutBuffer(mEncoderDelay, mEncoderPadding, channelCount);
    }

    int32_t isVQZIPSession;
    if (mInputFormat->findInt32("vqzip", &isVQZIPSession) && isVQZIPSession) {
        getVQZIPInfo(mOutputFormat);
    }

    // mLastOutputFormat is not used when tunneled; doing this just to stay consistent
    mLastOutputFormat = mOutputFormat;
}

void ACodec::signalError(OMX_ERRORTYPE error, status_t internalError) {
    ALOGE("signalError(omxError %#x, internalError %d)", error, internalError);

    if (internalError == UNKNOWN_ERROR) { // find better error code
        const status_t omxStatus = statusFromOMXError(error);
        if (omxStatus != 0) {
            internalError = omxStatus;
        } else {
            ALOGW("Invalid OMX error %#x", error);
        }
    }

    mFatalError = true;
    mCallback->onError(internalError, ACTION_CODE_FATAL);
}

status_t ACodec::requestIDRFrame() {
    if (!mIsEncoder) {
        return ERROR_UNSUPPORTED;
    }

    OMX_CONFIG_INTRAREFRESHVOPTYPE params;
    InitOMXParams(&params);

    params.nPortIndex = kPortIndexOutput;
    params.IntraRefreshVOP = OMX_TRUE;

    return mOMXNode->setConfig(
            OMX_IndexConfigVideoIntraVOPRefresh,
            &params,
            sizeof(params));
}

////////////////////////////////////////////////////////////////////////////////

ACodec::BaseState::BaseState(ACodec *codec, const sp<AState> &parentState)
    : AState(parentState),
      mCodec(codec) {
}

ACodec::BaseState::PortMode ACodec::BaseState::getPortMode(
        OMX_U32 /* portIndex */) {
    return KEEP_BUFFERS;
}

void ACodec::BaseState::stateExited() {
    ++mCodec->mStateGeneration;
}

bool ACodec::BaseState::onMessageReceived(const sp<AMessage> &msg) {
    switch (msg->what()) {
        case kWhatInputBufferFilled:
        {
            onInputBufferFilled(msg);
            break;
        }

        case kWhatOutputBufferDrained:
        {
            onOutputBufferDrained(msg);
            break;
        }

        case ACodec::kWhatOMXMessageList:
        {
            return checkOMXMessage(msg) ? onOMXMessageList(msg) : true;
        }

        case ACodec::kWhatOMXMessageItem:
        {
            // no need to check as we already did it for kWhatOMXMessageList
            return onOMXMessage(msg);
        }

        case ACodec::kWhatOMXMessage:
        {
            return checkOMXMessage(msg) ? onOMXMessage(msg) : true;
        }

        case ACodec::kWhatSetSurface:
        {
            sp<AReplyToken> replyID;
            CHECK(msg->senderAwaitsResponse(&replyID));

            sp<RefBase> obj;
            CHECK(msg->findObject("surface", &obj));

            status_t err = mCodec->handleSetSurface(static_cast<Surface *>(obj.get()));

            sp<AMessage> response = new AMessage;
            response->setInt32("err", err);
            response->postReply(replyID);
            break;
        }

        case ACodec::kWhatCreateInputSurface:
        case ACodec::kWhatSetInputSurface:
        case ACodec::kWhatSignalEndOfInputStream:
        {
            // This may result in an app illegal state exception.
            ALOGE("Message 0x%x was not handled", msg->what());
            mCodec->signalError(OMX_ErrorUndefined, INVALID_OPERATION);
            return true;
        }

        case ACodec::kWhatOMXDied:
        {
            // This will result in kFlagSawMediaServerDie handling in MediaCodec.
            ALOGE("OMX/mediaserver died, signalling error!");
            mCodec->mGraphicBufferSource.clear();
            mCodec->signalError(OMX_ErrorResourcesLost, DEAD_OBJECT);
            break;
        }

        case ACodec::kWhatReleaseCodecInstance:
        {
            ALOGI("[%s] forcing the release of codec",
                    mCodec->mComponentName.c_str());
            status_t err = mCodec->mOMXNode->freeNode();
            ALOGE_IF("[%s] failed to release codec instance: err=%d",
                       mCodec->mComponentName.c_str(), err);
            mCodec->mCallback->onReleaseCompleted();

            mCodec->changeState(mCodec->mUninitializedState);
            break;
        }

        case ACodec::kWhatForceStateTransition:
        {
            ALOGV("Already transitioned --- ignore");
            break;
        }

        case kWhatCheckIfStuck: {
            ALOGV("No-op by default");
            break;
        }

        default:
            return false;
    }

    return true;
}

bool ACodec::BaseState::checkOMXMessage(const sp<AMessage> &msg) {
    // there is a possibility that this is an outstanding message for a
    // codec that we have already destroyed
    if (mCodec->mOMXNode == NULL) {
        ALOGI("ignoring message as already freed component: %s",
                msg->debugString().c_str());
        return false;
    }

    int32_t generation;
    CHECK(msg->findInt32("generation", (int32_t*)&generation));
    if (generation != mCodec->mNodeGeneration) {
        ALOGW("Unexpected message for component: %s, gen %u, cur %u",
                msg->debugString().c_str(), generation, mCodec->mNodeGeneration);
        return false;
    }
    return true;
}

bool ACodec::BaseState::onOMXMessageList(const sp<AMessage> &msg) {
    sp<RefBase> obj;
    CHECK(msg->findObject("messages", &obj));
    sp<MessageList> msgList = static_cast<MessageList *>(obj.get());

    bool receivedRenderedEvents = false;
    for (std::list<sp<AMessage>>::const_iterator it = msgList->getList().cbegin();
          it != msgList->getList().cend(); ++it) {
        (*it)->setWhat(ACodec::kWhatOMXMessageItem);
        mCodec->handleMessage(*it);
        int32_t type;
        CHECK((*it)->findInt32("type", &type));
        if (type == omx_message::FRAME_RENDERED) {
            receivedRenderedEvents = true;
        }
    }

    if (receivedRenderedEvents) {
        // NOTE: all buffers are rendered in this case
        mCodec->notifyOfRenderedFrames();
    }
    return true;
}

bool ACodec::BaseState::onOMXMessage(const sp<AMessage> &msg) {
    int32_t type;
    CHECK(msg->findInt32("type", &type));

    switch (type) {
        case omx_message::EVENT:
        {
            int32_t event, data1, data2;
            CHECK(msg->findInt32("event", &event));
            CHECK(msg->findInt32("data1", &data1));
            CHECK(msg->findInt32("data2", &data2));

            if (event == OMX_EventCmdComplete
                    && data1 == OMX_CommandFlush
                    && data2 == (int32_t)OMX_ALL) {
                // Use of this notification is not consistent across
                // implementations. We'll drop this notification and rely
                // on flush-complete notifications on the individual port
                // indices instead.

                return true;
            }

            return onOMXEvent(
                    static_cast<OMX_EVENTTYPE>(event),
                    static_cast<OMX_U32>(data1),
                    static_cast<OMX_U32>(data2));
        }

        case omx_message::EMPTY_BUFFER_DONE:
        {
            IOMX::buffer_id bufferID;
            int32_t fenceFd;

            CHECK(msg->findInt32("buffer", (int32_t*)&bufferID));
            CHECK(msg->findInt32("fence_fd", &fenceFd));

            return onOMXEmptyBufferDone(bufferID, fenceFd);
        }

        case omx_message::FILL_BUFFER_DONE:
        {
            IOMX::buffer_id bufferID;
            CHECK(msg->findInt32("buffer", (int32_t*)&bufferID));

            int32_t rangeOffset, rangeLength, flags, fenceFd;
            int64_t timeUs;

            CHECK(msg->findInt32("range_offset", &rangeOffset));
            CHECK(msg->findInt32("range_length", &rangeLength));
            CHECK(msg->findInt32("flags", &flags));
            CHECK(msg->findInt64("timestamp", &timeUs));
            CHECK(msg->findInt32("fence_fd", &fenceFd));

            return onOMXFillBufferDone(
                    bufferID,
                    (size_t)rangeOffset, (size_t)rangeLength,
                    (OMX_U32)flags,
                    timeUs,
                    fenceFd);
        }

        case omx_message::FRAME_RENDERED:
        {
            int64_t mediaTimeUs, systemNano;

            CHECK(msg->findInt64("media_time_us", &mediaTimeUs));
            CHECK(msg->findInt64("system_nano", &systemNano));

            return onOMXFrameRendered(
                    mediaTimeUs, systemNano);
        }

        default:
            ALOGE("Unexpected message type: %d", type);
            return false;
    }
}

bool ACodec::BaseState::onOMXFrameRendered(
        int64_t mediaTimeUs __unused, nsecs_t systemNano __unused) {
    // ignore outside of Executing and PortSettingsChanged states
    return true;
}

bool ACodec::BaseState::onOMXEvent(
        OMX_EVENTTYPE event, OMX_U32 data1, OMX_U32 data2) {
    if (event == OMX_EventDataSpaceChanged) {
        ColorAspects aspects = ColorUtils::unpackToColorAspects(data2);

        mCodec->onDataSpaceChanged((android_dataspace)data1, aspects);
        return true;
    }

    if (event != OMX_EventError) {
        ALOGV("[%s] EVENT(%d, 0x%08x, 0x%08x)",
             mCodec->mComponentName.c_str(), event, data1, data2);

        return false;
    }

    ALOGE("[%s] ERROR(0x%08x)", mCodec->mComponentName.c_str(), data1);

    // verify OMX component sends back an error we expect.
    OMX_ERRORTYPE omxError = (OMX_ERRORTYPE)data1;
    if (!isOMXError(omxError)) {
        ALOGW("Invalid OMX error %#x", omxError);
        omxError = OMX_ErrorUndefined;
    }
    mCodec->signalError(omxError);

    return true;
}

bool ACodec::BaseState::onOMXEmptyBufferDone(IOMX::buffer_id bufferID, int fenceFd) {
    ALOGV("[%s] onOMXEmptyBufferDone %u",
         mCodec->mComponentName.c_str(), bufferID);

    BufferInfo *info = mCodec->findBufferByID(kPortIndexInput, bufferID);
    BufferInfo::Status status = BufferInfo::getSafeStatus(info);
    if (status != BufferInfo::OWNED_BY_COMPONENT) {
        ALOGE("Wrong ownership in EBD: %s(%d) buffer #%u", _asString(status), status, bufferID);
        mCodec->dumpBuffers(kPortIndexInput);
        if (fenceFd >= 0) {
            ::close(fenceFd);
        }
        return false;
    }
    info->mStatus = BufferInfo::OWNED_BY_US;

    // input buffers cannot take fences, so wait for any fence now
    (void)mCodec->waitForFence(fenceFd, "onOMXEmptyBufferDone");
    fenceFd = -1;

    // still save fence for completeness
    info->setWriteFence(fenceFd, "onOMXEmptyBufferDone");

    // We're in "store-metadata-in-buffers" mode, the underlying
    // OMX component had access to data that's implicitly refcounted
    // by this "MediaBuffer" object. Now that the OMX component has
    // told us that it's done with the input buffer, we can decrement
    // the mediaBuffer's reference count.
    info->mData->meta()->setObject("mediaBufferHolder", sp<MediaBufferHolder>(nullptr));

    PortMode mode = getPortMode(kPortIndexInput);

    switch (mode) {
        case KEEP_BUFFERS:
            break;

        case RESUBMIT_BUFFERS:
            postFillThisBuffer(info);
            break;

        case FREE_BUFFERS:
        default:
            ALOGE("SHOULD NOT REACH HERE: cannot free empty output buffers");
            return false;
    }

    return true;
}

void ACodec::BaseState::postFillThisBuffer(BufferInfo *info) {
    if (mCodec->mPortEOS[kPortIndexInput]) {
        return;
    }

    CHECK_EQ((int)info->mStatus, (int)BufferInfo::OWNED_BY_US);

    info->mData->setFormat(mCodec->mInputFormat);
    mCodec->mBufferChannel->fillThisBuffer(info->mBufferID);
    info->mData.clear();
    info->mStatus = BufferInfo::OWNED_BY_UPSTREAM;
}

void ACodec::BaseState::onInputBufferFilled(const sp<AMessage> &msg) {
    IOMX::buffer_id bufferID;
    CHECK(msg->findInt32("buffer-id", (int32_t*)&bufferID));
    sp<MediaCodecBuffer> buffer;
    int32_t err = OK;
    bool eos = false;
    PortMode mode = getPortMode(kPortIndexInput);
    int32_t discarded = 0;
    if (msg->findInt32("discarded", &discarded) && discarded) {
        // these are unfilled buffers returned by client
        // buffers are returned on MediaCodec.flush
        mode = KEEP_BUFFERS;
    }
    sp<RefBase> obj;
    CHECK(msg->findObject("buffer", &obj));
    buffer = static_cast<MediaCodecBuffer *>(obj.get());

    int32_t tmp;
    if (buffer != NULL && buffer->meta()->findInt32("eos", &tmp) && tmp) {
        eos = true;
        err = ERROR_END_OF_STREAM;
    }

    BufferInfo *info = mCodec->findBufferByID(kPortIndexInput, bufferID);
    BufferInfo::Status status = BufferInfo::getSafeStatus(info);
    if (status != BufferInfo::OWNED_BY_UPSTREAM) {
        ALOGE("Wrong ownership in IBF: %s(%d) buffer #%u", _asString(status), status, bufferID);
        mCodec->dumpBuffers(kPortIndexInput);
        mCodec->signalError(OMX_ErrorUndefined, FAILED_TRANSACTION);
        return;
    }

    info->mStatus = BufferInfo::OWNED_BY_US;
    info->mData = buffer;

    switch (mode) {
        case KEEP_BUFFERS:
        {
            if (eos) {
                if (!mCodec->mPortEOS[kPortIndexInput]) {
                    mCodec->mPortEOS[kPortIndexInput] = true;
                    mCodec->mInputEOSResult = err;
                }
            }
            break;
        }

        case RESUBMIT_BUFFERS:
        {
            if (buffer != NULL && !mCodec->mPortEOS[kPortIndexInput]) {
                // Do not send empty input buffer w/o EOS to the component.
                if (buffer->size() == 0 && !eos) {
                    postFillThisBuffer(info);
                    break;
                }

                int64_t timeUs;
                CHECK(buffer->meta()->findInt64("timeUs", &timeUs));

                OMX_U32 flags = OMX_BUFFERFLAG_ENDOFFRAME;

                int32_t isCSD = 0;
                if (buffer->meta()->findInt32("csd", &isCSD) && isCSD != 0) {
                    if (mCodec->mIsLegacyVP9Decoder) {
                        ALOGV("[%s] is legacy VP9 decoder. Ignore %u codec specific data",
                            mCodec->mComponentName.c_str(), bufferID);
                        postFillThisBuffer(info);
                        break;
                    }
                    flags |= OMX_BUFFERFLAG_CODECCONFIG;
                }

                if (eos) {
                    flags |= OMX_BUFFERFLAG_EOS;
                }

                size_t size = buffer->size();
                size_t offset = buffer->offset();
                if (buffer->base() != info->mCodecData->base()) {
                    ALOGV("[%s] Needs to copy input data for buffer %u. (%p != %p)",
                         mCodec->mComponentName.c_str(),
                         bufferID,
                         buffer->base(), info->mCodecData->base());

                    sp<DataConverter> converter = mCodec->mConverter[kPortIndexInput];
                    if (converter == NULL || isCSD) {
                        converter = getCopyConverter();
                    }
                    status_t err = converter->convert(buffer, info->mCodecData);
                    if (err != OK) {
                        mCodec->signalError(OMX_ErrorUndefined, err);
                        return;
                    }
                    size = info->mCodecData->size();
                } else {
                    info->mCodecData->setRange(offset, size);
                }

                if (flags & OMX_BUFFERFLAG_CODECCONFIG) {
                    ALOGV("[%s] calling emptyBuffer %u w/ codec specific data",
                         mCodec->mComponentName.c_str(), bufferID);
                } else if (flags & OMX_BUFFERFLAG_EOS) {
                    ALOGV("[%s] calling emptyBuffer %u w/ EOS",
                         mCodec->mComponentName.c_str(), bufferID);
                } else {
#if TRACK_BUFFER_TIMING
                    ALOGI("[%s] calling emptyBuffer %u w/ time %lld us",
                         mCodec->mComponentName.c_str(), bufferID, (long long)timeUs);
#else
                    ALOGV("[%s] calling emptyBuffer %u w/ time %lld us",
                         mCodec->mComponentName.c_str(), bufferID, (long long)timeUs);
#endif
                }

#if TRACK_BUFFER_TIMING
                ACodec::BufferStats stats;
                stats.mEmptyBufferTimeUs = ALooper::GetNowUs();
                stats.mFillBufferDoneTimeUs = -1ll;
                mCodec->mBufferStats.add(timeUs, stats);
#endif

                if (mCodec->storingMetadataInDecodedBuffers()) {
                    // try to submit an output buffer for each input buffer
                    PortMode outputMode = getPortMode(kPortIndexOutput);

                    ALOGV("MetadataBuffersToSubmit=%u portMode=%s",
                            mCodec->mMetadataBuffersToSubmit,
                            (outputMode == FREE_BUFFERS ? "FREE" :
                             outputMode == KEEP_BUFFERS ? "KEEP" : "RESUBMIT"));
                    if (outputMode == RESUBMIT_BUFFERS) {
                        mCodec->submitOutputMetadataBuffer();
                    }
                }
                info->checkReadFence("onInputBufferFilled");

                status_t err2 = OK;
                switch (mCodec->mPortMode[kPortIndexInput]) {
                case IOMX::kPortModePresetByteBuffer:
                case IOMX::kPortModePresetANWBuffer:
                case IOMX::kPortModePresetSecureBuffer:
                    {
                        err2 = mCodec->mOMXNode->emptyBuffer(
                            bufferID, info->mCodecData, flags, timeUs, info->mFenceFd);
                    }
                    break;
#ifndef OMX_ANDROID_COMPILE_AS_32BIT_ON_64BIT_PLATFORMS
                case IOMX::kPortModeDynamicNativeHandle:
                    if (info->mCodecData->size() >= sizeof(VideoNativeHandleMetadata)) {
                        VideoNativeHandleMetadata *vnhmd =
                            (VideoNativeHandleMetadata*)info->mCodecData->base();
                        sp<NativeHandle> handle = NativeHandle::create(
                                vnhmd->pHandle, false /* ownsHandle */);
                        err2 = mCodec->mOMXNode->emptyBuffer(
                            bufferID, handle, flags, timeUs, info->mFenceFd);
                    }
                    break;
                case IOMX::kPortModeDynamicANWBuffer:
                    if (info->mCodecData->size() >= sizeof(VideoNativeMetadata)) {
                        VideoNativeMetadata *vnmd = (VideoNativeMetadata*)info->mCodecData->base();
                        sp<GraphicBuffer> graphicBuffer = GraphicBuffer::from(vnmd->pBuffer);
                        err2 = mCodec->mOMXNode->emptyBuffer(
                            bufferID, graphicBuffer, flags, timeUs, info->mFenceFd);
                    }
                    break;
#endif
                default:
                    ALOGW("Can't marshall %s data in %zu sized buffers in %zu-bit mode",
                            asString(mCodec->mPortMode[kPortIndexInput]),
                            info->mCodecData->size(),
                            sizeof(buffer_handle_t) * 8);
                    err2 = ERROR_UNSUPPORTED;
                    break;
                }

                info->mFenceFd = -1;
                if (err2 != OK) {
                    mCodec->signalError(OMX_ErrorUndefined, makeNoSideEffectStatus(err2));
                    return;
                }
                info->mStatus = BufferInfo::OWNED_BY_COMPONENT;
                // Hold the reference while component is using the buffer.
                info->mData = buffer;

                if (!eos && err == OK) {
                    getMoreInputDataIfPossible();
                } else {
                    ALOGV("[%s] Signalled EOS (%d) on the input port",
                         mCodec->mComponentName.c_str(), err);

                    mCodec->mPortEOS[kPortIndexInput] = true;
                    mCodec->mInputEOSResult = err;
                }
            } else if (!mCodec->mPortEOS[kPortIndexInput]) {
                if (err != OK && err != ERROR_END_OF_STREAM) {
                    ALOGV("[%s] Signalling EOS on the input port due to error %d",
                         mCodec->mComponentName.c_str(), err);
                } else {
                    ALOGV("[%s] Signalling EOS on the input port",
                         mCodec->mComponentName.c_str());
                }

                ALOGV("[%s] calling emptyBuffer %u signalling EOS",
                     mCodec->mComponentName.c_str(), bufferID);

                info->checkReadFence("onInputBufferFilled");
                status_t err2 = mCodec->mOMXNode->emptyBuffer(
                        bufferID, OMXBuffer::sPreset, OMX_BUFFERFLAG_EOS, 0, info->mFenceFd);
                info->mFenceFd = -1;
                if (err2 != OK) {
                    mCodec->signalError(OMX_ErrorUndefined, makeNoSideEffectStatus(err2));
                    return;
                }
                info->mStatus = BufferInfo::OWNED_BY_COMPONENT;

                mCodec->mPortEOS[kPortIndexInput] = true;
                mCodec->mInputEOSResult = err;
            }
            break;
        }

        case FREE_BUFFERS:
            break;

        default:
            ALOGE("invalid port mode: %d", mode);
            break;
    }
}

void ACodec::BaseState::getMoreInputDataIfPossible() {
    if (mCodec->mPortEOS[kPortIndexInput]) {
        return;
    }

    BufferInfo *eligible = NULL;

    for (size_t i = 0; i < mCodec->mBuffers[kPortIndexInput].size(); ++i) {
        BufferInfo *info = &mCodec->mBuffers[kPortIndexInput].editItemAt(i);

#if 0
        if (info->mStatus == BufferInfo::OWNED_BY_UPSTREAM) {
            // There's already a "read" pending.
            return;
        }
#endif

        if (info->mStatus == BufferInfo::OWNED_BY_US) {
            eligible = info;
        }
    }

    if (eligible == NULL) {
        return;
    }

    postFillThisBuffer(eligible);
}

bool ACodec::BaseState::onOMXFillBufferDone(
        IOMX::buffer_id bufferID,
        size_t rangeOffset, size_t rangeLength,
        OMX_U32 flags,
        int64_t timeUs,
        int fenceFd) {
    ALOGV("[%s] onOMXFillBufferDone %u time %" PRId64 " us, flags = 0x%08x",
         mCodec->mComponentName.c_str(), bufferID, timeUs, flags);

    ssize_t index;
    status_t err= OK;

#if TRACK_BUFFER_TIMING
    index = mCodec->mBufferStats.indexOfKey(timeUs);
    if (index >= 0) {
        ACodec::BufferStats *stats = &mCodec->mBufferStats.editValueAt(index);
        stats->mFillBufferDoneTimeUs = ALooper::GetNowUs();

        ALOGI("frame PTS %lld: %lld",
                timeUs,
                stats->mFillBufferDoneTimeUs - stats->mEmptyBufferTimeUs);

        mCodec->mBufferStats.removeItemsAt(index);
        stats = NULL;
    }
#endif

    BufferInfo *info =
        mCodec->findBufferByID(kPortIndexOutput, bufferID, &index);
    BufferInfo::Status status = BufferInfo::getSafeStatus(info);
    if (status != BufferInfo::OWNED_BY_COMPONENT) {
        ALOGE("Wrong ownership in FBD: %s(%d) buffer #%u", _asString(status), status, bufferID);
        mCodec->dumpBuffers(kPortIndexOutput);
        mCodec->signalError(OMX_ErrorUndefined, FAILED_TRANSACTION);
        if (fenceFd >= 0) {
            ::close(fenceFd);
        }
        return true;
    }

    info->mDequeuedAt = ++mCodec->mDequeueCounter;
    info->mStatus = BufferInfo::OWNED_BY_US;

    if (info->mRenderInfo != NULL) {
        // The fence for an emptied buffer must have signaled, but there still could be queued
        // or out-of-order dequeued buffers in the render queue prior to this buffer. Drop these,
        // as we will soon requeue this buffer to the surface. While in theory we could still keep
        // track of buffers that are requeued to the surface, it is better to add support to the
        // buffer-queue to notify us of released buffers and their fences (in the future).
        mCodec->notifyOfRenderedFrames(true /* dropIncomplete */);
    }

    // byte buffers cannot take fences, so wait for any fence now
    if (mCodec->mNativeWindow == NULL) {
        (void)mCodec->waitForFence(fenceFd, "onOMXFillBufferDone");
        fenceFd = -1;
    }
    info->setReadFence(fenceFd, "onOMXFillBufferDone");

    PortMode mode = getPortMode(kPortIndexOutput);

    switch (mode) {
        case KEEP_BUFFERS:
            break;

        case RESUBMIT_BUFFERS:
        {
            if (rangeLength == 0 && (!(flags & OMX_BUFFERFLAG_EOS)
                    || mCodec->mPortEOS[kPortIndexOutput])) {
                ALOGV("[%s] calling fillBuffer %u",
                     mCodec->mComponentName.c_str(), info->mBufferID);

                err = mCodec->fillBuffer(info);
                if (err != OK) {
                    mCodec->signalError(OMX_ErrorUndefined, makeNoSideEffectStatus(err));
                    return true;
                }
                break;
            }

            sp<MediaCodecBuffer> buffer = info->mData;

            if (mCodec->mOutputFormat != mCodec->mLastOutputFormat && rangeLength > 0) {
                // pretend that output format has changed on the first frame (we used to do this)
                if (mCodec->mBaseOutputFormat == mCodec->mOutputFormat) {
                    mCodec->onOutputFormatChanged(mCodec->mOutputFormat);
                }
                mCodec->sendFormatChange();
            }

            sp<AMessage> updatedFormat = mCodec->mOutputFormat;
            if (mCodec->mIsVideo && (flags & OMX_BUFFERFLAG_EXTRADATA)) {
                updatedFormat = AVUtils::get()->fillExtradata(
                        mCodec->mBuffers[kPortIndexOutputExtradata].editItemAt(index).mCodecData,
                        mCodec->mOutputFormat);
            }
            buffer->setFormat(updatedFormat);

            if (mCodec->usingSecureBufferOnEncoderOutput()) {
                native_handle_t *handle = NULL;
                sp<SecureBuffer> secureBuffer = static_cast<SecureBuffer *>(buffer.get());
                if (secureBuffer != NULL) {
#ifdef OMX_ANDROID_COMPILE_AS_32BIT_ON_64BIT_PLATFORMS
                    // handle is only valid on 32-bit/mediaserver process
                    handle = NULL;
#else
                    handle = (native_handle_t *)secureBuffer->getDestinationPointer();
#endif
                }
                buffer->meta()->setPointer("handle", handle);
                buffer->meta()->setInt32("rangeOffset", rangeOffset);
                buffer->meta()->setInt32("rangeLength", rangeLength);
            } else if (buffer->base() == info->mCodecData->base()) {
                buffer->setRange(rangeOffset, rangeLength);
            } else {
                info->mCodecData->setRange(rangeOffset, rangeLength);
                // in this case we know that mConverter is not null
                status_t err = mCodec->mConverter[kPortIndexOutput]->convert(
                        info->mCodecData, buffer);
                if (err != OK) {
                    mCodec->signalError(OMX_ErrorUndefined, makeNoSideEffectStatus(err));
                    return true;
                }
            }
#if 0
            if (mCodec->mNativeWindow == NULL) {
                if (IsIDR(info->mData->data(), info->mData->size())) {
                    ALOGI("IDR frame");
                }
            }
#endif

            if (mCodec->mSkipCutBuffer != NULL) {
                mCodec->mSkipCutBuffer->submit(buffer);
            }
            buffer->meta()->setInt64("timeUs", timeUs);

            info->mData.clear();

            mCodec->mBufferChannel->drainThisBuffer(info->mBufferID, flags);

            info->mStatus = BufferInfo::OWNED_BY_DOWNSTREAM;

            if (flags & OMX_BUFFERFLAG_EOS) {
                ALOGV("[%s] saw output EOS", mCodec->mComponentName.c_str());

                mCodec->mCallback->onEos(mCodec->mInputEOSResult);
                mCodec->mPortEOS[kPortIndexOutput] = true;
            }
            break;
        }

        case FREE_BUFFERS:
            err = mCodec->freeBuffer(kPortIndexOutput, index);
            if (err != OK) {
                mCodec->signalError(OMX_ErrorUndefined, makeNoSideEffectStatus(err));
                return true;
            }
            break;

        default:
            ALOGE("Invalid port mode: %d", mode);
            return false;
    }

    return true;
}

void ACodec::BaseState::onOutputBufferDrained(const sp<AMessage> &msg) {
    IOMX::buffer_id bufferID;
    CHECK(msg->findInt32("buffer-id", (int32_t*)&bufferID));
    sp<RefBase> obj;
    CHECK(msg->findObject("buffer", &obj));
    sp<MediaCodecBuffer> buffer = static_cast<MediaCodecBuffer *>(obj.get());
    int32_t discarded = 0;
    msg->findInt32("discarded", &discarded);

    ssize_t index;
    BufferInfo *info = mCodec->findBufferByID(kPortIndexOutput, bufferID, &index);
    BufferInfo::Status status = BufferInfo::getSafeStatus(info);
    if (status != BufferInfo::OWNED_BY_DOWNSTREAM) {
        ALOGE("Wrong ownership in OBD: %s(%d) buffer #%u", _asString(status), status, bufferID);
        mCodec->dumpBuffers(kPortIndexOutput);
        mCodec->signalError(OMX_ErrorUndefined, FAILED_TRANSACTION);
        return;
    }

    int64_t timeUs = -1;
    buffer->meta()->findInt64("timeUs", &timeUs);
    bool skip = mCodec->getDSModeHint(msg, timeUs);

    info->mData = buffer;
    int32_t render;
    if (!skip && mCodec->mNativeWindow != NULL
            && msg->findInt32("render", &render) && render != 0
            && !discarded && buffer->size() != 0) {
        ATRACE_NAME("render");
        // The client wants this buffer to be rendered.

        android_native_rect_t crop;
        if (buffer->format()->findRect("crop", &crop.left, &crop.top, &crop.right, &crop.bottom)) {
            // NOTE: native window uses extended right-bottom coordinate
            ++crop.right;
            ++crop.bottom;
            if (memcmp(&crop, &mCodec->mLastNativeWindowCrop, sizeof(crop)) != 0) {
                mCodec->mLastNativeWindowCrop = crop;
                status_t err = native_window_set_crop(mCodec->mNativeWindow.get(), &crop);
                ALOGW_IF(err != NO_ERROR, "failed to set crop: %d", err);
            }
        }

        int32_t dataSpace;
        if (buffer->format()->findInt32("android._dataspace", &dataSpace)
                && dataSpace != mCodec->mLastNativeWindowDataSpace) {
            status_t err = native_window_set_buffers_data_space(
                    mCodec->mNativeWindow.get(), (android_dataspace)dataSpace);
            mCodec->mLastNativeWindowDataSpace = dataSpace;
            ALOGW_IF(err != NO_ERROR, "failed to set dataspace: %d", err);
        }
        if (buffer->format()->contains("hdr-static-info")) {
            HDRStaticInfo info;
            if (ColorUtils::getHDRStaticInfoFromFormat(buffer->format(), &info)
                && memcmp(&mCodec->mLastHDRStaticInfo, &info, sizeof(info))) {
                setNativeWindowHdrMetadata(mCodec->mNativeWindow.get(), &info);
                mCodec->mLastHDRStaticInfo = info;
            }
        }

        sp<ABuffer> hdr10PlusInfo;
        if (buffer->format()->findBuffer("hdr10-plus-info", &hdr10PlusInfo)
                && hdr10PlusInfo != nullptr && hdr10PlusInfo->size() > 0
                && hdr10PlusInfo != mCodec->mLastHdr10PlusBuffer) {
            native_window_set_buffers_hdr10_plus_metadata(mCodec->mNativeWindow.get(),
                    hdr10PlusInfo->size(), hdr10PlusInfo->data());
            mCodec->mLastHdr10PlusBuffer = hdr10PlusInfo;
        }

        // save buffers sent to the surface so we can get render time when they return
        int64_t mediaTimeUs = -1;
        buffer->meta()->findInt64("timeUs", &mediaTimeUs);
        if (mediaTimeUs >= 0) {
            mCodec->mRenderTracker.onFrameQueued(
                    mediaTimeUs, info->mGraphicBuffer, new Fence(::dup(info->mFenceFd)));
        }

        int64_t timestampNs = 0;
        if (!msg->findInt64("timestampNs", &timestampNs)) {
            // use media timestamp if client did not request a specific render timestamp
            if (buffer->meta()->findInt64("timeUs", &timestampNs)) {
                ALOGV("using buffer PTS of %lld", (long long)timestampNs);
                timestampNs *= 1000;
            }
        }

        status_t err;
        err = native_window_set_buffers_timestamp(mCodec->mNativeWindow.get(), timestampNs);
        ALOGW_IF(err != NO_ERROR, "failed to set buffer timestamp: %d", err);

        info->checkReadFence("onOutputBufferDrained before queueBuffer");
        err = mCodec->mNativeWindow->queueBuffer(
                    mCodec->mNativeWindow.get(), info->mGraphicBuffer.get(), info->mFenceFd);
        info->mFenceFd = -1;
        if (err == OK) {
            info->mStatus = BufferInfo::OWNED_BY_NATIVE_WINDOW;
        } else {
            ALOGE("queueBuffer failed in onOutputBufferDrained: %d", err);
            mCodec->signalError(OMX_ErrorUndefined, makeNoSideEffectStatus(err));
            info->mStatus = BufferInfo::OWNED_BY_US;
            // keeping read fence as write fence to avoid clobbering
            info->mIsReadFence = false;
        }
    } else {
        if (mCodec->mNativeWindow != NULL && (discarded || buffer->size() != 0)) {
            // move read fence into write fence to avoid clobbering
            info->mIsReadFence = false;
            ATRACE_NAME("frame-drop");
        }
        info->mStatus = BufferInfo::OWNED_BY_US;
    }

    PortMode mode = getPortMode(kPortIndexOutput);

    switch (mode) {
        case KEEP_BUFFERS:
        {
            // XXX fishy, revisit!!! What about the FREE_BUFFERS case below?

            if (info->mStatus == BufferInfo::OWNED_BY_NATIVE_WINDOW) {
                // We cannot resubmit the buffer we just rendered, dequeue
                // the spare instead.

                info = mCodec->dequeueBufferFromNativeWindow();
            }
            break;
        }

        case RESUBMIT_BUFFERS:
        {
            if (!mCodec->mPortEOS[kPortIndexOutput]) {
                if (info->mStatus == BufferInfo::OWNED_BY_NATIVE_WINDOW) {
                    // We cannot resubmit the buffer we just rendered, dequeue
                    // the spare instead.

                    info = mCodec->dequeueBufferFromNativeWindow();
                }

                if (info != NULL) {
                    ALOGV("[%s] calling fillBuffer %u",
                         mCodec->mComponentName.c_str(), info->mBufferID);
                    info->checkWriteFence("onOutputBufferDrained::RESUBMIT_BUFFERS");
                    status_t err = mCodec->fillBuffer(info);
                    if (err != OK) {
                        mCodec->signalError(OMX_ErrorUndefined, makeNoSideEffectStatus(err));
                    }
                }
            }
            break;
        }

        case FREE_BUFFERS:
        {
            status_t err = mCodec->freeBuffer(kPortIndexOutput, index);
            if (err != OK) {
                mCodec->signalError(OMX_ErrorUndefined, makeNoSideEffectStatus(err));
            }
            break;
        }

        default:
            ALOGE("Invalid port mode: %d", mode);
            return;
    }
}

////////////////////////////////////////////////////////////////////////////////

ACodec::UninitializedState::UninitializedState(ACodec *codec)
    : BaseState(codec) {
}

void ACodec::UninitializedState::stateEntered() {
    ALOGV("Now uninitialized");

    if (mDeathNotifier != NULL) {
        if (mCodec->mOMXNode != NULL) {
            auto tOmxNode = mCodec->mOMXNode->getHalInterface<IOmxNode>();
            if (tOmxNode) {
                tOmxNode->unlinkToDeath(mDeathNotifier);
            }
        }
        mDeathNotifier.clear();
    }

    mCodec->mUsingNativeWindow = false;
    mCodec->mNativeWindow.clear();
    mCodec->mNativeWindowUsageBits = 0;
    mCodec->mOMX.clear();
    mCodec->mOMXNode.clear();
    mCodec->mFlags = 0;
    mCodec->mPortMode[kPortIndexInput] = IOMX::kPortModePresetByteBuffer;
    mCodec->mPortMode[kPortIndexOutput] = IOMX::kPortModePresetByteBuffer;
    mCodec->mConverter[0].clear();
    mCodec->mConverter[1].clear();
    mCodec->mComponentName.clear();
}

bool ACodec::UninitializedState::onMessageReceived(const sp<AMessage> &msg) {
    bool handled = false;

    switch (msg->what()) {
        case ACodec::kWhatSetup:
        {
            onSetup(msg);

            handled = true;
            break;
        }

        case ACodec::kWhatAllocateComponent:
        {
            onAllocateComponent(msg);
            handled = true;
            break;
        }

        case ACodec::kWhatShutdown:
        {
            int32_t keepComponentAllocated;
            CHECK(msg->findInt32(
                        "keepComponentAllocated", &keepComponentAllocated));
            ALOGW_IF(keepComponentAllocated,
                     "cannot keep component allocated on shutdown in Uninitialized state");
            if (keepComponentAllocated) {
                mCodec->mCallback->onStopCompleted();
            } else {
                mCodec->mCallback->onReleaseCompleted();
            }
            handled = true;
            break;
        }

        case ACodec::kWhatFlush:
        {
            mCodec->mCallback->onFlushCompleted();
            handled = true;
            break;
        }

        case ACodec::kWhatReleaseCodecInstance:
        {
            // nothing to do, as we have already signaled shutdown
            handled = true;
            break;
        }

        default:
            return BaseState::onMessageReceived(msg);
    }

    return handled;
}

void ACodec::UninitializedState::onSetup(
        const sp<AMessage> &msg) {
    if (onAllocateComponent(msg)
            && mCodec->mLoadedState->onConfigureComponent(msg)) {
        mCodec->mLoadedState->onStart();
    }
}

bool ACodec::UninitializedState::onAllocateComponent(const sp<AMessage> &msg) {
    ALOGV("onAllocateComponent");

    CHECK(mCodec->mOMXNode == NULL);

    sp<AMessage> notify = new AMessage(kWhatOMXMessageList, mCodec);
    notify->setInt32("generation", mCodec->mNodeGeneration + 1);

    sp<RefBase> obj;
    CHECK(msg->findObject("codecInfo", &obj));
    sp<MediaCodecInfo> info = (MediaCodecInfo *)obj.get();
    AString owner = "default";
    AString componentName;
    CHECK(msg->findString("componentName", &componentName));

    //make sure if the component name contains qcom/qti, we don't return error
    //as these components are not present in media_codecs.xml and MediaCodecList won't find
    //these component by findCodecByName.
    //Video and Flac decoder are present in list so exclude them.
    if ((!(componentName.find("qcom", 0) > 0 || componentName.find("qti", 0) > 0) ||
          componentName.find("video", 0) > 0 || componentName.find("flac", 0) > 0) &&
          !(componentName.find("tme",0) > 0)) {
        if (info == nullptr) {
            ALOGE("Unexpected nullptr for codec information");
            mCodec->signalError(OMX_ErrorUndefined, UNKNOWN_ERROR);
            return false;
        }
        owner = (info->getOwnerName() == nullptr) ? "default" : info->getOwnerName();
    }

    sp<CodecObserver> observer = new CodecObserver(notify);
    sp<IOMX> omx;
    sp<IOMXNode> omxNode;

    status_t err = NAME_NOT_FOUND;
    OMXClient client;
    if (client.connect(owner.c_str()) != OK) {
        mCodec->signalError(OMX_ErrorUndefined, NO_INIT);
        return false;
    }
    omx = client.interface();

    pid_t tid = gettid();
    int prevPriority = androidGetThreadPriority(tid);
    androidSetThreadPriority(tid, ANDROID_PRIORITY_FOREGROUND);
    err = omx->allocateNode(componentName.c_str(), observer, &omxNode);
    androidSetThreadPriority(tid, prevPriority);

    if (err != OK) {
        ALOGE("Unable to instantiate codec '%s' with err %#x.", componentName.c_str(), err);

        mCodec->signalError((OMX_ERRORTYPE)err, makeNoSideEffectStatus(err));
        return false;
    }

    mDeathNotifier = new DeathNotifier(new AMessage(kWhatOMXDied, mCodec));
    auto tOmxNode = omxNode->getHalInterface<IOmxNode>();
    if (tOmxNode && !tOmxNode->linkToDeath(mDeathNotifier, 0)) {
        mDeathNotifier.clear();
    }

    ++mCodec->mNodeGeneration;

    mCodec->mComponentName = componentName;
    mCodec->mRenderTracker.setComponentName(componentName);
    mCodec->mFlags = 0;

    if (componentName.endsWith(".secure")) {
        mCodec->mFlags |= kFlagIsSecure;
        mCodec->mFlags |= kFlagIsGrallocUsageProtected;
        mCodec->mFlags |= kFlagPushBlankBuffersToNativeWindowOnShutdown;
    }

    mCodec->mOMX = omx;
    mCodec->mOMXNode = omxNode;
    mCodec->mCallback->onComponentAllocated(mCodec->mComponentName.c_str());
    mCodec->changeState(mCodec->mLoadedState);

    return true;
}

////////////////////////////////////////////////////////////////////////////////

ACodec::LoadedState::LoadedState(ACodec *codec)
    : BaseState(codec) {
}

void ACodec::LoadedState::stateEntered() {
    ALOGV("[%s] Now Loaded", mCodec->mComponentName.c_str());

    mCodec->mPortEOS[kPortIndexInput] =
        mCodec->mPortEOS[kPortIndexOutput] = false;

    mCodec->mInputEOSResult = OK;

    mCodec->mDequeueCounter = 0;
    mCodec->mMetadataBuffersToSubmit = 0;
    mCodec->mRepeatFrameDelayUs = -1LL;
    mCodec->mInputFormat.clear();
    mCodec->mOutputFormat.clear();
    mCodec->mBaseOutputFormat.clear();
    mCodec->mGraphicBufferSource.clear();

    if (mCodec->mShutdownInProgress) {
        bool keepComponentAllocated = mCodec->mKeepComponentAllocated;

        mCodec->mShutdownInProgress = false;
        mCodec->mKeepComponentAllocated = false;

        onShutdown(keepComponentAllocated);
    }
    mCodec->mExplicitShutdown = false;

    mCodec->processDeferredMessages();
}

void ACodec::LoadedState::onShutdown(bool keepComponentAllocated) {
    if (!keepComponentAllocated) {
        (void)mCodec->mOMXNode->freeNode();

        mCodec->changeState(mCodec->mUninitializedState);
    }

    if (mCodec->mExplicitShutdown) {
        if (keepComponentAllocated) {
            mCodec->mCallback->onStopCompleted();
        } else {
            mCodec->mCallback->onReleaseCompleted();
        }
        mCodec->mExplicitShutdown = false;
    }
}

bool ACodec::LoadedState::onMessageReceived(const sp<AMessage> &msg) {
    bool handled = false;

    switch (msg->what()) {
        case ACodec::kWhatConfigureComponent:
        {
            onConfigureComponent(msg);
            handled = true;
            break;
        }

        case ACodec::kWhatCreateInputSurface:
        {
            onCreateInputSurface(msg);
            handled = true;
            break;
        }

        case ACodec::kWhatSetInputSurface:
        {
            onSetInputSurface(msg);
            handled = true;
            break;
        }

        case ACodec::kWhatStart:
        {
            onStart();
            handled = true;
            break;
        }

        case ACodec::kWhatShutdown:
        {
            int32_t keepComponentAllocated;
            CHECK(msg->findInt32(
                        "keepComponentAllocated", &keepComponentAllocated));

            mCodec->mExplicitShutdown = true;
            onShutdown(keepComponentAllocated);

            handled = true;
            break;
        }

        case ACodec::kWhatFlush:
        {
            mCodec->mCallback->onFlushCompleted();
            handled = true;
            break;
        }

        default:
            return BaseState::onMessageReceived(msg);
    }

    return handled;
}

bool ACodec::LoadedState::onConfigureComponent(
        const sp<AMessage> &msg) {
    ALOGV("onConfigureComponent");

    CHECK(mCodec->mOMXNode != NULL);

    status_t err = OK;
    AString mime;
    if (!msg->findString("mime", &mime)) {
        err = BAD_VALUE;
    } else {
        err = mCodec->configureCodec(mime.c_str(), msg);
    }
    if (err != OK) {
        ALOGE("[%s] configureCodec returning error %d",
              mCodec->mComponentName.c_str(), err);

        mCodec->signalError(OMX_ErrorUndefined, makeNoSideEffectStatus(err));
        return false;
    }

    mCodec->mCallback->onComponentConfigured(mCodec->mInputFormat, mCodec->mOutputFormat);

    return true;
}

status_t ACodec::LoadedState::setupInputSurface() {
    if (mCodec->mGraphicBufferSource == NULL) {
        return BAD_VALUE;
    }

    android_dataspace dataSpace;
    status_t err =
        mCodec->setInitialColorAspectsForVideoEncoderSurfaceAndGetDataSpace(&dataSpace);
    if (err != OK) {
        ALOGE("Failed to get default data space");
        return err;
    }

    err = statusFromBinderStatus(
            mCodec->mGraphicBufferSource->configure(mCodec->mOMXNode, dataSpace));
    if (err != OK) {
        ALOGE("[%s] Unable to configure for node (err %d)",
              mCodec->mComponentName.c_str(), err);
        return err;
    }

    if (mCodec->mRepeatFrameDelayUs > 0LL) {
        err = statusFromBinderStatus(
                mCodec->mGraphicBufferSource->setRepeatPreviousFrameDelayUs(
                        mCodec->mRepeatFrameDelayUs));

        if (err != OK) {
            ALOGE("[%s] Unable to configure option to repeat previous "
                  "frames (err %d)",
                  mCodec->mComponentName.c_str(), err);
            return err;
        }
    }

    if (mCodec->mMaxPtsGapUs != 0LL) {
        OMX_PARAM_U32TYPE maxPtsGapParams;
        InitOMXParams(&maxPtsGapParams);
        maxPtsGapParams.nPortIndex = kPortIndexInput;
        maxPtsGapParams.nU32 = (uint32_t)mCodec->mMaxPtsGapUs;

        err = mCodec->mOMXNode->setParameter(
                (OMX_INDEXTYPE)OMX_IndexParamMaxFrameDurationForBitrateControl,
                &maxPtsGapParams, sizeof(maxPtsGapParams));

        if (err != OK) {
            ALOGE("[%s] Unable to configure max timestamp gap (err %d)",
                    mCodec->mComponentName.c_str(), err);
            return err;
        }
    }

    if (mCodec->mMaxFps > 0 || mCodec->mMaxPtsGapUs < 0) {
        err = statusFromBinderStatus(
                mCodec->mGraphicBufferSource->setMaxFps(mCodec->mMaxFps));

        if (err != OK) {
            ALOGE("[%s] Unable to configure max fps (err %d)",
                    mCodec->mComponentName.c_str(), err);
            return err;
        }
    }

    if (mCodec->mCaptureFps > 0. && mCodec->mFps > 0.) {
        err = statusFromBinderStatus(
                mCodec->mGraphicBufferSource->setTimeLapseConfig(
                        mCodec->mFps, mCodec->mCaptureFps));

        if (err != OK) {
            ALOGE("[%s] Unable to configure time lapse (err %d)",
                    mCodec->mComponentName.c_str(), err);
            return err;
        }
    }

    if (mCodec->mCreateInputBuffersSuspended) {
        err = statusFromBinderStatus(
                mCodec->mGraphicBufferSource->setSuspend(true, -1));

        if (err != OK) {
            ALOGE("[%s] Unable to configure option to suspend (err %d)",
                  mCodec->mComponentName.c_str(), err);
            return err;
        }
    }

    uint32_t usageBits;
    if (mCodec->mOMXNode->getParameter(
            (OMX_INDEXTYPE)OMX_IndexParamConsumerUsageBits,
            &usageBits, sizeof(usageBits)) == OK) {
        mCodec->mInputFormat->setInt32(
                "using-sw-read-often", !!(usageBits & GRALLOC_USAGE_SW_READ_OFTEN));
    }

    sp<ABuffer> colorAspectsBuffer;
    if (mCodec->mInputFormat->findBuffer("android._color-aspects", &colorAspectsBuffer)) {
        if (colorAspectsBuffer->size() != sizeof(ColorAspects)) {
            return INVALID_OPERATION;
        }

        err = statusFromBinderStatus(
                mCodec->mGraphicBufferSource->setColorAspects(ColorUtils::packToU32(
                        *(ColorAspects *)colorAspectsBuffer->base())));

        if (err != OK) {
            ALOGE("[%s] Unable to configure color aspects (err %d)",
                  mCodec->mComponentName.c_str(), err);
            return err;
        }
    }
    return OK;
}

void ACodec::LoadedState::onCreateInputSurface(
        const sp<AMessage> & /* msg */) {
    ALOGV("onCreateInputSurface");

    sp<IGraphicBufferProducer> bufferProducer;
    status_t err = mCodec->mOMX->createInputSurface(
            &bufferProducer, &mCodec->mGraphicBufferSource);

    if (err == OK) {
        err = setupInputSurface();
    }

    if (err == OK) {
        mCodec->mCallback->onInputSurfaceCreated(
                mCodec->mInputFormat,
                mCodec->mOutputFormat,
                new BufferProducerWrapper(bufferProducer));
    } else {
        // Can't use mCodec->signalError() here -- MediaCodec won't forward
        // the error through because it's in the "configured" state.  We
        // send a kWhatInputSurfaceCreated with an error value instead.
        ALOGE("[%s] onCreateInputSurface returning error %d",
                mCodec->mComponentName.c_str(), err);
        mCodec->mCallback->onInputSurfaceCreationFailed(err);
    }
}

void ACodec::LoadedState::onSetInputSurface(const sp<AMessage> &msg) {
    ALOGV("onSetInputSurface");

    sp<RefBase> obj;
    CHECK(msg->findObject("input-surface", &obj));
    if (obj == NULL) {
        ALOGE("[%s] NULL input surface", mCodec->mComponentName.c_str());
        mCodec->mCallback->onInputSurfaceDeclined(BAD_VALUE);
        return;
    }

    sp<PersistentSurface> surface = static_cast<PersistentSurface *>(obj.get());
    mCodec->mGraphicBufferSource = surface->getBufferSource();
    status_t err = setupInputSurface();

    if (err == OK) {
        mCodec->mCallback->onInputSurfaceAccepted(
                mCodec->mInputFormat, mCodec->mOutputFormat);
    } else {
        // Can't use mCodec->signalError() here -- MediaCodec won't forward
        // the error through because it's in the "configured" state.  We
        // send a kWhatInputSurfaceAccepted with an error value instead.
        ALOGE("[%s] onSetInputSurface returning error %d",
                mCodec->mComponentName.c_str(), err);
        mCodec->mCallback->onInputSurfaceDeclined(err);
    }
}

void ACodec::LoadedState::onStart() {
    ALOGV("onStart");

    status_t err = mCodec->mOMXNode->sendCommand(OMX_CommandStateSet, OMX_StateIdle);
    if (err != OK) {
        mCodec->signalError(OMX_ErrorUndefined, makeNoSideEffectStatus(err));
    } else {
        mCodec->changeState(mCodec->mLoadedToIdleState);
    }
}

////////////////////////////////////////////////////////////////////////////////

ACodec::LoadedToIdleState::LoadedToIdleState(ACodec *codec)
    : BaseState(codec) {
}

void ACodec::LoadedToIdleState::stateEntered() {
    ALOGV("[%s] Now Loaded->Idle", mCodec->mComponentName.c_str());

    status_t err;
    if ((err = allocateBuffers()) != OK) {
        ALOGE("Failed to allocate buffers after transitioning to IDLE state "
             "(error 0x%08x)",
             err);

        mCodec->signalError(OMX_ErrorUndefined, makeNoSideEffectStatus(err));

        mCodec->mOMXNode->sendCommand(
                OMX_CommandStateSet, OMX_StateLoaded);
        if (mCodec->allYourBuffersAreBelongToUs(kPortIndexInput)) {
            mCodec->freeBuffersOnPort(kPortIndexInput);
        }
        if (mCodec->allYourBuffersAreBelongToUs(kPortIndexOutput)) {
            mCodec->freeBuffersOnPort(kPortIndexOutput);
        }
        if (mCodec->allYourBuffersAreBelongToUs(kPortIndexInputExtradata)) {
            mCodec->freeBuffersOnPort(kPortIndexInputExtradata);
        }
        if (mCodec->allYourBuffersAreBelongToUs(kPortIndexOutputExtradata)) {
            mCodec->freeBuffersOnPort(kPortIndexOutputExtradata);
        }

        mCodec->changeState(mCodec->mLoadedState);
    }
}

status_t ACodec::LoadedToIdleState::allocateBuffers() {
    status_t err = mCodec->allocateBuffersOnPort(kPortIndexInput);
    if (err != OK) {
        return err;
    }

    err = mCodec->allocateBuffersOnPort(kPortIndexOutput);
    if (err != OK) {
        return err;
    }
    err = mCodec->allocateBuffersOnPort(kPortIndexInputExtradata);
    err = mCodec->allocateBuffersOnPort(kPortIndexOutputExtradata);
    if (err != OK) {
        err = OK; // Ignore Extradata buffer allocation failure
    }

    mCodec->mCallback->onStartCompleted();

    return OK;
}

bool ACodec::LoadedToIdleState::onMessageReceived(const sp<AMessage> &msg) {
    switch (msg->what()) {
        case kWhatSetParameters:
        case kWhatShutdown:
        {
            mCodec->deferMessage(msg);
            return true;
        }

        case kWhatSignalEndOfInputStream:
        {
            mCodec->onSignalEndOfInputStream();
            return true;
        }

        case kWhatResume:
        {
            // We'll be active soon enough.
            return true;
        }

        case kWhatFlush:
        {
            // We haven't even started yet, so we're flushed alright...
            mCodec->mCallback->onFlushCompleted();
            return true;
        }

        default:
            return BaseState::onMessageReceived(msg);
    }
}

bool ACodec::LoadedToIdleState::onOMXEvent(
        OMX_EVENTTYPE event, OMX_U32 data1, OMX_U32 data2) {
    switch (event) {
        case OMX_EventCmdComplete:
        {
            status_t err = OK;
            if (data1 != (OMX_U32)OMX_CommandStateSet
                    || data2 != (OMX_U32)OMX_StateIdle) {
                ALOGE("Unexpected command completion in LoadedToIdleState: %s(%u) %s(%u)",
                        asString((OMX_COMMANDTYPE)data1), data1,
                        asString((OMX_STATETYPE)data2), data2);
                err = FAILED_TRANSACTION;
            }

            if (err == OK) {
                err = mCodec->mOMXNode->sendCommand(
                    OMX_CommandStateSet, OMX_StateExecuting);
            }

            if (err != OK) {
                mCodec->signalError(OMX_ErrorUndefined, makeNoSideEffectStatus(err));
            } else {
                mCodec->changeState(mCodec->mIdleToExecutingState);
            }

            return true;
        }

        default:
            return BaseState::onOMXEvent(event, data1, data2);
    }
}

////////////////////////////////////////////////////////////////////////////////

ACodec::IdleToExecutingState::IdleToExecutingState(ACodec *codec)
    : BaseState(codec) {
}

void ACodec::IdleToExecutingState::stateEntered() {
    ALOGV("[%s] Now Idle->Executing", mCodec->mComponentName.c_str());
}

bool ACodec::IdleToExecutingState::onMessageReceived(const sp<AMessage> &msg) {
    switch (msg->what()) {
        case kWhatSetParameters:
        case kWhatShutdown:
        {
            mCodec->deferMessage(msg);
            return true;
        }

        case kWhatResume:
        {
            // We'll be active soon enough.
            return true;
        }

        case kWhatFlush:
        {
            // We haven't even started yet, so we're flushed alright...
            mCodec->mCallback->onFlushCompleted();
            return true;
        }

        case kWhatSignalEndOfInputStream:
        {
            mCodec->onSignalEndOfInputStream();
            return true;
        }

        default:
            return BaseState::onMessageReceived(msg);
    }
}

bool ACodec::IdleToExecutingState::onOMXEvent(
        OMX_EVENTTYPE event, OMX_U32 data1, OMX_U32 data2) {
    switch (event) {
        case OMX_EventCmdComplete:
        {
            if (data1 != (OMX_U32)OMX_CommandStateSet
                    || data2 != (OMX_U32)OMX_StateExecuting) {
                ALOGE("Unexpected command completion in IdleToExecutingState: %s(%u) %s(%u)",
                        asString((OMX_COMMANDTYPE)data1), data1,
                        asString((OMX_STATETYPE)data2), data2);
                mCodec->signalError(OMX_ErrorUndefined, FAILED_TRANSACTION);
                return true;
            }

            mCodec->mExecutingState->resume();
            mCodec->changeState(mCodec->mExecutingState);

            return true;
        }

        default:
            return BaseState::onOMXEvent(event, data1, data2);
    }
}

////////////////////////////////////////////////////////////////////////////////

ACodec::ExecutingState::ExecutingState(ACodec *codec)
    : BaseState(codec),
      mActive(false) {
}

ACodec::BaseState::PortMode ACodec::ExecutingState::getPortMode(
        OMX_U32 /* portIndex */) {
    return RESUBMIT_BUFFERS;
}

void ACodec::ExecutingState::submitOutputMetaBuffers() {
    // submit as many buffers as there are input buffers with the codec
    // in case we are in port reconfiguring
    for (size_t i = 0; i < mCodec->mBuffers[kPortIndexInput].size(); ++i) {
        BufferInfo *info = &mCodec->mBuffers[kPortIndexInput].editItemAt(i);

        if (info->mStatus == BufferInfo::OWNED_BY_COMPONENT) {
            if (mCodec->submitOutputMetadataBuffer() != OK)
                break;
        }
    }

    // *** NOTE: THE FOLLOWING WORKAROUND WILL BE REMOVED ***
    mCodec->signalSubmitOutputMetadataBufferIfEOS_workaround();
}

void ACodec::ExecutingState::submitRegularOutputBuffers() {
    bool failed = false;
    for (size_t i = 0; i < mCodec->mBuffers[kPortIndexOutput].size(); ++i) {
        BufferInfo *info = &mCodec->mBuffers[kPortIndexOutput].editItemAt(i);

        if (mCodec->mNativeWindow != NULL) {
            if (info->mStatus != BufferInfo::OWNED_BY_US
                    && info->mStatus != BufferInfo::OWNED_BY_NATIVE_WINDOW) {
                ALOGE("buffers should be owned by us or the surface");
                failed = true;
                break;
            }

            if (info->mStatus == BufferInfo::OWNED_BY_NATIVE_WINDOW) {
                continue;
            }
        } else {
            if (info->mStatus != BufferInfo::OWNED_BY_US) {
                ALOGE("buffers should be owned by us");
                failed = true;
                break;
            }
        }

        ALOGV("[%s] calling fillBuffer %u", mCodec->mComponentName.c_str(), info->mBufferID);

        info->checkWriteFence("submitRegularOutputBuffers");
        status_t err = mCodec->fillBuffer(info);
        if (err != OK) {
            failed = true;
            break;
        }
    }

    if (failed) {
        mCodec->signalError(OMX_ErrorUndefined, FAILED_TRANSACTION);
    }
}

void ACodec::ExecutingState::submitOutputBuffers() {
    submitRegularOutputBuffers();
    if (mCodec->storingMetadataInDecodedBuffers()) {
        submitOutputMetaBuffers();
    }
}

void ACodec::ExecutingState::resume() {
    if (mActive) {
        ALOGV("[%s] We're already active, no need to resume.", mCodec->mComponentName.c_str());
        return;
    }

    submitOutputBuffers();

    // Post all available input buffers
    if (mCodec->mBuffers[kPortIndexInput].size() == 0u) {
        ALOGW("[%s] we don't have any input buffers to resume", mCodec->mComponentName.c_str());
    }

    for (size_t i = 0; i < mCodec->mBuffers[kPortIndexInput].size(); i++) {
        BufferInfo *info = &mCodec->mBuffers[kPortIndexInput].editItemAt(i);
        if (info->mStatus == BufferInfo::OWNED_BY_US) {
            postFillThisBuffer(info);
        }
    }

    mActive = true;
}

void ACodec::ExecutingState::stateEntered() {
    ALOGV("[%s] Now Executing", mCodec->mComponentName.c_str());
    mCodec->mRenderTracker.clear(systemTime(CLOCK_MONOTONIC));
    mCodec->processDeferredMessages();
}

bool ACodec::ExecutingState::onMessageReceived(const sp<AMessage> &msg) {
    bool handled = false;

    switch (msg->what()) {
        case kWhatShutdown:
        {
            int32_t keepComponentAllocated;
            CHECK(msg->findInt32(
                        "keepComponentAllocated", &keepComponentAllocated));

            mCodec->mShutdownInProgress = true;
            mCodec->mExplicitShutdown = true;
            mCodec->mKeepComponentAllocated = keepComponentAllocated;

            mActive = false;

            status_t err = mCodec->mOMXNode->sendCommand(
                    OMX_CommandStateSet, OMX_StateIdle);
            if (err != OK) {
                if (keepComponentAllocated) {
                    mCodec->signalError(OMX_ErrorUndefined, FAILED_TRANSACTION);
                }
                // TODO: do some recovery here.
            } else {
                mCodec->changeState(mCodec->mExecutingToIdleState);
            }

            handled = true;
            break;
        }

        case kWhatFlush:
        {
            ALOGV("[%s] ExecutingState flushing now "
                 "(codec owns %zu/%zu input, %zu/%zu output).",
                    mCodec->mComponentName.c_str(),
                    mCodec->countBuffersOwnedByComponent(kPortIndexInput),
                    mCodec->mBuffers[kPortIndexInput].size(),
                    mCodec->countBuffersOwnedByComponent(kPortIndexOutput),
                    mCodec->mBuffers[kPortIndexOutput].size());

            mActive = false;

            status_t err = mCodec->mOMXNode->sendCommand(OMX_CommandFlush, OMX_ALL);
            if (err != OK) {
                mCodec->signalError(OMX_ErrorUndefined, FAILED_TRANSACTION);
            } else {
                mCodec->changeState(mCodec->mFlushingState);
            }

            handled = true;
            break;
        }

        case kWhatResume:
        {
            resume();

            handled = true;
            break;
        }

        case kWhatRequestIDRFrame:
        {
            status_t err = mCodec->requestIDRFrame();
            if (err != OK) {
                ALOGW("Requesting an IDR frame failed.");
            }

            handled = true;
            break;
        }

        case kWhatSetParameters:
        {
            sp<AMessage> params;
            CHECK(msg->findMessage("params", &params));

            status_t err = mCodec->setParameters(params);

            sp<AMessage> reply;
            if (msg->findMessage("reply", &reply)) {
                reply->setInt32("err", err);
                reply->post();
            }

            handled = true;
            break;
        }

        case ACodec::kWhatSignalEndOfInputStream:
        {
            mCodec->onSignalEndOfInputStream();
            handled = true;
            break;
        }

        // *** NOTE: THE FOLLOWING WORKAROUND WILL BE REMOVED ***
        case kWhatSubmitOutputMetadataBufferIfEOS:
        {
            if (mCodec->mPortEOS[kPortIndexInput] &&
                    !mCodec->mPortEOS[kPortIndexOutput]) {
                status_t err = mCodec->submitOutputMetadataBuffer();
                if (err == OK) {
                    mCodec->signalSubmitOutputMetadataBufferIfEOS_workaround();
                }
            }
            return true;
        }

        default:
            handled = BaseState::onMessageReceived(msg);
            break;
    }

    return handled;
}

status_t ACodec::setParameters(const sp<AMessage> &params) {
    int32_t videoBitrate;
    if (params->findInt32("video-bitrate", &videoBitrate)) {
        OMX_VIDEO_CONFIG_BITRATETYPE configParams;
        InitOMXParams(&configParams);
        configParams.nPortIndex = kPortIndexOutput;
        configParams.nEncodeBitrate = videoBitrate;

        status_t err = mOMXNode->setConfig(
                OMX_IndexConfigVideoBitrate,
                &configParams,
                sizeof(configParams));

        if (err != OK) {
            ALOGE("setConfig(OMX_IndexConfigVideoBitrate, %d) failed w/ err %d",
                   videoBitrate, err);

            return err;
        }
    }

    int64_t timeOffsetUs;
    if (params->findInt64(PARAMETER_KEY_OFFSET_TIME, &timeOffsetUs)) {
        if (mGraphicBufferSource == NULL) {
            ALOGE("[%s] Invalid to set input buffer time offset without surface",
                    mComponentName.c_str());
            return INVALID_OPERATION;
        }

        status_t err = statusFromBinderStatus(
                mGraphicBufferSource->setTimeOffsetUs(timeOffsetUs));

        if (err != OK) {
            ALOGE("[%s] Unable to set input buffer time offset (err %d)",
                mComponentName.c_str(),
                err);
            return err;
        }
    }

    int64_t skipFramesBeforeUs;
    if (params->findInt64("skip-frames-before", &skipFramesBeforeUs)) {
        if (mGraphicBufferSource == NULL) {
            ALOGE("[%s] Invalid to set start time without surface",
                    mComponentName.c_str());
            return INVALID_OPERATION;
        }

        status_t err = statusFromBinderStatus(
                mGraphicBufferSource->setStartTimeUs(skipFramesBeforeUs));

        if (err != OK) {
            ALOGE("Failed to set parameter 'skip-frames-before' (err %d)", err);
            return err;
        }
    }

    int32_t dropInputFrames;
    if (params->findInt32(PARAMETER_KEY_SUSPEND, &dropInputFrames)) {
        if (mGraphicBufferSource == NULL) {
            ALOGE("[%s] Invalid to set suspend without surface",
                    mComponentName.c_str());
            return INVALID_OPERATION;
        }

        int64_t suspendStartTimeUs = -1;
        (void) params->findInt64(PARAMETER_KEY_SUSPEND_TIME, &suspendStartTimeUs);
        status_t err = statusFromBinderStatus(
                mGraphicBufferSource->setSuspend(dropInputFrames != 0, suspendStartTimeUs));

        if (err != OK) {
            ALOGE("Failed to set parameter 'drop-input-frames' (err %d)", err);
            return err;
        }
    }

    int64_t stopTimeUs;
    if (params->findInt64("stop-time-us", &stopTimeUs)) {
        if (mGraphicBufferSource == NULL) {
            ALOGE("[%s] Invalid to set stop time without surface",
                    mComponentName.c_str());
            return INVALID_OPERATION;
        }
        status_t err = statusFromBinderStatus(
                mGraphicBufferSource->setStopTimeUs(stopTimeUs));

        if (err != OK) {
            ALOGE("Failed to set parameter 'stop-time-us' (err %d)", err);
            return err;
        }

        int64_t stopTimeOffsetUs;
        err = statusFromBinderStatus(
                mGraphicBufferSource->getStopTimeOffsetUs(&stopTimeOffsetUs));

        if (err != OK) {
            ALOGE("Failed to get stop time offset (err %d)", err);
            return err;
        }
        mInputFormat->setInt64("android._stop-time-offset-us", stopTimeOffsetUs);
    }

    int32_t dummy;
    if (params->findInt32("request-sync", &dummy)) {
        status_t err = requestIDRFrame();

        if (err != OK) {
            ALOGE("Requesting a sync frame failed w/ err %d", err);
            return err;
        }
    }

    int32_t rateInt = -1;
    float rateFloat = -1;
    if (!params->findFloat("operating-rate", &rateFloat)) {
        params->findInt32("operating-rate", &rateInt);
        rateFloat = (float) rateInt; // 16MHz (FLINTMAX) is OK for upper bound.
    }
    if (rateFloat > 0) {
        status_t err = setOperatingRate(rateFloat, mIsVideo);
        if (err != OK) {
            ALOGI("Failed to set parameter 'operating-rate' (err %d)", err);
        }
    }

    int32_t intraRefreshPeriod = 0;
    if (params->findInt32("intra-refresh-period", &intraRefreshPeriod)
            && intraRefreshPeriod > 0) {
        status_t err = setIntraRefreshPeriod(intraRefreshPeriod, false);
        if (err != OK) {
            ALOGI("[%s] failed setIntraRefreshPeriod. Failure is fine since this key is optional",
                    mComponentName.c_str());
            err = OK;
        }
    }

    int32_t latency = 0;
    if (params->findInt32("latency", &latency) && latency > 0) {
        status_t err = setLatency(latency);
        if (err != OK) {
            ALOGI("[%s] failed setLatency. Failure is fine since this key is optional",
                    mComponentName.c_str());
            err = OK;
        }
    }

    int32_t presentationId = -1;
    if (params->findInt32("audio-presentation-presentation-id", &presentationId)) {
        int32_t programId = -1;
        params->findInt32("audio-presentation-program-id", &programId);
        status_t err = setAudioPresentation(presentationId, programId);
        if (err != OK) {
            ALOGI("[%s] failed setAudioPresentation. Failure is fine since this key is optional",
                    mComponentName.c_str());
            err = OK;
        }
    }

    sp<ABuffer> hdr10PlusInfo;
    if (params->findBuffer("hdr10-plus-info", &hdr10PlusInfo)
            && hdr10PlusInfo != nullptr && hdr10PlusInfo->size() > 0) {
        (void)setHdr10PlusInfo(hdr10PlusInfo);
    }

    // Ignore errors as failure is expected for codecs that aren't video encoders.
    (void)configureTemporalLayers(params, false /* inConfigure */, mOutputFormat);

    return setVendorParameters(params);
}

status_t ACodec::setHdr10PlusInfo(const sp<ABuffer> &hdr10PlusInfo) {
    if (mDescribeHDR10PlusInfoIndex == 0) {
        ALOGE("setHdr10PlusInfo: does not support DescribeHDR10PlusInfoParams");
        return ERROR_UNSUPPORTED;
    }
    size_t newSize = sizeof(DescribeHDR10PlusInfoParams) + hdr10PlusInfo->size() - 1;
    if (mHdr10PlusScratchBuffer == nullptr ||
            newSize > mHdr10PlusScratchBuffer->size()) {
        mHdr10PlusScratchBuffer = new ABuffer(newSize);
    }
    DescribeHDR10PlusInfoParams *config =
            (DescribeHDR10PlusInfoParams *)mHdr10PlusScratchBuffer->data();
    InitOMXParams(config);
    config->nPortIndex = 0;
    config->nSize = newSize;
    config->nParamSize = hdr10PlusInfo->size();
    config->nParamSizeUsed = hdr10PlusInfo->size();
    memcpy(config->nValue, hdr10PlusInfo->data(), hdr10PlusInfo->size());
    status_t err = mOMXNode->setConfig(
            (OMX_INDEXTYPE)mDescribeHDR10PlusInfoIndex,
            config, config->nSize);
    if (err != OK) {
        ALOGE("failed to set DescribeHDR10PlusInfoParams (err %d)", err);
    }
    return OK;
}

// Removes trailing tags matching |tag| from |key| (e.g. a settings name). |minLength| specifies
// the minimum number of characters to keep in |key| (even if it has trailing tags).
// (Used to remove trailing 'value' tags in settings names, e.g. to normalize
// 'vendor.settingsX.value' to 'vendor.settingsX')
static void removeTrailingTags(char *key, size_t minLength, const char *tag) {
    size_t length = strlen(key);
    size_t tagLength = strlen(tag);
    while (length > minLength + tagLength
            && !strcmp(key + length - tagLength, tag)
            && key[length - tagLength - 1] == '.') {
        length -= tagLength + 1;
        key[length] = '\0';
    }
}

/**
 * Struct encompassing a vendor extension config structure and a potential error status (in case
 * the structure is null). Used to iterate through vendor extensions.
 */
struct VendorExtension {
    OMX_CONFIG_ANDROID_VENDOR_EXTENSIONTYPE *config;  // structure does not own config
    status_t status;

    // create based on an error status
    VendorExtension(status_t s_ = NO_INIT) : config(nullptr), status(s_) { }

    // create based on a successfully retrieved config structure
    VendorExtension(OMX_CONFIG_ANDROID_VENDOR_EXTENSIONTYPE *c_) : config(c_), status(OK) { }
};

// class VendorExtensions;
/**
 * Forward iterator to enumerate vendor extensions supported by an OMX component.
 */
class VendorExtensionIterator {
//private:
    static constexpr size_t kLastIndex = ~(size_t)0; // last index marker

    sp<IOMXNode> mNode;                   // component
    size_t mIndex;                        // current android extension index
    std::unique_ptr<uint8_t[]> mBacking;  // current extension's backing
    VendorExtension mCurrent;             // current extension

    VendorExtensionIterator(const sp<IOMXNode> &node, size_t index)
        : mNode(node),
          mIndex(index) {
        mCurrent = retrieve();
    }

    friend class VendorExtensions;

public:
    // copy constructor
    VendorExtensionIterator(const VendorExtensionIterator &it)
        : VendorExtensionIterator(it.mNode, it.mIndex) { }

    // retrieves the current extension pointed to by this iterator
    VendorExtension retrieve() {
        if (mIndex == kLastIndex) {
            return NO_INIT;
        }

        // try with one param first, then retry if extension needs more than 1 param
        for (size_t paramSizeUsed = 1;; ) {
            if (paramSizeUsed > OMX_MAX_ANDROID_VENDOR_PARAMCOUNT) {
                return BAD_VALUE; // this prevents overflow in the following formula
            }

            size_t size = sizeof(OMX_CONFIG_ANDROID_VENDOR_EXTENSIONTYPE) +
                (paramSizeUsed - 1) * sizeof(OMX_CONFIG_ANDROID_VENDOR_EXTENSIONTYPE::param);
            mBacking.reset(new uint8_t[size]);
            if (!mBacking) {
                return NO_MEMORY;
            }

            OMX_CONFIG_ANDROID_VENDOR_EXTENSIONTYPE *config =
                reinterpret_cast<OMX_CONFIG_ANDROID_VENDOR_EXTENSIONTYPE *>(mBacking.get());

            InitOMXParams(config);
            config->nSize = size;
            config->nIndex = mIndex;
            config->nParamSizeUsed = paramSizeUsed;
            status_t err = mNode->getConfig(
                    (OMX_INDEXTYPE)OMX_IndexConfigAndroidVendorExtension, config, size);
            if (err == OK && config->nParamCount > paramSizeUsed && paramSizeUsed == 1) {
                // reallocate if we need a bigger config
                paramSizeUsed = config->nParamCount;
                continue;
            } else if (err == NOT_ENOUGH_DATA
                   || (err != OK && mIndex == 0)) {
                // stop iterator on no-more signal, or if index is not at all supported
                mIndex = kLastIndex;
                return NO_INIT;
            } else if (err != OK) {
                return err;
            } else if (paramSizeUsed != config->nParamSizeUsed) {
                return BAD_VALUE; // component shall not modify size of nParam
            }

            return config;
        }
    }

    // returns extension pointed to by this iterator
    VendorExtension operator*() {
        return mCurrent;
    }

    // prefix increment: move to next extension
    VendorExtensionIterator &operator++() { // prefix
        if (mIndex != kLastIndex) {
            ++mIndex;
            mCurrent = retrieve();
        }
        return *this;
    }

    // iterator equality operators
    bool operator==(const VendorExtensionIterator &o) {
        return mNode == o.mNode && mIndex == o.mIndex;
    }

    bool operator!=(const VendorExtensionIterator &o) {
        return !(*this == o);
    }
};

/**
 * Iterable container for vendor extensions provided by a component
 */
class VendorExtensions {
//private:
    sp<IOMXNode> mNode;

public:
    VendorExtensions(const sp<IOMXNode> &node)
        : mNode(node) {
    }

    VendorExtensionIterator begin() {
        return VendorExtensionIterator(mNode, 0);
    }

    VendorExtensionIterator end() {
        return VendorExtensionIterator(mNode, VendorExtensionIterator::kLastIndex);
    }
};

status_t ACodec::setVendorParameters(const sp<AMessage> &params) {
    std::map<std::string, std::string> vendorKeys; // maps reduced name to actual name
    constexpr char prefix[] = "vendor.";
    constexpr size_t prefixLength = sizeof(prefix) - 1;
    // longest possible vendor param name
    char reducedKey[OMX_MAX_STRINGNAME_SIZE + OMX_MAX_STRINGVALUE_SIZE];

    // identify all vendor keys to speed up search later and to detect vendor keys
    for (size_t i = params->countEntries(); i; --i) {
        AMessage::Type keyType;
        const char* key = params->getEntryNameAt(i - 1, &keyType);
        if (key != nullptr && !strncmp(key, prefix, prefixLength)
                // it is safe to limit format keys to the max vendor param size as we only
                // shorten parameter names by removing any trailing 'value' tags, and we
                // already remove the vendor prefix.
                && strlen(key + prefixLength) < sizeof(reducedKey)
                && (keyType == AMessage::kTypeInt32
                        || keyType == AMessage::kTypeInt64
                        || keyType == AMessage::kTypeString)) {
            strcpy(reducedKey, key + prefixLength);
            removeTrailingTags(reducedKey, 0, "value");
            auto existingKey = vendorKeys.find(reducedKey);
            if (existingKey != vendorKeys.end()) {
                ALOGW("[%s] vendor parameter '%s' aliases parameter '%s'",
                        mComponentName.c_str(), key, existingKey->second.c_str());
                // ignore for now
            }
            vendorKeys.emplace(reducedKey, key);
        }
    }

    // don't bother component if we don't have vendor extensions as they may not have implemented
    // the android vendor extension support, which will lead to unnecessary OMX failure logs.
    if (vendorKeys.empty()) {
        return OK;
    }

    char key[sizeof(OMX_CONFIG_ANDROID_VENDOR_EXTENSIONTYPE::cName) +
            sizeof(OMX_CONFIG_ANDROID_VENDOR_PARAMTYPE::cKey)];

    status_t finalError = OK;

    // don't try again if component does not have vendor extensions
    if (mVendorExtensionsStatus == kExtensionsNone) {
        return OK;
    }

    for (VendorExtension ext : VendorExtensions(mOMXNode)) {
        OMX_CONFIG_ANDROID_VENDOR_EXTENSIONTYPE *config = ext.config;
        if (config == nullptr) {
            return ext.status;
        }

        mVendorExtensionsStatus = kExtensionsExist;

        config->cName[sizeof(config->cName) - 1] = '\0'; // null-terminate name
        strcpy(key, (const char *)config->cName);
        size_t nameLength = strlen(key);
        key[nameLength] = '.';

        // don't set vendor extension if client has not provided any of its parameters
        // or if client simply unsets parameters that are already unset
        bool needToSet = false;
        for (size_t paramIndex = 0; paramIndex < config->nParamCount; ++paramIndex) {
            // null-terminate param key
            config->param[paramIndex].cKey[sizeof(config->param[0].cKey) - 1] = '\0';
            strcpy(key + nameLength + 1, (const char *)config->param[paramIndex].cKey);
            removeTrailingTags(key, nameLength, "value");
            auto existingKey = vendorKeys.find(key);

            // don't touch (e.g. change) parameters that are not specified by client
            if (existingKey == vendorKeys.end()) {
                continue;
            }

            bool wasSet = config->param[paramIndex].bSet;
            switch (config->param[paramIndex].eValueType) {
            case OMX_AndroidVendorValueInt32:
            {
                int32_t value;
                config->param[paramIndex].bSet =
                    (OMX_BOOL)params->findInt32(existingKey->second.c_str(), &value);
                if (config->param[paramIndex].bSet) {
                    config->param[paramIndex].nInt32 = value;
                }
                break;
            }
            case OMX_AndroidVendorValueInt64:
            {
                int64_t value;
                config->param[paramIndex].bSet =
                    (OMX_BOOL)params->findAsInt64(existingKey->second.c_str(), &value);
                if (config->param[paramIndex].bSet) {
                    config->param[paramIndex].nInt64 = value;
                }
                break;
            }
            case OMX_AndroidVendorValueString:
            {
                AString value;
                config->param[paramIndex].bSet =
                    (OMX_BOOL)params->findString(existingKey->second.c_str(), &value);
                if (config->param[paramIndex].bSet) {
                    size_t dstSize = sizeof(config->param[paramIndex].cString);
                    strncpy((char *)config->param[paramIndex].cString, value.c_str(), dstSize - 1);
                    // null terminate value
                    config->param[paramIndex].cString[dstSize - 1] = '\0';
                }
                break;
            }
            default:
                ALOGW("[%s] vendor parameter '%s' is not a supported value",
                        mComponentName.c_str(), key);
                continue;
            }
            if (config->param[paramIndex].bSet || wasSet) {
                needToSet = true;
            }
        }

        if (needToSet) {
            status_t err = mOMXNode->setConfig(
                    (OMX_INDEXTYPE)OMX_IndexConfigAndroidVendorExtension,
                    config, config->nSize);
            if (err != OK) {
                key[nameLength] = '\0';
                ALOGW("[%s] failed to set vendor extension '%s'", mComponentName.c_str(), key);
                // try to set each extension, and return first failure
                if (finalError == OK) {
                    finalError = err;
                }
            }
        }
    }

    if (mVendorExtensionsStatus == kExtensionsUnchecked) {
        mVendorExtensionsStatus = kExtensionsNone;
    }

    return finalError;
}

status_t ACodec::getVendorParameters(OMX_U32 portIndex, sp<AMessage> &format) {
    constexpr char prefix[] = "vendor.";
    constexpr size_t prefixLength = sizeof(prefix) - 1;
    char key[sizeof(OMX_CONFIG_ANDROID_VENDOR_EXTENSIONTYPE::cName) +
            sizeof(OMX_CONFIG_ANDROID_VENDOR_PARAMTYPE::cKey) + prefixLength];
    strcpy(key, prefix);

    // don't try again if component does not have vendor extensions
    if (mVendorExtensionsStatus == kExtensionsNone) {
        return OK;
    }

    for (VendorExtension ext : VendorExtensions(mOMXNode)) {
        OMX_CONFIG_ANDROID_VENDOR_EXTENSIONTYPE *config = ext.config;
        if (config == nullptr) {
            return ext.status;
        }

        mVendorExtensionsStatus = kExtensionsExist;

        if (config->eDir != (portIndex == kPortIndexInput ? OMX_DirInput : OMX_DirOutput)) {
            continue;
        }

        config->cName[sizeof(config->cName) - 1] = '\0'; // null-terminate name
        strcpy(key + prefixLength, (const char *)config->cName);
        size_t nameLength = strlen(key);
        key[nameLength] = '.';

        for (size_t paramIndex = 0; paramIndex < config->nParamCount; ++paramIndex) {
            // null-terminate param key
            config->param[paramIndex].cKey[sizeof(config->param[0].cKey) - 1] = '\0';
            strcpy(key + nameLength + 1, (const char *)config->param[paramIndex].cKey);
            removeTrailingTags(key, nameLength, "value");
            if (config->param[paramIndex].bSet) {
                switch (config->param[paramIndex].eValueType) {
                case OMX_AndroidVendorValueInt32:
                {
                    format->setInt32(key, config->param[paramIndex].nInt32);
                    break;
                }
                case OMX_AndroidVendorValueInt64:
                {
                    format->setInt64(key, config->param[paramIndex].nInt64);
                    break;
                }
                case OMX_AndroidVendorValueString:
                {
                    config->param[paramIndex].cString[OMX_MAX_STRINGVALUE_SIZE - 1] = '\0';
                    format->setString(key, (const char *)config->param[paramIndex].cString);
                    break;
                }
                default:
                    ALOGW("vendor parameter %s is not a supported value", key);
                    continue;
                }
            }
        }
    }

    if (mVendorExtensionsStatus == kExtensionsUnchecked) {
        mVendorExtensionsStatus = kExtensionsNone;
    }

    return OK;
}

void ACodec::onSignalEndOfInputStream() {
    status_t err = INVALID_OPERATION;
    if (mGraphicBufferSource != NULL) {
        err = statusFromBinderStatus(mGraphicBufferSource->signalEndOfInputStream());
    }
    mCallback->onSignaledInputEOS(err);
}

sp<IOMXObserver> ACodec::createObserver() {
    sp<AMessage> notify = new AMessage(kWhatOMXMessageList, this);
    notify->setInt32("generation", this->mNodeGeneration + 1);
    sp<CodecObserver> observer = new CodecObserver(notify);
    return observer;
}

void ACodec::forceStateTransition(int generation) {
    if (generation != mStateGeneration) {
        ALOGV("Ignoring stale force state transition message: #%d (now #%d)",
                generation, mStateGeneration);
        return;
    }
    ALOGE("State machine stuck");
    // Error must have already been signalled to the client.

    // Deferred messages will be handled at LoadedState at the end of the
    // transition.
    mShutdownInProgress = true;
    // No shutdown complete callback at the end of the transition.
    mExplicitShutdown = false;
    mKeepComponentAllocated = true;

    status_t err = mOMXNode->sendCommand(OMX_CommandStateSet, OMX_StateIdle);
    if (err != OK) {
        // TODO: do some recovery here.
    } else {
        changeState(mExecutingToIdleState);
    }
}

bool ACodec::ExecutingState::onOMXFrameRendered(int64_t mediaTimeUs, nsecs_t systemNano) {
    mCodec->onFrameRendered(mediaTimeUs, systemNano);
    return true;
}

bool ACodec::ExecutingState::onOMXEvent(
        OMX_EVENTTYPE event, OMX_U32 data1, OMX_U32 data2) {
    switch (event) {
        case OMX_EventPortSettingsChanged:
        {
            CHECK_EQ(data1, (OMX_U32)kPortIndexOutput);

            mCodec->onOutputFormatChanged();

            if (data2 == 0 || data2 == OMX_IndexParamPortDefinition) {
                mCodec->mMetadataBuffersToSubmit = 0;
                CHECK_EQ(mCodec->mOMXNode->sendCommand(
                            OMX_CommandPortDisable, kPortIndexOutput),
                         (status_t)OK);

                mCodec->freeOutputBuffersNotOwnedByComponent();

                mCodec->changeState(mCodec->mOutputPortSettingsChangedState);
            } else if (data2 != OMX_IndexConfigCommonOutputCrop
                    && data2 != OMX_IndexConfigAndroidIntraRefresh) {
                ALOGV("[%s] OMX_EventPortSettingsChanged 0x%08x",
                     mCodec->mComponentName.c_str(), data2);
            }

            return true;
        }

        case OMX_EventConfigUpdate:
        {
            CHECK_EQ(data1, (OMX_U32)kPortIndexOutput);

            mCodec->onConfigUpdate((OMX_INDEXTYPE)data2);

            return true;
        }

        case OMX_EventBufferFlag:
        {
            return true;
        }

        default:
            return BaseState::onOMXEvent(event, data1, data2);
    }
}

////////////////////////////////////////////////////////////////////////////////

ACodec::OutputPortSettingsChangedState::OutputPortSettingsChangedState(
        ACodec *codec)
    : BaseState(codec) {
}

ACodec::BaseState::PortMode ACodec::OutputPortSettingsChangedState::getPortMode(
        OMX_U32 portIndex) {
    if (portIndex == kPortIndexOutput) {
        return FREE_BUFFERS;
    }

    CHECK_EQ(portIndex, (OMX_U32)kPortIndexInput);

    return RESUBMIT_BUFFERS;
}

bool ACodec::OutputPortSettingsChangedState::onMessageReceived(
        const sp<AMessage> &msg) {
    bool handled = false;

    switch (msg->what()) {
        case kWhatFlush:
        case kWhatShutdown: {
            if (mCodec->mFatalError) {
                sp<AMessage> msg = new AMessage(ACodec::kWhatForceStateTransition, mCodec);
                msg->setInt32("generation", mCodec->mStateGeneration);
                msg->post(3000000);
            }
            FALLTHROUGH_INTENDED;
        }
        case kWhatResume:
        case kWhatSetParameters:
        {
            if (msg->what() == kWhatResume) {
                ALOGV("[%s] Deferring resume", mCodec->mComponentName.c_str());
            }

            mCodec->deferMessage(msg);
            handled = true;
            break;
        }

        case kWhatForceStateTransition:
        {
            int32_t generation = 0;
            CHECK(msg->findInt32("generation", &generation));
            mCodec->forceStateTransition(generation);

            handled = true;
            break;
        }

        case kWhatCheckIfStuck:
        {
            int32_t generation = 0;
            CHECK(msg->findInt32("generation", &generation));
            if (generation == mCodec->mStateGeneration) {
                mCodec->signalError(OMX_ErrorUndefined, TIMED_OUT);
            }

            handled = true;
            break;
        }

        default:
            handled = BaseState::onMessageReceived(msg);
            break;
    }

    return handled;
}

void ACodec::OutputPortSettingsChangedState::stateEntered() {
    ALOGV("[%s] Now handling output port settings change",
         mCodec->mComponentName.c_str());

    // If we haven't transitioned after 3 seconds, we're probably stuck.
    sp<AMessage> msg = new AMessage(ACodec::kWhatCheckIfStuck, mCodec);
    msg->setInt32("generation", mCodec->mStateGeneration);
    msg->post(3000000);
}

bool ACodec::OutputPortSettingsChangedState::onOMXFrameRendered(
        int64_t mediaTimeUs, nsecs_t systemNano) {
    mCodec->onFrameRendered(mediaTimeUs, systemNano);
    return true;
}

bool ACodec::OutputPortSettingsChangedState::onOMXEvent(
        OMX_EVENTTYPE event, OMX_U32 data1, OMX_U32 data2) {
    switch (event) {
        case OMX_EventCmdComplete:
        {
            if (data1 == (OMX_U32)OMX_CommandPortDisable) {
                if (data2 != (OMX_U32)kPortIndexOutput) {
                    ALOGW("ignoring EventCmdComplete CommandPortDisable for port %u", data2);
                    return false;
                }

                ALOGV("[%s] Output port now disabled.", mCodec->mComponentName.c_str());

                status_t err = OK;
                if (!mCodec->mBuffers[kPortIndexOutput].isEmpty()) {
                    ALOGE("disabled port should be empty, but has %zu buffers",
                            mCodec->mBuffers[kPortIndexOutput].size());
                    err = FAILED_TRANSACTION;
                } else {
                    mCodec->mAllocator[kPortIndexOutput].clear();
                }

                if (err == OK) {
                    err = mCodec->mOMXNode->sendCommand(
                            OMX_CommandPortEnable, kPortIndexOutput);
                }

                // Clear the RenderQueue in which queued GraphicBuffers hold the
                // actual buffer references in order to free them early.
                mCodec->mRenderTracker.clear(systemTime(CLOCK_MONOTONIC));

                if (err == OK) {
                    err = mCodec->allocateBuffersOnPort(kPortIndexOutput);
                    ALOGE_IF(err != OK, "Failed to allocate output port buffers after port "
                            "reconfiguration: (%d)", err);
                    mCodec->mCallback->onOutputBuffersChanged();
                }

                if (err != OK) {
                    mCodec->signalError(OMX_ErrorUndefined, makeNoSideEffectStatus(err));
                    ALOGE("Error occurred while disabling the output port");
                }

                return true;
            } else if (data1 == (OMX_U32)OMX_CommandPortEnable) {
                if (data2 != (OMX_U32)kPortIndexOutput) {
                    ALOGW("ignoring EventCmdComplete OMX_CommandPortEnable for port %u", data2);
                    return false;
                }

                ALOGV("[%s] Output port now reenabled.", mCodec->mComponentName.c_str());

                if (mCodec->mExecutingState->active()) {
                    mCodec->mExecutingState->submitOutputBuffers();
                }

                mCodec->changeState(mCodec->mExecutingState);

                return true;
            }

            return false;
        }

        default:
            return BaseState::onOMXEvent(event, data1, data2);
    }
}

////////////////////////////////////////////////////////////////////////////////

ACodec::ExecutingToIdleState::ExecutingToIdleState(ACodec *codec)
    : BaseState(codec),
      mComponentNowIdle(false) {
}

bool ACodec::ExecutingToIdleState::onMessageReceived(const sp<AMessage> &msg) {
    bool handled = false;

    switch (msg->what()) {
        case kWhatFlush:
        {
            // Don't send me a flush request if you previously wanted me
            // to shutdown.
            ALOGW("Ignoring flush request in ExecutingToIdleState");
            break;
        }

        case kWhatShutdown:
        {
            mCodec->deferMessage(msg);
            handled = true;
            break;
        }

        default:
            handled = BaseState::onMessageReceived(msg);
            break;
    }

    return handled;
}

void ACodec::ExecutingToIdleState::stateEntered() {
    ALOGV("[%s] Now Executing->Idle", mCodec->mComponentName.c_str());

    mComponentNowIdle = false;
    mCodec->mLastOutputFormat.clear();
}

bool ACodec::ExecutingToIdleState::onOMXEvent(
        OMX_EVENTTYPE event, OMX_U32 data1, OMX_U32 data2) {
    switch (event) {
        case OMX_EventCmdComplete:
        {
            if (data1 != (OMX_U32)OMX_CommandStateSet
                    || data2 != (OMX_U32)OMX_StateIdle) {
                ALOGE("Unexpected command completion in ExecutingToIdleState: %s(%u) %s(%u)",
                        asString((OMX_COMMANDTYPE)data1), data1,
                        asString((OMX_STATETYPE)data2), data2);
                mCodec->signalError(OMX_ErrorUndefined, FAILED_TRANSACTION);
                return true;
            }

            mComponentNowIdle = true;

            changeStateIfWeOwnAllBuffers();

            return true;
        }

        case OMX_EventPortSettingsChanged:
        case OMX_EventBufferFlag:
        {
            // We're shutting down and don't care about this anymore.
            return true;
        }

        default:
            return BaseState::onOMXEvent(event, data1, data2);
    }
}

void ACodec::ExecutingToIdleState::changeStateIfWeOwnAllBuffers() {
    if (mComponentNowIdle && mCodec->allYourBuffersAreBelongToUs()) {
        status_t err = mCodec->mOMXNode->sendCommand(
                OMX_CommandStateSet, OMX_StateLoaded);
        if (err == OK) {
            err = mCodec->freeBuffersOnPort(kPortIndexInput);
            status_t err2 = mCodec->freeBuffersOnPort(kPortIndexOutput);
            if (err == OK) {
                err = err2;
            }
            status_t err3 = mCodec->freeBuffersOnPort(kPortIndexInputExtradata);
            if (err == OK) {
                err = err3;
            }
            status_t err4 = mCodec->freeBuffersOnPort(kPortIndexOutputExtradata);
            if (err == OK) {
                err = err4;
            }

        }

        if ((mCodec->mFlags & kFlagPushBlankBuffersToNativeWindowOnShutdown)
                && mCodec->mNativeWindow != NULL) {
            // We push enough 1x1 blank buffers to ensure that one of
            // them has made it to the display.  This allows the OMX
            // component teardown to zero out any protected buffers
            // without the risk of scanning out one of those buffers.
            pushBlankBuffersToNativeWindow(mCodec->mNativeWindow.get());
        }

        if (err != OK) {
            mCodec->signalError(OMX_ErrorUndefined, FAILED_TRANSACTION);
            return;
        }

        mCodec->changeState(mCodec->mIdleToLoadedState);
    }
}

void ACodec::ExecutingToIdleState::onInputBufferFilled(
        const sp<AMessage> &msg) {
    BaseState::onInputBufferFilled(msg);

    changeStateIfWeOwnAllBuffers();
}

void ACodec::ExecutingToIdleState::onOutputBufferDrained(
        const sp<AMessage> &msg) {
    BaseState::onOutputBufferDrained(msg);

    changeStateIfWeOwnAllBuffers();
}

////////////////////////////////////////////////////////////////////////////////

ACodec::IdleToLoadedState::IdleToLoadedState(ACodec *codec)
    : BaseState(codec) {
}

bool ACodec::IdleToLoadedState::onMessageReceived(const sp<AMessage> &msg) {
    bool handled = false;

    switch (msg->what()) {
        case kWhatShutdown:
        {
            mCodec->deferMessage(msg);
            handled = true;
            break;
        }

        case kWhatFlush:
        {
            // Don't send me a flush request if you previously wanted me
            // to shutdown.
            ALOGE("Got flush request in IdleToLoadedState");
            break;
        }

        default:
            handled = BaseState::onMessageReceived(msg);
            break;
    }

    return handled;
}

void ACodec::IdleToLoadedState::stateEntered() {
    ALOGV("[%s] Now Idle->Loaded", mCodec->mComponentName.c_str());
}

bool ACodec::IdleToLoadedState::onOMXEvent(
        OMX_EVENTTYPE event, OMX_U32 data1, OMX_U32 data2) {
    switch (event) {
        case OMX_EventCmdComplete:
        {
            if (data1 != (OMX_U32)OMX_CommandStateSet
                    || data2 != (OMX_U32)OMX_StateLoaded) {
                ALOGE("Unexpected command completion in IdleToLoadedState: %s(%u) %s(%u)",
                        asString((OMX_COMMANDTYPE)data1), data1,
                        asString((OMX_STATETYPE)data2), data2);
                mCodec->signalError(OMX_ErrorUndefined, FAILED_TRANSACTION);
                return true;
            }

            mCodec->changeState(mCodec->mLoadedState);

            return true;
        }

        default:
            return BaseState::onOMXEvent(event, data1, data2);
    }
}

////////////////////////////////////////////////////////////////////////////////

ACodec::FlushingState::FlushingState(ACodec *codec)
    : BaseState(codec) {
}

void ACodec::FlushingState::stateEntered() {
    ALOGV("[%s] Now Flushing", mCodec->mComponentName.c_str());

    mFlushComplete[kPortIndexInput] = mFlushComplete[kPortIndexOutput] = false;

    // If we haven't transitioned after 3 seconds, we're probably stuck.
    sp<AMessage> msg = new AMessage(ACodec::kWhatCheckIfStuck, mCodec);
    msg->setInt32("generation", mCodec->mStateGeneration);
    msg->post(3000000);
}

bool ACodec::FlushingState::onMessageReceived(const sp<AMessage> &msg) {
    bool handled = false;

    switch (msg->what()) {
        case kWhatShutdown:
        {
            mCodec->deferMessage(msg);
            if (mCodec->mFatalError) {
                sp<AMessage> msg = new AMessage(ACodec::kWhatForceStateTransition, mCodec);
                msg->setInt32("generation", mCodec->mStateGeneration);
                msg->post(3000000);
            }
            handled = true;
            break;
        }

        case kWhatFlush:
        {
            // We're already doing this right now.
            handled = true;
            break;
        }

        case kWhatForceStateTransition:
        {
            int32_t generation = 0;
            CHECK(msg->findInt32("generation", &generation));
            mCodec->forceStateTransition(generation);

            handled = true;
            break;
        }

        case kWhatCheckIfStuck:
        {
            int32_t generation = 0;
            CHECK(msg->findInt32("generation", &generation));
            if (generation == mCodec->mStateGeneration) {
                mCodec->signalError(OMX_ErrorUndefined, TIMED_OUT);
            }

            handled = true;
            break;
        }

        default:
            handled = BaseState::onMessageReceived(msg);
            break;
    }

    return handled;
}

bool ACodec::FlushingState::onOMXEvent(
        OMX_EVENTTYPE event, OMX_U32 data1, OMX_U32 data2) {
    ALOGV("[%s] FlushingState onOMXEvent(%u,%d)",
            mCodec->mComponentName.c_str(), event, (OMX_S32)data1);

    switch (event) {
        case OMX_EventCmdComplete:
        {
            if (data1 != (OMX_U32)OMX_CommandFlush) {
                ALOGE("unexpected EventCmdComplete %s(%d) data2:%d in FlushingState",
                        asString((OMX_COMMANDTYPE)data1), data1, data2);
                mCodec->signalError(OMX_ErrorUndefined, FAILED_TRANSACTION);
                return true;
            }

            if (data2 == kPortIndexInput || data2 == kPortIndexOutput) {
                if (mFlushComplete[data2]) {
                    ALOGW("Flush already completed for %s port",
                            data2 == kPortIndexInput ? "input" : "output");
                    return true;
                }
                mFlushComplete[data2] = true;

                if (mFlushComplete[kPortIndexInput] && mFlushComplete[kPortIndexOutput]) {
                    changeStateIfWeOwnAllBuffers();
                }
            } else if (data2 == OMX_ALL) {
                if (!mFlushComplete[kPortIndexInput] || !mFlushComplete[kPortIndexOutput]) {
                    ALOGW("received flush complete event for OMX_ALL before ports have been"
                            "flushed (%d/%d)",
                            mFlushComplete[kPortIndexInput], mFlushComplete[kPortIndexOutput]);
                    return false;
                }

                changeStateIfWeOwnAllBuffers();
            } else {
                ALOGW("data2 not OMX_ALL but %u in EventCmdComplete CommandFlush", data2);
            }

            return true;
        }

        case OMX_EventPortSettingsChanged:
        {
            sp<AMessage> msg = new AMessage(kWhatOMXMessage, mCodec);
            msg->setInt32("type", omx_message::EVENT);
            msg->setInt32("generation", mCodec->mNodeGeneration);
            msg->setInt32("event", event);
            msg->setInt32("data1", data1);
            msg->setInt32("data2", data2);

            ALOGV("[%s] Deferring OMX_EventPortSettingsChanged",
                 mCodec->mComponentName.c_str());

            mCodec->deferMessage(msg);

            return true;
        }

        default:
            return BaseState::onOMXEvent(event, data1, data2);
    }

    return true;
}

void ACodec::FlushingState::onOutputBufferDrained(const sp<AMessage> &msg) {
    BaseState::onOutputBufferDrained(msg);

    changeStateIfWeOwnAllBuffers();
}

void ACodec::FlushingState::onInputBufferFilled(const sp<AMessage> &msg) {
    BaseState::onInputBufferFilled(msg);

    changeStateIfWeOwnAllBuffers();
}

void ACodec::FlushingState::changeStateIfWeOwnAllBuffers() {
    if (mFlushComplete[kPortIndexInput]
            && mFlushComplete[kPortIndexOutput]
            && mCodec->allYourBuffersAreBelongToUs()) {
        // We now own all buffers except possibly those still queued with
        // the native window for rendering. Let's get those back as well.
        mCodec->waitUntilAllPossibleNativeWindowBuffersAreReturnedToUs();

        mCodec->mRenderTracker.clear(systemTime(CLOCK_MONOTONIC));

        mCodec->mCallback->onFlushCompleted();

        mCodec->mPortEOS[kPortIndexInput] =
            mCodec->mPortEOS[kPortIndexOutput] = false;

        mCodec->mInputEOSResult = OK;

        if (mCodec->mSkipCutBuffer != NULL) {
            mCodec->mSkipCutBuffer->clear();
        }

        mCodec->changeState(mCodec->mExecutingState);
    }
}

status_t ACodec::queryCapabilities(
        const char* owner, const char* name, const char* mime, bool isEncoder,
        MediaCodecInfo::CapabilitiesWriter* caps) {
    const char *role = AVUtils::get()->getComponentRole(isEncoder, mime);
    if (role == NULL) {
        return BAD_VALUE;
    }

    OMXClient client;
    status_t err = client.connect(owner);
    if (err != OK) {
        return err;
    }

    sp<IOMX> omx = client.interface();
    sp<CodecObserver> observer = new CodecObserver(new AMessage);
    sp<IOMXNode> omxNode;

    err = omx->allocateNode(name, observer, &omxNode);
    if (err != OK) {
        client.disconnect();
        return err;
    }

    err = SetComponentRole(omxNode, role);
    if (err != OK) {
        omxNode->freeNode();
        client.disconnect();
        return err;
    }

    bool isVideo = strncasecmp(mime, "video/", 6) == 0;
    bool isImage = strncasecmp(mime, "image/", 6) == 0;

    if (isVideo || isImage) {
        OMX_VIDEO_PARAM_PROFILELEVELTYPE param;
        InitOMXParams(&param);
        param.nPortIndex = isEncoder ? kPortIndexOutput : kPortIndexInput;

        for (OMX_U32 index = 0; index <= kMaxIndicesToCheck; ++index) {
            param.nProfileIndex = index;
            status_t err = omxNode->getParameter(
                    OMX_IndexParamVideoProfileLevelQuerySupported,
                    &param, sizeof(param));
            if (err != OK) {
                break;
            }
            caps->addProfileLevel(param.eProfile, param.eLevel);

            // AVC components may not list the constrained profiles explicitly, but
            // decoders that support a profile also support its constrained version.
            // Encoders must explicitly support constrained profiles.
            if (!isEncoder && strcasecmp(mime, MEDIA_MIMETYPE_VIDEO_AVC) == 0) {
                if (param.eProfile == OMX_VIDEO_AVCProfileHigh) {
                    caps->addProfileLevel(OMX_VIDEO_AVCProfileConstrainedHigh, param.eLevel);
                } else if (param.eProfile == OMX_VIDEO_AVCProfileBaseline) {
                    caps->addProfileLevel(OMX_VIDEO_AVCProfileConstrainedBaseline, param.eLevel);
                }
            }

            if (index == kMaxIndicesToCheck) {
                ALOGW("[%s] stopping checking profiles after %u: %x/%x",
                        name, index,
                        param.eProfile, param.eLevel);
            }
        }

        // Color format query
        // return colors in the order reported by the OMX component
        // prefix "flexible" standard ones with the flexible equivalent
        OMX_VIDEO_PARAM_PORTFORMATTYPE portFormat;
        InitOMXParams(&portFormat);
        portFormat.nPortIndex = isEncoder ? kPortIndexInput : kPortIndexOutput;
        for (OMX_U32 index = 0; index <= kMaxIndicesToCheck; ++index) {
            portFormat.nIndex = index;
            status_t err = omxNode->getParameter(
                    OMX_IndexParamVideoPortFormat,
                    &portFormat, sizeof(portFormat));
            if (err != OK) {
                break;
            }

            OMX_U32 flexibleEquivalent;
            if (IsFlexibleColorFormat(
                    omxNode, portFormat.eColorFormat, false /* usingNativeWindow */,
                    &flexibleEquivalent)) {
                caps->addColorFormat(flexibleEquivalent);
            }
            caps->addColorFormat(portFormat.eColorFormat);

            if (index == kMaxIndicesToCheck) {
                ALOGW("[%s] stopping checking formats after %u: %s(%x)",
                        name, index,
                        asString(portFormat.eColorFormat), portFormat.eColorFormat);
            }
        }
    } else if (strcasecmp(mime, MEDIA_MIMETYPE_AUDIO_AAC) == 0) {
        // More audio codecs if they have profiles.
        OMX_AUDIO_PARAM_ANDROID_PROFILETYPE param;
        InitOMXParams(&param);
        param.nPortIndex = isEncoder ? kPortIndexOutput : kPortIndexInput;
        for (OMX_U32 index = 0; index <= kMaxIndicesToCheck; ++index) {
            param.nProfileIndex = index;
            status_t err = omxNode->getParameter(
                    (OMX_INDEXTYPE)OMX_IndexParamAudioProfileQuerySupported,
                    &param, sizeof(param));
            if (err != OK) {
                break;
            }
            // For audio, level is ignored.
            caps->addProfileLevel(param.eProfile, 0 /* level */);

            if (index == kMaxIndicesToCheck) {
                ALOGW("[%s] stopping checking profiles after %u: %x",
                        name, index,
                        param.eProfile);
            }
        }

        // NOTE: Without Android extensions, OMX does not provide a way to query
        // AAC profile support
        if (param.nProfileIndex == 0) {
            ALOGW("component %s doesn't support profile query.", name);
        }
    }

    if (isVideo && !isEncoder) {
        native_handle_t *sidebandHandle = NULL;
        if (omxNode->configureVideoTunnelMode(
                kPortIndexOutput, OMX_TRUE, 0, &sidebandHandle) == OK) {
            // tunneled playback includes adaptive playback
        } else {
            // tunneled playback is not supported
            caps->removeDetail(MediaCodecInfo::Capabilities::FEATURE_TUNNELED_PLAYBACK);
            if (omxNode->setPortMode(
                    kPortIndexOutput, IOMX::kPortModeDynamicANWBuffer) != OK &&
                    omxNode->prepareForAdaptivePlayback(
                        kPortIndexOutput, OMX_TRUE,
                        1280 /* width */, 720 /* height */) != OK) {
                // adaptive playback is not supported
                caps->removeDetail(MediaCodecInfo::Capabilities::FEATURE_ADAPTIVE_PLAYBACK);
            }
        }
    }

    if (isVideo && isEncoder) {
        OMX_VIDEO_CONFIG_ANDROID_INTRAREFRESHTYPE params;
        InitOMXParams(&params);
        params.nPortIndex = kPortIndexOutput;

        OMX_VIDEO_PARAM_INTRAREFRESHTYPE fallbackParams;
        InitOMXParams(&fallbackParams);
        fallbackParams.nPortIndex = kPortIndexOutput;
        fallbackParams.eRefreshMode = OMX_VIDEO_IntraRefreshCyclic;

        if (omxNode->getConfig(
                (OMX_INDEXTYPE)OMX_IndexConfigAndroidIntraRefresh,
                &params, sizeof(params)) != OK &&
                omxNode->getParameter(
                    OMX_IndexParamVideoIntraRefresh, &fallbackParams,
                    sizeof(fallbackParams)) != OK) {
            // intra refresh is not supported
            caps->removeDetail(MediaCodecInfo::Capabilities::FEATURE_INTRA_REFRESH);
        }
    }

    omxNode->freeNode();
    client.disconnect();
    return OK;
}

// These are supposed be equivalent to the logic in
// "audio_channel_out_mask_from_count".
//static
status_t ACodec::getOMXChannelMapping(size_t numChannels, OMX_AUDIO_CHANNELTYPE map[]) {
    switch (numChannels) {
        case 1:
            map[0] = OMX_AUDIO_ChannelCF;
            break;
        case 2:
            map[0] = OMX_AUDIO_ChannelLF;
            map[1] = OMX_AUDIO_ChannelRF;
            break;
        case 3:
            map[0] = OMX_AUDIO_ChannelLF;
            map[1] = OMX_AUDIO_ChannelRF;
            map[2] = OMX_AUDIO_ChannelCF;
            break;
        case 4:
            map[0] = OMX_AUDIO_ChannelLF;
            map[1] = OMX_AUDIO_ChannelRF;
            map[2] = OMX_AUDIO_ChannelLR;
            map[3] = OMX_AUDIO_ChannelRR;
            break;
        case 5:
            map[0] = OMX_AUDIO_ChannelLF;
            map[1] = OMX_AUDIO_ChannelRF;
            map[2] = OMX_AUDIO_ChannelCF;
            map[3] = OMX_AUDIO_ChannelLR;
            map[4] = OMX_AUDIO_ChannelRR;
            break;
        case 6:
            map[0] = OMX_AUDIO_ChannelLF;
            map[1] = OMX_AUDIO_ChannelRF;
            map[2] = OMX_AUDIO_ChannelCF;
            map[3] = OMX_AUDIO_ChannelLFE;
            map[4] = OMX_AUDIO_ChannelLR;
            map[5] = OMX_AUDIO_ChannelRR;
            break;
        case 7:
            map[0] = OMX_AUDIO_ChannelLF;
            map[1] = OMX_AUDIO_ChannelRF;
            map[2] = OMX_AUDIO_ChannelCF;
            map[3] = OMX_AUDIO_ChannelLFE;
            map[4] = OMX_AUDIO_ChannelLR;
            map[5] = OMX_AUDIO_ChannelRR;
            map[6] = OMX_AUDIO_ChannelCS;
            break;
        case 8:
            map[0] = OMX_AUDIO_ChannelLF;
            map[1] = OMX_AUDIO_ChannelRF;
            map[2] = OMX_AUDIO_ChannelCF;
            map[3] = OMX_AUDIO_ChannelLFE;
            map[4] = OMX_AUDIO_ChannelLR;
            map[5] = OMX_AUDIO_ChannelRR;
            map[6] = OMX_AUDIO_ChannelLS;
            map[7] = OMX_AUDIO_ChannelRS;
            break;
        default:
            return -EINVAL;
    }

    return OK;
}

}  // namespace android<|MERGE_RESOLUTION|>--- conflicted
+++ resolved
@@ -2604,11 +2604,7 @@
         layerParams.nPLayerCountActual = numLayers - numBLayers;
         layerParams.nBLayerCountActual = numBLayers;
         layerParams.bBitrateRatiosSpecified = OMX_FALSE;
-<<<<<<< HEAD
-        layerParams.nLayerCountMax = numLayers - numBLayers;
-=======
         layerParams.nLayerCountMax = numLayers;
->>>>>>> 65da6457
         layerParams.nBLayerCountMax = numBLayers;
 
         err = mOMXNode->setParameter(
