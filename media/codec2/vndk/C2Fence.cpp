/*
 * Copyright (C) 2021 The Android Open Source Project
 *
 * Licensed under the Apache License, Version 2.0 (the "License");
 * you may not use this file except in compliance with the License.
 * You may obtain a copy of the License at
 *
 *      http://www.apache.org/licenses/LICENSE-2.0
 *
 * Unless required by applicable law or agreed to in writing, software
 * distributed under the License is distributed on an "AS IS" BASIS,
 * WITHOUT WARRANTIES OR CONDITIONS OF ANY KIND, either express or implied.
 * See the License for the specific language governing permissions and
 * limitations under the License.
 */

//#define LOG_NDEBUG 0
#define LOG_TAG "C2FenceFactory"
#include <cutils/native_handle.h>
#include <utils/Log.h>
#include <ui/Fence.h>

#include <C2FenceFactory.h>
#include <C2SurfaceSyncObj.h>

#define MAX_FENCE_FDS 1

class C2Fence::Impl {
public:
    enum type_t : uint32_t {
<<<<<<< HEAD
        NULL_FENCE,
        SURFACE_FENCE,
        ANDROID_FENCE,
=======
        INVALID_FENCE,
        NULL_FENCE,
        SURFACE_FENCE,
        SYNC_FENCE,
>>>>>>> 810e710c
    };

    virtual c2_status_t wait(c2_nsecs_t timeoutNs) = 0;

    virtual bool valid() const = 0;

    virtual bool ready() const = 0;

    virtual int fd() const = 0;

    virtual bool isHW() const = 0;

    virtual type_t type() const = 0;

<<<<<<< HEAD
=======
    /**
     * Create a native handle for the fence so it can be marshalled.
     * The native handle must store fence type in the first integer.
     *
     * \return a valid native handle if the fence can be marshalled, otherwise return null.
     */
    virtual native_handle_t *createNativeHandle() const = 0;

>>>>>>> 810e710c
    virtual ~Impl() = default;

    Impl() = default;

    static type_t GetTypeFromNativeHandle(const native_handle_t* nh) {
        if (nh && nh->numFds >= 0 && nh->numFds <= MAX_FENCE_FDS && nh->numInts > 0) {
            return static_cast<type_t>(nh->data[nh->numFds]);
        }
        return INVALID_FENCE;
    }
};

c2_status_t C2Fence::wait(c2_nsecs_t timeoutNs) {
    if (mImpl) {
        return mImpl->wait(timeoutNs);
    }
    // null fence is always signalled.
    return C2_OK;
}

bool C2Fence::valid() const {
    if (mImpl) {
        return mImpl->valid();
    }
    // null fence is always valid.
    return true;
}

bool C2Fence::ready() const {
    if (mImpl) {
        return mImpl->ready();
    }
    // null fence is always signalled.
    return true;
}

int C2Fence::fd() const {
    if (mImpl) {
        return mImpl->fd();
    }
    // null fence does not have fd.
    return -1;
}

bool C2Fence::isHW() const {
    if (mImpl) {
        return mImpl->isHW();
    }
    return false;
}

C2Handle *C2Fence::handle() const {
    native_handle_t* h = nullptr;

    Impl::type_t type = mImpl ? mImpl->type() : Impl::NULL_FENCE;
    switch (type) {
        case Impl::NULL_FENCE:
            h = native_handle_create(0, 1);
            if (!h) {
                ALOGE("Failed to allocate native handle for Null fence");
                return nullptr;
            }
            h->data[0] = type;
            break;
        case Impl::SURFACE_FENCE:
            ALOGE("Cannot create native handle from surface fence");
            break;
        case Impl::ANDROID_FENCE:
            h = native_handle_create(1, 1);
            if (!h) {
                ALOGE("Failed to allocate native handle for Android fence");
                return nullptr;
            }
            h->data[0] = mImpl->fd();
            h->data[1] = type;
            break;
        default:
            ALOGE("Unsupported fence type");
            break;
    }
    return reinterpret_cast<C2Handle*>(h);
}

/**
 * Fence implementation for C2BufferQueueBlockPool based block allocation.
 * The implementation supports all C2Fence interface except fd().
 */
class _C2FenceFactory::SurfaceFenceImpl: public C2Fence::Impl {
public:
    virtual c2_status_t wait(c2_nsecs_t timeoutNs) {
        if (mPtr) {
            return mPtr->waitForChange(mWaitId, timeoutNs);
        }
        return C2_OK;
    }

    virtual bool valid() const {
        return mPtr;
    }

    virtual bool ready() const {
        uint32_t status;
        if (mPtr) {
            mPtr->lock();
            status = mPtr->getWaitIdLocked();
            mPtr->unlock();

            return status != mWaitId;
        }
        return true;
    }

    virtual int fd() const {
        // does not support fd, since this is shared mem and futex based
        return -1;
    }

    virtual bool isHW() const {
        return false;
    }

    virtual type_t type() const {
        return SURFACE_FENCE;
    }

<<<<<<< HEAD
=======
    virtual native_handle_t *createNativeHandle() const {
        ALOG_ASSERT(false, "Cannot create native handle from surface fence");
        return nullptr;
    }

>>>>>>> 810e710c
    virtual ~SurfaceFenceImpl() {};

    SurfaceFenceImpl(std::shared_ptr<C2SurfaceSyncMemory> syncMem, uint32_t waitId) :
            mSyncMem(syncMem),
            mPtr(syncMem ? syncMem->mem() : nullptr),
            mWaitId(syncMem ? waitId : 0) {}
private:
    const std::shared_ptr<const C2SurfaceSyncMemory> mSyncMem; // This is for life-cycle guarantee
    C2SyncVariables *const mPtr;
    const uint32_t mWaitId;
};

C2Fence::C2Fence(std::shared_ptr<Impl> impl) : mImpl(impl) {}

C2Fence _C2FenceFactory::CreateSurfaceFence(
        std::shared_ptr<C2SurfaceSyncMemory> syncMem,
        uint32_t waitId) {
    if (syncMem) {
        C2Fence::Impl *p
                = new _C2FenceFactory::SurfaceFenceImpl(syncMem, waitId);
        if (p->valid()) {
            return C2Fence(std::shared_ptr<C2Fence::Impl>(p));
        } else {
            delete p;
        }
    }
    return C2Fence();
}

using namespace android;

<<<<<<< HEAD
class _C2FenceFactory::AndroidFenceImpl : public C2Fence::Impl {
=======
class _C2FenceFactory::SyncFenceImpl : public C2Fence::Impl {
>>>>>>> 810e710c
public:
    virtual c2_status_t wait(c2_nsecs_t timeoutNs) {
        c2_nsecs_t timeoutMs = timeoutNs / 1000;
        if (timeoutMs > INT_MAX) {
<<<<<<< HEAD
            return C2_CORRUPTED;
=======
            timeoutMs = INT_MAX;
>>>>>>> 810e710c
        }

        switch (mFence->wait((int)timeoutMs)) {
            case NO_ERROR:
                return C2_OK;
            case -ETIME:
                return C2_TIMED_OUT;
            default:
                return C2_CORRUPTED;
        }
    }

    virtual bool valid() const {
        return mFence->getStatus() != Fence::Status::Invalid;
    }

    virtual bool ready() const {
        return mFence->getStatus() == Fence::Status::Signaled;
    }

    virtual int fd() const {
        return mFence->dup();
    }

    virtual bool isHW() const {
        return true;
    }

    virtual type_t type() const {
<<<<<<< HEAD
        return ANDROID_FENCE;
    }

    virtual ~AndroidFenceImpl() {};

    AndroidFenceImpl(int fenceFd) :
            mFence(sp<Fence>::make(fenceFd)) {}
=======
        return SYNC_FENCE;
    }

    virtual native_handle_t *createNativeHandle() const {
        native_handle_t* nh = native_handle_create(1, 1);
        if (!nh) {
            ALOGE("Failed to allocate native handle for sync fence");
            return nullptr;
        }
        nh->data[0] = fd();
        nh->data[1] = type();
        return nh;
    }

    virtual ~SyncFenceImpl() {};

    SyncFenceImpl(int fenceFd) :
            mFence(sp<Fence>::make(fenceFd)) {}

    static std::shared_ptr<SyncFenceImpl> CreateFromNativeHandle(const native_handle_t* nh) {
        if (!nh || nh->numFds != 1 || nh->numInts != 1) {
            ALOGE("Invalid handle for sync fence");
            return nullptr;
        }
        int fd = dup(nh->data[0]);
        std::shared_ptr<SyncFenceImpl> p = std::make_shared<SyncFenceImpl>(fd);
        if (!p) {
            ALOGE("Failed to allocate sync fence impl");
            close(fd);
        }
        return p;
    }

>>>>>>> 810e710c
private:
    const sp<Fence> mFence;
};

<<<<<<< HEAD
C2Fence _C2FenceFactory::CreateAndroidFence(int fenceFd) {
    if (fenceFd >= 0) {
        C2Fence::Impl *p
                = new _C2FenceFactory::AndroidFenceImpl(fenceFd);
        if (p->valid()) {
            return C2Fence(std::shared_ptr<C2Fence::Impl>(p));
        } else {
            delete p;
        }
    }
    return C2Fence();
}

C2Fence _C2FenceFactory::CreateFromNativeHandle(const C2Handle* handle) {
    const native_handle_t *nh = reinterpret_cast<const native_handle_t *>(handle);
    C2Fence::Impl::type_t type = C2Fence::Impl::NULL_FENCE;
    int fd = -1;

    if (!nh || nh->numInts != 1) {
        ALOGE("Invalid native handle for fence representation");
        return C2Fence();
    }
    if (nh->numFds != 1 && nh->numFds != 0) {
        ALOGE("Invalid native handle fds for fence representation");
        return C2Fence();
    }
    if (nh->numFds == 0) {
        type = static_cast<C2Fence::Impl::type_t>(nh->data[0]);
    } else {
        fd = nh->data[0];
        type = static_cast<C2Fence::Impl::type_t>(nh->data[1]);
    }

    switch (type) {
        case C2Fence::Impl::NULL_FENCE:
            return C2Fence();
        case C2Fence::Impl::SURFACE_FENCE:
            ALOGE("Cannot create surface fence from native handle");
            return C2Fence();
        case C2Fence::Impl::ANDROID_FENCE:
            return CreateAndroidFence(dup(fd));
        default:
            ALOGE("Unsupported fence type %d", type);
            return C2Fence();
    }
}
=======
C2Fence _C2FenceFactory::CreateSyncFence(int fenceFd) {
    std::shared_ptr<C2Fence::Impl> p;
    if (fenceFd >= 0) {
        p = std::make_shared<_C2FenceFactory::SyncFenceImpl>(fenceFd);
        if (!p) {
            ALOGE("Failed to allocate sync fence impl");
            close(fenceFd);
        }
        if (!p->valid()) {
            p.reset();
        }
    } else {
        ALOGE("Create sync fence from invalid fd");
    }
    return C2Fence(p);
}

native_handle_t* _C2FenceFactory::CreateNativeHandle(const C2Fence& fence) {
    return fence.mImpl? fence.mImpl->createNativeHandle() : nullptr;
}

C2Fence _C2FenceFactory::CreateFromNativeHandle(const native_handle_t* handle) {
    if (!handle) {
        return C2Fence();
    }
    C2Fence::Impl::type_t type = C2Fence::Impl::GetTypeFromNativeHandle(handle);
    std::shared_ptr<C2Fence::Impl> p;
    switch (type) {
        case C2Fence::Impl::SYNC_FENCE:
            p = SyncFenceImpl::CreateFromNativeHandle(handle);
            break;
        default:
            ALOG_ASSERT(false, "Unsupported fence type %d", type);
            break;
    }
    if (p && !p->valid()) {
        p.reset();
    }
    return C2Fence(p);
}
>>>>>>> 810e710c
<|MERGE_RESOLUTION|>--- conflicted
+++ resolved
@@ -28,16 +28,11 @@
 class C2Fence::Impl {
 public:
     enum type_t : uint32_t {
-<<<<<<< HEAD
-        NULL_FENCE,
-        SURFACE_FENCE,
         ANDROID_FENCE,
-=======
         INVALID_FENCE,
         NULL_FENCE,
         SURFACE_FENCE,
         SYNC_FENCE,
->>>>>>> 810e710c
     };
 
     virtual c2_status_t wait(c2_nsecs_t timeoutNs) = 0;
@@ -52,8 +47,6 @@
 
     virtual type_t type() const = 0;
 
-<<<<<<< HEAD
-=======
     /**
      * Create a native handle for the fence so it can be marshalled.
      * The native handle must store fence type in the first integer.
@@ -62,7 +55,6 @@
      */
     virtual native_handle_t *createNativeHandle() const = 0;
 
->>>>>>> 810e710c
     virtual ~Impl() = default;
 
     Impl() = default;
@@ -188,14 +180,11 @@
         return SURFACE_FENCE;
     }
 
-<<<<<<< HEAD
-=======
     virtual native_handle_t *createNativeHandle() const {
         ALOG_ASSERT(false, "Cannot create native handle from surface fence");
         return nullptr;
     }
 
->>>>>>> 810e710c
     virtual ~SurfaceFenceImpl() {};
 
     SurfaceFenceImpl(std::shared_ptr<C2SurfaceSyncMemory> syncMem, uint32_t waitId) :
@@ -227,20 +216,12 @@
 
 using namespace android;
 
-<<<<<<< HEAD
-class _C2FenceFactory::AndroidFenceImpl : public C2Fence::Impl {
-=======
 class _C2FenceFactory::SyncFenceImpl : public C2Fence::Impl {
->>>>>>> 810e710c
 public:
     virtual c2_status_t wait(c2_nsecs_t timeoutNs) {
         c2_nsecs_t timeoutMs = timeoutNs / 1000;
         if (timeoutMs > INT_MAX) {
-<<<<<<< HEAD
-            return C2_CORRUPTED;
-=======
             timeoutMs = INT_MAX;
->>>>>>> 810e710c
         }
 
         switch (mFence->wait((int)timeoutMs)) {
@@ -270,15 +251,6 @@
     }
 
     virtual type_t type() const {
-<<<<<<< HEAD
-        return ANDROID_FENCE;
-    }
-
-    virtual ~AndroidFenceImpl() {};
-
-    AndroidFenceImpl(int fenceFd) :
-            mFence(sp<Fence>::make(fenceFd)) {}
-=======
         return SYNC_FENCE;
     }
 
@@ -312,59 +284,10 @@
         return p;
     }
 
->>>>>>> 810e710c
 private:
     const sp<Fence> mFence;
 };
 
-<<<<<<< HEAD
-C2Fence _C2FenceFactory::CreateAndroidFence(int fenceFd) {
-    if (fenceFd >= 0) {
-        C2Fence::Impl *p
-                = new _C2FenceFactory::AndroidFenceImpl(fenceFd);
-        if (p->valid()) {
-            return C2Fence(std::shared_ptr<C2Fence::Impl>(p));
-        } else {
-            delete p;
-        }
-    }
-    return C2Fence();
-}
-
-C2Fence _C2FenceFactory::CreateFromNativeHandle(const C2Handle* handle) {
-    const native_handle_t *nh = reinterpret_cast<const native_handle_t *>(handle);
-    C2Fence::Impl::type_t type = C2Fence::Impl::NULL_FENCE;
-    int fd = -1;
-
-    if (!nh || nh->numInts != 1) {
-        ALOGE("Invalid native handle for fence representation");
-        return C2Fence();
-    }
-    if (nh->numFds != 1 && nh->numFds != 0) {
-        ALOGE("Invalid native handle fds for fence representation");
-        return C2Fence();
-    }
-    if (nh->numFds == 0) {
-        type = static_cast<C2Fence::Impl::type_t>(nh->data[0]);
-    } else {
-        fd = nh->data[0];
-        type = static_cast<C2Fence::Impl::type_t>(nh->data[1]);
-    }
-
-    switch (type) {
-        case C2Fence::Impl::NULL_FENCE:
-            return C2Fence();
-        case C2Fence::Impl::SURFACE_FENCE:
-            ALOGE("Cannot create surface fence from native handle");
-            return C2Fence();
-        case C2Fence::Impl::ANDROID_FENCE:
-            return CreateAndroidFence(dup(fd));
-        default:
-            ALOGE("Unsupported fence type %d", type);
-            return C2Fence();
-    }
-}
-=======
 C2Fence _C2FenceFactory::CreateSyncFence(int fenceFd) {
     std::shared_ptr<C2Fence::Impl> p;
     if (fenceFd >= 0) {
@@ -405,4 +328,3 @@
     }
     return C2Fence(p);
 }
->>>>>>> 810e710c
