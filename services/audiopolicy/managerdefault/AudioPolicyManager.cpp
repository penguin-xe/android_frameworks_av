/*
 * Copyright (C) 2009 The Android Open Source Project
 *
 * Licensed under the Apache License, Version 2.0 (the "License");
 * you may not use this file except in compliance with the License.
 * You may obtain a copy of the License at
 *
 *      http://www.apache.org/licenses/LICENSE-2.0
 *
 * Unless required by applicable law or agreed to in writing, software
 * distributed under the License is distributed on an "AS IS" BASIS,
 * WITHOUT WARRANTIES OR CONDITIONS OF ANY KIND, either express or implied.
 * See the License for the specific language governing permissions and
 * limitations under the License.
 */

#define LOG_TAG "AudioPolicyManager"
//#define LOG_NDEBUG 0

//#define VERY_VERBOSE_LOGGING
#ifdef VERY_VERBOSE_LOGGING
#define ALOGVV ALOGV
#else
#define ALOGVV(a...) do { } while(0)
#endif

#define AUDIO_POLICY_XML_CONFIG_FILE "/system/etc/audio_policy_configuration.xml"

#include <inttypes.h>
#include <math.h>

#include <AudioPolicyManagerInterface.h>
#include <AudioPolicyEngineInstance.h>
#include <cutils/properties.h>
#include <utils/Log.h>
#include <hardware/audio.h>
#include <hardware/audio_effect.h>
#include <media/AudioParameter.h>
#include <media/AudioPolicyHelper.h>
#include <soundtrigger/SoundTrigger.h>
#include "AudioPolicyManager.h"
#ifndef USE_XML_AUDIO_POLICY_CONF
#include <ConfigParsingUtils.h>
#include <StreamDescriptor.h>
#endif
#include <Serializer.h>
#include "TypeConverter.h"
#include <policy.h>

namespace android {

// ----------------------------------------------------------------------------
// AudioPolicyInterface implementation
// ----------------------------------------------------------------------------

status_t AudioPolicyManager::setDeviceConnectionState(audio_devices_t device,
                                                      audio_policy_dev_state_t state,
                                                      const char *device_address,
                                                      const char *device_name)
{
    return setDeviceConnectionStateInt(device, state, device_address, device_name);
}

status_t AudioPolicyManager::setDeviceConnectionStateInt(audio_devices_t device,
                                                         audio_policy_dev_state_t state,
                                                         const char *device_address,
                                                         const char *device_name)
{
    ALOGV("setDeviceConnectionStateInt() device: 0x%X, state %d, address %s name %s",
-            device, state, device_address, device_name);

    // connect/disconnect only 1 device at a time
    if (!audio_is_output_device(device) && !audio_is_input_device(device)) return BAD_VALUE;

    sp<DeviceDescriptor> devDesc =
            mHwModules.getDeviceDescriptor(device, device_address, device_name);

    // handle output devices
    if (audio_is_output_device(device)) {
        SortedVector <audio_io_handle_t> outputs;

        ssize_t index = mAvailableOutputDevices.indexOf(devDesc);

        // save a copy of the opened output descriptors before any output is opened or closed
        // by checkOutputsForDevice(). This will be needed by checkOutputForAllStrategies()
        mPreviousOutputs = mOutputs;
        switch (state)
        {
        // handle output device connection
        case AUDIO_POLICY_DEVICE_STATE_AVAILABLE: {
            if (index >= 0) {
                ALOGW("setDeviceConnectionState() device already connected: %x", device);
                return INVALID_OPERATION;
            }
            ALOGV("setDeviceConnectionState() connecting device %x", device);

            // register new device as available
            index = mAvailableOutputDevices.add(devDesc);
            if (index >= 0) {
                sp<HwModule> module = mHwModules.getModuleForDevice(device);
                if (module == 0) {
                    ALOGD("setDeviceConnectionState() could not find HW module for device %08x",
                          device);
                    mAvailableOutputDevices.remove(devDesc);
                    return INVALID_OPERATION;
                }
                mAvailableOutputDevices[index]->attach(module);
            } else {
                return NO_MEMORY;
            }

            if (checkOutputsForDevice(devDesc, state, outputs, devDesc->mAddress) != NO_ERROR) {
                mAvailableOutputDevices.remove(devDesc);
                return INVALID_OPERATION;
            }
            // Propagate device availability to Engine
            mEngine->setDeviceConnectionState(devDesc, state);

            // outputs should never be empty here
            ALOG_ASSERT(outputs.size() != 0, "setDeviceConnectionState():"
                    "checkOutputsForDevice() returned no outputs but status OK");
            ALOGV("setDeviceConnectionState() checkOutputsForDevice() returned %zu outputs",
                  outputs.size());

            // Send connect to HALs
            AudioParameter param = AudioParameter(devDesc->mAddress);
            param.addInt(String8(AUDIO_PARAMETER_DEVICE_CONNECT), device);
            mpClientInterface->setParameters(AUDIO_IO_HANDLE_NONE, param.toString());

            } break;
        // handle output device disconnection
        case AUDIO_POLICY_DEVICE_STATE_UNAVAILABLE: {
            if (index < 0) {
                ALOGW("setDeviceConnectionState() device not connected: %x", device);
                return INVALID_OPERATION;
            }

            ALOGV("setDeviceConnectionState() disconnecting output device %x", device);

            // Send Disconnect to HALs
            AudioParameter param = AudioParameter(devDesc->mAddress);
            param.addInt(String8(AUDIO_PARAMETER_DEVICE_DISCONNECT), device);
            mpClientInterface->setParameters(AUDIO_IO_HANDLE_NONE, param.toString());

            // remove device from available output devices
            mAvailableOutputDevices.remove(devDesc);

            checkOutputsForDevice(devDesc, state, outputs, devDesc->mAddress);

            // Propagate device availability to Engine
            mEngine->setDeviceConnectionState(devDesc, state);
            } break;

        default:
            ALOGE("setDeviceConnectionState() invalid state: %x", state);
            return BAD_VALUE;
        }

        // checkA2dpSuspend must run before checkOutputForAllStrategies so that A2DP
        // output is suspended before any tracks are moved to it
        checkA2dpSuspend();
        checkOutputForAllStrategies();
        // outputs must be closed after checkOutputForAllStrategies() is executed
        if (!outputs.isEmpty()) {
            for (size_t i = 0; i < outputs.size(); i++) {
                sp<SwAudioOutputDescriptor> desc = mOutputs.valueFor(outputs[i]);
                // close unused outputs after device disconnection or direct outputs that have been
                // opened by checkOutputsForDevice() to query dynamic parameters
                if ((state == AUDIO_POLICY_DEVICE_STATE_UNAVAILABLE) ||
                        (((desc->mFlags & AUDIO_OUTPUT_FLAG_DIRECT) != 0) &&
                         (desc->mDirectOpenCount == 0))) {
                    closeOutput(outputs[i]);
                }
            }
            // check again after closing A2DP output to reset mA2dpSuspended if needed
            checkA2dpSuspend();
        }

        updateDevicesAndOutputs();
        if (mEngine->getPhoneState() == AUDIO_MODE_IN_CALL && hasPrimaryOutput()) {
            audio_devices_t newDevice = getNewOutputDevice(mPrimaryOutput, false /*fromCache*/);
            updateCallRouting(newDevice);
        }
        for (size_t i = 0; i < mOutputs.size(); i++) {
            sp<SwAudioOutputDescriptor> desc = mOutputs.valueAt(i);
            if ((mEngine->getPhoneState() != AUDIO_MODE_IN_CALL) || (desc != mPrimaryOutput)) {
                audio_devices_t newDevice = getNewOutputDevice(desc, true /*fromCache*/);
                // do not force device change on duplicated output because if device is 0, it will
                // also force a device 0 for the two outputs it is duplicated to which may override
                // a valid device selection on those outputs.
                bool force = !desc->isDuplicated()
                        && (!device_distinguishes_on_address(device)
                                // always force when disconnecting (a non-duplicated device)
                                || (state == AUDIO_POLICY_DEVICE_STATE_UNAVAILABLE));
                setOutputDevice(desc, newDevice, force, 0);
            }
        }

        if (state == AUDIO_POLICY_DEVICE_STATE_UNAVAILABLE) {
            cleanUpForDevice(devDesc);
        }

        mpClientInterface->onAudioPortListUpdate();
        return NO_ERROR;
    }  // end if is output device

    // handle input devices
    if (audio_is_input_device(device)) {
        SortedVector <audio_io_handle_t> inputs;

        ssize_t index = mAvailableInputDevices.indexOf(devDesc);
        switch (state)
        {
        // handle input device connection
        case AUDIO_POLICY_DEVICE_STATE_AVAILABLE: {
            if (index >= 0) {
                ALOGW("setDeviceConnectionState() device already connected: %d", device);
                return INVALID_OPERATION;
            }
            sp<HwModule> module = mHwModules.getModuleForDevice(device);
            if (module == NULL) {
                ALOGW("setDeviceConnectionState(): could not find HW module for device %08x",
                      device);
                return INVALID_OPERATION;
            }
            if (checkInputsForDevice(devDesc, state, inputs, devDesc->mAddress) != NO_ERROR) {
                return INVALID_OPERATION;
            }

            index = mAvailableInputDevices.add(devDesc);
            if (index >= 0) {
                mAvailableInputDevices[index]->attach(module);
            } else {
                return NO_MEMORY;
            }

            // Set connect to HALs
            AudioParameter param = AudioParameter(devDesc->mAddress);
            param.addInt(String8(AUDIO_PARAMETER_DEVICE_CONNECT), device);
            mpClientInterface->setParameters(AUDIO_IO_HANDLE_NONE, param.toString());

            // Propagate device availability to Engine
            mEngine->setDeviceConnectionState(devDesc, state);
        } break;

        // handle input device disconnection
        case AUDIO_POLICY_DEVICE_STATE_UNAVAILABLE: {
            if (index < 0) {
                ALOGW("setDeviceConnectionState() device not connected: %d", device);
                return INVALID_OPERATION;
            }

            ALOGV("setDeviceConnectionState() disconnecting input device %x", device);

            // Set Disconnect to HALs
            AudioParameter param = AudioParameter(devDesc->mAddress);
            param.addInt(String8(AUDIO_PARAMETER_DEVICE_DISCONNECT), device);
            mpClientInterface->setParameters(AUDIO_IO_HANDLE_NONE, param.toString());

            checkInputsForDevice(devDesc, state, inputs, devDesc->mAddress);
            mAvailableInputDevices.remove(devDesc);

            // Propagate device availability to Engine
            mEngine->setDeviceConnectionState(devDesc, state);
        } break;

        default:
            ALOGE("setDeviceConnectionState() invalid state: %x", state);
            return BAD_VALUE;
        }

        closeAllInputs();

        if (mEngine->getPhoneState() == AUDIO_MODE_IN_CALL && hasPrimaryOutput()) {
            audio_devices_t newDevice = getNewOutputDevice(mPrimaryOutput, false /*fromCache*/);
            updateCallRouting(newDevice);
        }

        if (state == AUDIO_POLICY_DEVICE_STATE_UNAVAILABLE) {
            cleanUpForDevice(devDesc);
        }

        mpClientInterface->onAudioPortListUpdate();
        return NO_ERROR;
    } // end if is input device

    ALOGW("setDeviceConnectionState() invalid device: %x", device);
    return BAD_VALUE;
}

audio_policy_dev_state_t AudioPolicyManager::getDeviceConnectionState(audio_devices_t device,
                                                                      const char *device_address)
{
    sp<DeviceDescriptor> devDesc = mHwModules.getDeviceDescriptor(device, device_address, "");

    DeviceVector *deviceVector;

    if (audio_is_output_device(device)) {
        deviceVector = &mAvailableOutputDevices;
    } else if (audio_is_input_device(device)) {
        deviceVector = &mAvailableInputDevices;
    } else {
        ALOGW("getDeviceConnectionState() invalid device type %08x", device);
        return AUDIO_POLICY_DEVICE_STATE_UNAVAILABLE;
    }
    return deviceVector->getDeviceConnectionState(devDesc);
}

void AudioPolicyManager::updateCallRouting(audio_devices_t rxDevice, int delayMs)
{
    bool createTxPatch = false;
    struct audio_patch patch;
    patch.num_sources = 1;
    patch.num_sinks = 1;
    status_t status;
    audio_patch_handle_t afPatchHandle;
    DeviceVector deviceList;

    if(!hasPrimaryOutput()) {
        return;
    }
    audio_devices_t txDevice = getDeviceAndMixForInputSource(AUDIO_SOURCE_VOICE_COMMUNICATION);
    ALOGV("updateCallRouting device rxDevice %08x txDevice %08x", rxDevice, txDevice);

    // release existing RX patch if any
    if (mCallRxPatch != 0) {
        mpClientInterface->releaseAudioPatch(mCallRxPatch->mAfPatchHandle, 0);
        mCallRxPatch.clear();
    }
    // release TX patch if any
    if (mCallTxPatch != 0) {
        mpClientInterface->releaseAudioPatch(mCallTxPatch->mAfPatchHandle, 0);
        mCallTxPatch.clear();
    }

    // If the RX device is on the primary HW module, then use legacy routing method for voice calls
    // via setOutputDevice() on primary output.
    // Otherwise, create two audio patches for TX and RX path.
    if (availablePrimaryOutputDevices() & rxDevice) {
        setOutputDevice(mPrimaryOutput, rxDevice, true, delayMs);
        // If the TX device is also on the primary HW module, setOutputDevice() will take care
        // of it due to legacy implementation. If not, create a patch.
        if ((availablePrimaryInputDevices() & txDevice & ~AUDIO_DEVICE_BIT_IN)
                == AUDIO_DEVICE_NONE) {
            createTxPatch = true;
        }
    } else {
        // create RX path audio patch
        deviceList = mAvailableOutputDevices.getDevicesFromType(rxDevice);
        ALOG_ASSERT(!deviceList.isEmpty(),
                    "updateCallRouting() selected device not in output device list");
        sp<DeviceDescriptor> rxSinkDeviceDesc = deviceList.itemAt(0);
        deviceList = mAvailableInputDevices.getDevicesFromType(AUDIO_DEVICE_IN_TELEPHONY_RX);
        ALOG_ASSERT(!deviceList.isEmpty(),
                    "updateCallRouting() no telephony RX device");
        sp<DeviceDescriptor> rxSourceDeviceDesc = deviceList.itemAt(0);

        rxSourceDeviceDesc->toAudioPortConfig(&patch.sources[0]);
        rxSinkDeviceDesc->toAudioPortConfig(&patch.sinks[0]);

        // request to reuse existing output stream if one is already opened to reach the RX device
        SortedVector<audio_io_handle_t> outputs =
                                getOutputsForDevice(rxDevice, mOutputs);
        audio_io_handle_t output = selectOutput(outputs,
                                                AUDIO_OUTPUT_FLAG_NONE,
                                                AUDIO_FORMAT_INVALID);
        if (output != AUDIO_IO_HANDLE_NONE) {
            sp<SwAudioOutputDescriptor> outputDesc = mOutputs.valueFor(output);
            ALOG_ASSERT(!outputDesc->isDuplicated(),
                        "updateCallRouting() RX device output is duplicated");
            outputDesc->toAudioPortConfig(&patch.sources[1]);
            patch.sources[1].ext.mix.usecase.stream = AUDIO_STREAM_PATCH;
            patch.num_sources = 2;
        }

        afPatchHandle = AUDIO_PATCH_HANDLE_NONE;
        status = mpClientInterface->createAudioPatch(&patch, &afPatchHandle, 0);
        ALOGW_IF(status != NO_ERROR, "updateCallRouting() error %d creating RX audio patch",
                                               status);
        if (status == NO_ERROR) {
            mCallRxPatch = new AudioPatch(&patch, mUidCached);
            mCallRxPatch->mAfPatchHandle = afPatchHandle;
            mCallRxPatch->mUid = mUidCached;
        }
        createTxPatch = true;
    }
    if (createTxPatch) {

        struct audio_patch patch;
        patch.num_sources = 1;
        patch.num_sinks = 1;
        deviceList = mAvailableInputDevices.getDevicesFromType(txDevice);
        ALOG_ASSERT(!deviceList.isEmpty(),
                    "updateCallRouting() selected device not in input device list");
        sp<DeviceDescriptor> txSourceDeviceDesc = deviceList.itemAt(0);
        txSourceDeviceDesc->toAudioPortConfig(&patch.sources[0]);
        deviceList = mAvailableOutputDevices.getDevicesFromType(AUDIO_DEVICE_OUT_TELEPHONY_TX);
        ALOG_ASSERT(!deviceList.isEmpty(),
                    "updateCallRouting() no telephony TX device");
        sp<DeviceDescriptor> txSinkDeviceDesc = deviceList.itemAt(0);
        txSinkDeviceDesc->toAudioPortConfig(&patch.sinks[0]);

        SortedVector<audio_io_handle_t> outputs =
                                getOutputsForDevice(AUDIO_DEVICE_OUT_TELEPHONY_TX, mOutputs);
        audio_io_handle_t output = selectOutput(outputs,
                                                AUDIO_OUTPUT_FLAG_NONE,
                                                AUDIO_FORMAT_INVALID);
        // request to reuse existing output stream if one is already opened to reach the TX
        // path output device
        if (output != AUDIO_IO_HANDLE_NONE) {
            sp<AudioOutputDescriptor> outputDesc = mOutputs.valueFor(output);
            ALOG_ASSERT(!outputDesc->isDuplicated(),
                        "updateCallRouting() RX device output is duplicated");
            outputDesc->toAudioPortConfig(&patch.sources[1]);
            patch.sources[1].ext.mix.usecase.stream = AUDIO_STREAM_PATCH;
            patch.num_sources = 2;
        }

        // terminate active capture if on the same HW module as the call TX source device
        // FIXME: would be better to refine to only inputs whose profile connects to the
        // call TX device but this information is not in the audio patch and logic here must be
        // symmetric to the one in startInput()
        Vector<sp <AudioInputDescriptor> > activeInputs = mInputs.getActiveInputs();
        for (size_t i = 0; i < activeInputs.size(); i++) {
            sp<AudioInputDescriptor> activeDesc = activeInputs[i];
            if (activeDesc->hasSameHwModuleAs(txSourceDeviceDesc)) {
                AudioSessionCollection activeSessions =
                        activeDesc->getAudioSessions(true /*activeOnly*/);
                for (size_t j = 0; j < activeSessions.size(); j++) {
                    audio_session_t activeSession = activeSessions.keyAt(j);
                    stopInput(activeDesc->mIoHandle, activeSession);
                    releaseInput(activeDesc->mIoHandle, activeSession);
                }
            }
        }

        afPatchHandle = AUDIO_PATCH_HANDLE_NONE;
        status = mpClientInterface->createAudioPatch(&patch, &afPatchHandle, 0);
        ALOGW_IF(status != NO_ERROR, "setPhoneState() error %d creating TX audio patch",
                                               status);
        if (status == NO_ERROR) {
            mCallTxPatch = new AudioPatch(&patch, mUidCached);
            mCallTxPatch->mAfPatchHandle = afPatchHandle;
            mCallTxPatch->mUid = mUidCached;
        }
    }
}

void AudioPolicyManager::setPhoneState(audio_mode_t state)
{
    ALOGV("setPhoneState() state %d", state);
    // store previous phone state for management of sonification strategy below
    int oldState = mEngine->getPhoneState();

    if (mEngine->setPhoneState(state) != NO_ERROR) {
        ALOGW("setPhoneState() invalid or same state %d", state);
        return;
    }
    /// Opens: can these line be executed after the switch of volume curves???
    // if leaving call state, handle special case of active streams
    // pertaining to sonification strategy see handleIncallSonification()
    if (isStateInCall(oldState)) {
        ALOGV("setPhoneState() in call state management: new state is %d", state);
        for (int stream = 0; stream < AUDIO_STREAM_FOR_POLICY_CNT; stream++) {
            handleIncallSonification((audio_stream_type_t)stream, false, true);
        }

        // force reevaluating accessibility routing when call stops
        mpClientInterface->invalidateStream(AUDIO_STREAM_ACCESSIBILITY);
    }

    /**
     * Switching to or from incall state or switching between telephony and VoIP lead to force
     * routing command.
     */
    bool force = ((is_state_in_call(oldState) != is_state_in_call(state))
                  || (is_state_in_call(state) && (state != oldState)));

    // check for device and output changes triggered by new phone state
    checkA2dpSuspend();
    checkOutputForAllStrategies();
    updateDevicesAndOutputs();

    int delayMs = 0;
    if (isStateInCall(state)) {
        nsecs_t sysTime = systemTime();
        for (size_t i = 0; i < mOutputs.size(); i++) {
            sp<SwAudioOutputDescriptor> desc = mOutputs.valueAt(i);
            // mute media and sonification strategies and delay device switch by the largest
            // latency of any output where either strategy is active.
            // This avoid sending the ring tone or music tail into the earpiece or headset.
            if ((isStrategyActive(desc, STRATEGY_MEDIA,
                                  SONIFICATION_HEADSET_MUSIC_DELAY,
                                  sysTime) ||
                 isStrategyActive(desc, STRATEGY_SONIFICATION,
                                  SONIFICATION_HEADSET_MUSIC_DELAY,
                                  sysTime)) &&
                    (delayMs < (int)desc->latency()*2)) {
                delayMs = desc->latency()*2;
            }
            setStrategyMute(STRATEGY_MEDIA, true, desc);
            setStrategyMute(STRATEGY_MEDIA, false, desc, MUTE_TIME_MS,
                getDeviceForStrategy(STRATEGY_MEDIA, true /*fromCache*/));
            setStrategyMute(STRATEGY_SONIFICATION, true, desc);
            setStrategyMute(STRATEGY_SONIFICATION, false, desc, MUTE_TIME_MS,
                getDeviceForStrategy(STRATEGY_SONIFICATION, true /*fromCache*/));
        }
    }

    if (hasPrimaryOutput()) {
        // Note that despite the fact that getNewOutputDevice() is called on the primary output,
        // the device returned is not necessarily reachable via this output
        audio_devices_t rxDevice = getNewOutputDevice(mPrimaryOutput, false /*fromCache*/);
        // force routing command to audio hardware when ending call
        // even if no device change is needed
        if (isStateInCall(oldState) && rxDevice == AUDIO_DEVICE_NONE) {
            rxDevice = mPrimaryOutput->device();
        }

        if (state == AUDIO_MODE_IN_CALL) {
            updateCallRouting(rxDevice, delayMs);
        } else if (oldState == AUDIO_MODE_IN_CALL) {
            if (mCallRxPatch != 0) {
                mpClientInterface->releaseAudioPatch(mCallRxPatch->mAfPatchHandle, 0);
                mCallRxPatch.clear();
            }
            if (mCallTxPatch != 0) {
                mpClientInterface->releaseAudioPatch(mCallTxPatch->mAfPatchHandle, 0);
                mCallTxPatch.clear();
            }
            setOutputDevice(mPrimaryOutput, rxDevice, force, 0);
        } else {
            setOutputDevice(mPrimaryOutput, rxDevice, force, 0);
        }
    }
    // if entering in call state, handle special case of active streams
    // pertaining to sonification strategy see handleIncallSonification()
    if (isStateInCall(state)) {
        ALOGV("setPhoneState() in call state management: new state is %d", state);
        for (int stream = 0; stream < AUDIO_STREAM_FOR_POLICY_CNT; stream++) {
            handleIncallSonification((audio_stream_type_t)stream, true, true);
        }

        // force reevaluating accessibility routing when call starts
        mpClientInterface->invalidateStream(AUDIO_STREAM_ACCESSIBILITY);
    }

    // Flag that ringtone volume must be limited to music volume until we exit MODE_RINGTONE
    if (state == AUDIO_MODE_RINGTONE &&
        isStreamActive(AUDIO_STREAM_MUSIC, SONIFICATION_HEADSET_MUSIC_DELAY)) {
        mLimitRingtoneVolume = true;
    } else {
        mLimitRingtoneVolume = false;
    }
}

audio_mode_t AudioPolicyManager::getPhoneState() {
    return mEngine->getPhoneState();
}

void AudioPolicyManager::setForceUse(audio_policy_force_use_t usage,
                                         audio_policy_forced_cfg_t config)
{
    ALOGV("setForceUse() usage %d, config %d, mPhoneState %d", usage, config, mEngine->getPhoneState());

    if (mEngine->setForceUse(usage, config) != NO_ERROR) {
        ALOGW("setForceUse() could not set force cfg %d for usage %d", config, usage);
        return;
    }
    bool forceVolumeReeval = (usage == AUDIO_POLICY_FORCE_FOR_COMMUNICATION) ||
            (usage == AUDIO_POLICY_FORCE_FOR_DOCK) ||
            (usage == AUDIO_POLICY_FORCE_FOR_SYSTEM);

    // check for device and output changes triggered by new force usage
    checkA2dpSuspend();
    checkOutputForAllStrategies();
    updateDevicesAndOutputs();

    if (mEngine->getPhoneState() == AUDIO_MODE_IN_CALL && hasPrimaryOutput()) {
        audio_devices_t newDevice = getNewOutputDevice(mPrimaryOutput, true /*fromCache*/);
        updateCallRouting(newDevice);
    }
    for (size_t i = 0; i < mOutputs.size(); i++) {
        sp<SwAudioOutputDescriptor> outputDesc = mOutputs.valueAt(i);
        audio_devices_t newDevice = getNewOutputDevice(outputDesc, true /*fromCache*/);
        if ((mEngine->getPhoneState() != AUDIO_MODE_IN_CALL) || (outputDesc != mPrimaryOutput)) {
            setOutputDevice(outputDesc, newDevice, (newDevice != AUDIO_DEVICE_NONE));
        }
        if (forceVolumeReeval && (newDevice != AUDIO_DEVICE_NONE)) {
            applyStreamVolumes(outputDesc, newDevice, 0, true);
        }
    }

    Vector<sp <AudioInputDescriptor> > activeInputs = mInputs.getActiveInputs();
    for (size_t i = 0; i < activeInputs.size(); i++) {
        sp<AudioInputDescriptor> activeDesc = activeInputs[i];
        audio_devices_t newDevice = getNewInputDevice(activeDesc);
        // Force new input selection if the new device can not be reached via current input
        if (activeDesc->mProfile->getSupportedDevices().types() &
                (newDevice & ~AUDIO_DEVICE_BIT_IN)) {
            setInputDevice(activeDesc->mIoHandle, newDevice);
        } else {
            closeInput(activeDesc->mIoHandle);
        }
    }
}

void AudioPolicyManager::setSystemProperty(const char* property, const char* value)
{
    ALOGV("setSystemProperty() property %s, value %s", property, value);
}

// Find a direct output profile compatible with the parameters passed, even if the input flags do
// not explicitly request a direct output
sp<IOProfile> AudioPolicyManager::getProfileForDirectOutput(
                                                               audio_devices_t device,
                                                               uint32_t samplingRate,
                                                               audio_format_t format,
                                                               audio_channel_mask_t channelMask,
                                                               audio_output_flags_t flags)
{
    // only retain flags that will drive the direct output profile selection
    // if explicitly requested
    static const uint32_t kRelevantFlags =
            (AUDIO_OUTPUT_FLAG_HW_AV_SYNC | AUDIO_OUTPUT_FLAG_COMPRESS_OFFLOAD);
    flags =
        (audio_output_flags_t)((flags & kRelevantFlags) | AUDIO_OUTPUT_FLAG_DIRECT);

    sp<IOProfile> profile;

    for (size_t i = 0; i < mHwModules.size(); i++) {
        if (mHwModules[i]->mHandle == 0) {
            continue;
        }
        for (size_t j = 0; j < mHwModules[i]->mOutputProfiles.size(); j++) {
            sp<IOProfile> curProfile = mHwModules[i]->mOutputProfiles[j];
            if (!curProfile->isCompatibleProfile(device, String8(""),
                    samplingRate, NULL /*updatedSamplingRate*/,
                    format, NULL /*updatedFormat*/,
                    channelMask, NULL /*updatedChannelMask*/,
                    flags)) {
                continue;
            }
            // reject profiles not corresponding to a device currently available
            if ((mAvailableOutputDevices.types() & curProfile->getSupportedDevicesType()) == 0) {
                continue;
            }
            // if several profiles are compatible, give priority to one with offload capability
            if (profile != 0 && ((curProfile->getFlags() & AUDIO_OUTPUT_FLAG_COMPRESS_OFFLOAD) == 0)) {
                continue;
            }
            profile = curProfile;
            if ((profile->getFlags() & AUDIO_OUTPUT_FLAG_COMPRESS_OFFLOAD) != 0) {
                break;
            }
        }
    }
    return profile;
}

audio_io_handle_t AudioPolicyManager::getOutput(audio_stream_type_t stream,
                                                uint32_t samplingRate,
                                                audio_format_t format,
                                                audio_channel_mask_t channelMask,
                                                audio_output_flags_t flags,
                                                const audio_offload_info_t *offloadInfo)
{
    routing_strategy strategy = getStrategy(stream);
    audio_devices_t device = getDeviceForStrategy(strategy, false /*fromCache*/);
    ALOGV("getOutput() device %d, stream %d, samplingRate %d, format %x, channelMask %x, flags %x",
          device, stream, samplingRate, format, channelMask, flags);

    return getOutputForDevice(device, AUDIO_SESSION_ALLOCATE,
                              stream, samplingRate,format, channelMask,
                              flags, offloadInfo);
}

status_t AudioPolicyManager::getOutputForAttr(const audio_attributes_t *attr,
                                              audio_io_handle_t *output,
                                              audio_session_t session,
                                              audio_stream_type_t *stream,
                                              uid_t uid,
                                              uint32_t samplingRate,
                                              audio_format_t format,
                                              audio_channel_mask_t channelMask,
                                              audio_output_flags_t flags,
                                              audio_port_handle_t selectedDeviceId,
                                              const audio_offload_info_t *offloadInfo)
{
    audio_attributes_t attributes;
    if (attr != NULL) {
        if (!isValidAttributes(attr)) {
            ALOGE("getOutputForAttr() invalid attributes: usage=%d content=%d flags=0x%x tags=[%s]",
                  attr->usage, attr->content_type, attr->flags,
                  attr->tags);
            return BAD_VALUE;
        }
        attributes = *attr;
    } else {
        if (*stream < AUDIO_STREAM_MIN || *stream >= AUDIO_STREAM_PUBLIC_CNT) {
            ALOGE("getOutputForAttr():  invalid stream type");
            return BAD_VALUE;
        }
        stream_type_to_audio_attributes(*stream, &attributes);
    }
    sp<SwAudioOutputDescriptor> desc;
    if (mPolicyMixes.getOutputForAttr(attributes, uid, desc) == NO_ERROR) {
        ALOG_ASSERT(desc != 0, "Invalid desc returned by getOutputForAttr");
        if (!audio_has_proportional_frames(format)) {
            return BAD_VALUE;
        }
        *stream = streamTypefromAttributesInt(&attributes);
        *output = desc->mIoHandle;
        ALOGV("getOutputForAttr() returns output %d", *output);
        return NO_ERROR;
    }
    if (attributes.usage == AUDIO_USAGE_VIRTUAL_SOURCE) {
        ALOGW("getOutputForAttr() no policy mix found for usage AUDIO_USAGE_VIRTUAL_SOURCE");
        return BAD_VALUE;
    }

    ALOGV("getOutputForAttr() usage=%d, content=%d, tag=%s flags=%08x"
            " session %d selectedDeviceId %d",
            attributes.usage, attributes.content_type, attributes.tags, attributes.flags,
            session, selectedDeviceId);

    *stream = streamTypefromAttributesInt(&attributes);

    // Explicit routing?
    sp<DeviceDescriptor> deviceDesc;
    for (size_t i = 0; i < mAvailableOutputDevices.size(); i++) {
        if (mAvailableOutputDevices[i]->getId() == selectedDeviceId) {
            deviceDesc = mAvailableOutputDevices[i];
            break;
        }
    }
    mOutputRoutes.addRoute(session, *stream, SessionRoute::SOURCE_TYPE_NA, deviceDesc, uid);

    routing_strategy strategy = (routing_strategy) getStrategyForAttr(&attributes);
    audio_devices_t device = getDeviceForStrategy(strategy, false /*fromCache*/);

    if ((attributes.flags & AUDIO_FLAG_HW_AV_SYNC) != 0) {
        flags = (audio_output_flags_t)(flags | AUDIO_OUTPUT_FLAG_HW_AV_SYNC);
    }

    ALOGV("getOutputForAttr() device 0x%x, samplingRate %d, format %x, channelMask %x, flags %x",
          device, samplingRate, format, channelMask, flags);

    *output = getOutputForDevice(device, session, *stream,
                                 samplingRate, format, channelMask,
                                 flags, offloadInfo);
    if (*output == AUDIO_IO_HANDLE_NONE) {
        mOutputRoutes.removeRoute(session);
        return INVALID_OPERATION;
    }

    return NO_ERROR;
}

audio_io_handle_t AudioPolicyManager::getOutputForDevice(
        audio_devices_t device,
        audio_session_t session __unused,
        audio_stream_type_t stream,
        uint32_t samplingRate,
        audio_format_t format,
        audio_channel_mask_t channelMask,
        audio_output_flags_t flags,
        const audio_offload_info_t *offloadInfo)
{
    audio_io_handle_t output = AUDIO_IO_HANDLE_NONE;
    uint32_t latency = 0;
    status_t status;

#ifdef AUDIO_POLICY_TEST
    if (mCurOutput != 0) {
        ALOGV("getOutput() test output mCurOutput %d, samplingRate %d, format %d, channelMask %x, mDirectOutput %d",
                mCurOutput, mTestSamplingRate, mTestFormat, mTestChannels, mDirectOutput);

        if (mTestOutputs[mCurOutput] == 0) {
            ALOGV("getOutput() opening test output");
            sp<AudioOutputDescriptor> outputDesc = new SwAudioOutputDescriptor(NULL,
                                                                               mpClientInterface);
            outputDesc->mDevice = mTestDevice;
            outputDesc->mLatency = mTestLatencyMs;
            outputDesc->mFlags =
                    (audio_output_flags_t)(mDirectOutput ? AUDIO_OUTPUT_FLAG_DIRECT : 0);
            outputDesc->mRefCount[stream] = 0;
            audio_config_t config = AUDIO_CONFIG_INITIALIZER;
            config.sample_rate = mTestSamplingRate;
            config.channel_mask = mTestChannels;
            config.format = mTestFormat;
            if (offloadInfo != NULL) {
                config.offload_info = *offloadInfo;
            }
            status = mpClientInterface->openOutput(0,
                                                  &mTestOutputs[mCurOutput],
                                                  &config,
                                                  &outputDesc->mDevice,
                                                  String8(""),
                                                  &outputDesc->mLatency,
                                                  outputDesc->mFlags);
            if (status == NO_ERROR) {
                outputDesc->mSamplingRate = config.sample_rate;
                outputDesc->mFormat = config.format;
                outputDesc->mChannelMask = config.channel_mask;
                AudioParameter outputCmd = AudioParameter();
                outputCmd.addInt(String8("set_id"),mCurOutput);
                mpClientInterface->setParameters(mTestOutputs[mCurOutput],outputCmd.toString());
                addOutput(mTestOutputs[mCurOutput], outputDesc);
            }
        }
        return mTestOutputs[mCurOutput];
    }
#endif //AUDIO_POLICY_TEST

    // open a direct output if required by specified parameters
    //force direct flag if offload flag is set: offloading implies a direct output stream
    // and all common behaviors are driven by checking only the direct flag
    // this should normally be set appropriately in the policy configuration file
    if ((flags & AUDIO_OUTPUT_FLAG_COMPRESS_OFFLOAD) != 0) {
        flags = (audio_output_flags_t)(flags | AUDIO_OUTPUT_FLAG_DIRECT);
    }
    if ((flags & AUDIO_OUTPUT_FLAG_HW_AV_SYNC) != 0) {
        flags = (audio_output_flags_t)(flags | AUDIO_OUTPUT_FLAG_DIRECT);
    }
    // only allow deep buffering for music stream type
    if (stream != AUDIO_STREAM_MUSIC) {
        flags = (audio_output_flags_t)(flags &~AUDIO_OUTPUT_FLAG_DEEP_BUFFER);
    } else if (/* stream == AUDIO_STREAM_MUSIC && */
            flags == AUDIO_OUTPUT_FLAG_NONE &&
            property_get_bool("audio.deep_buffer.media", false /* default_value */)) {
        // use DEEP_BUFFER as default output for music stream type
        flags = (audio_output_flags_t)AUDIO_OUTPUT_FLAG_DEEP_BUFFER;
    }
    if (stream == AUDIO_STREAM_TTS) {
        flags = AUDIO_OUTPUT_FLAG_TTS;
    }

    sp<IOProfile> profile;

    // skip direct output selection if the request can obviously be attached to a mixed output
    // and not explicitly requested
    if (((flags & AUDIO_OUTPUT_FLAG_DIRECT) == 0) &&
            audio_is_linear_pcm(format) && samplingRate <= SAMPLE_RATE_HZ_MAX &&
            audio_channel_count_from_out_mask(channelMask) <= 2) {
        goto non_direct_output;
    }

    // Do not allow offloading if one non offloadable effect is enabled or MasterMono is enabled.
    // This prevents creating an offloaded track and tearing it down immediately after start
    // when audioflinger detects there is an active non offloadable effect.
    // FIXME: We should check the audio session here but we do not have it in this context.
    // This may prevent offloading in rare situations where effects are left active by apps
    // in the background.

    if (((flags & AUDIO_OUTPUT_FLAG_COMPRESS_OFFLOAD) == 0) ||
            !(mEffects.isNonOffloadableEffectEnabled() || mMasterMono)) {
        profile = getProfileForDirectOutput(device,
                                           samplingRate,
                                           format,
                                           channelMask,
                                           (audio_output_flags_t)flags);
    }

    if (profile != 0) {
        sp<SwAudioOutputDescriptor> outputDesc = NULL;

        for (size_t i = 0; i < mOutputs.size(); i++) {
            sp<SwAudioOutputDescriptor> desc = mOutputs.valueAt(i);
            if (!desc->isDuplicated() && (profile == desc->mProfile)) {
                outputDesc = desc;
                // reuse direct output if currently open and configured with same parameters
                if ((samplingRate == outputDesc->mSamplingRate) &&
                        audio_formats_match(format, outputDesc->mFormat) &&
                        (channelMask == outputDesc->mChannelMask)) {
                    outputDesc->mDirectOpenCount++;
                    ALOGV("getOutput() reusing direct output %d", mOutputs.keyAt(i));
                    return mOutputs.keyAt(i);
                }
            }
        }
        // close direct output if currently open and configured with different parameters
        if (outputDesc != NULL) {
            closeOutput(outputDesc->mIoHandle);
        }

        // if the selected profile is offloaded and no offload info was specified,
        // create a default one
        audio_offload_info_t defaultOffloadInfo = AUDIO_INFO_INITIALIZER;
        if ((profile->getFlags() & AUDIO_OUTPUT_FLAG_COMPRESS_OFFLOAD) && !offloadInfo) {
            flags = (audio_output_flags_t)(flags | AUDIO_OUTPUT_FLAG_COMPRESS_OFFLOAD);
            defaultOffloadInfo.sample_rate = samplingRate;
            defaultOffloadInfo.channel_mask = channelMask;
            defaultOffloadInfo.format = format;
            defaultOffloadInfo.stream_type = stream;
            defaultOffloadInfo.bit_rate = 0;
            defaultOffloadInfo.duration_us = -1;
            defaultOffloadInfo.has_video = true; // conservative
            defaultOffloadInfo.is_streaming = true; // likely
            offloadInfo = &defaultOffloadInfo;
        }

        outputDesc = new SwAudioOutputDescriptor(profile, mpClientInterface);
        outputDesc->mDevice = device;
        outputDesc->mLatency = 0;
        outputDesc->mFlags = (audio_output_flags_t)(outputDesc->mFlags | flags);
        audio_config_t config = AUDIO_CONFIG_INITIALIZER;
        config.sample_rate = samplingRate;
        config.channel_mask = channelMask;
        config.format = format;
        if (offloadInfo != NULL) {
            config.offload_info = *offloadInfo;
        }
        status = mpClientInterface->openOutput(profile->getModuleHandle(),
                                               &output,
                                               &config,
                                               &outputDesc->mDevice,
                                               String8(""),
                                               &outputDesc->mLatency,
                                               outputDesc->mFlags);

        // only accept an output with the requested parameters
        if (status != NO_ERROR ||
            (samplingRate != 0 && samplingRate != config.sample_rate) ||
            (format != AUDIO_FORMAT_DEFAULT && !audio_formats_match(format, config.format)) ||
            (channelMask != 0 && channelMask != config.channel_mask)) {
            ALOGV("getOutput() failed opening direct output: output %d samplingRate %d %d,"
                    "format %d %d, channelMask %04x %04x", output, samplingRate,
                    outputDesc->mSamplingRate, format, outputDesc->mFormat, channelMask,
                    outputDesc->mChannelMask);
            if (output != AUDIO_IO_HANDLE_NONE) {
                mpClientInterface->closeOutput(output);
            }
            // fall back to mixer output if possible when the direct output could not be open
            if (audio_is_linear_pcm(format) && samplingRate <= SAMPLE_RATE_HZ_MAX) {
                goto non_direct_output;
            }
            return AUDIO_IO_HANDLE_NONE;
        }
        outputDesc->mSamplingRate = config.sample_rate;
        outputDesc->mChannelMask = config.channel_mask;
        outputDesc->mFormat = config.format;
        outputDesc->mRefCount[stream] = 0;
        outputDesc->mStopTime[stream] = 0;
        outputDesc->mDirectOpenCount = 1;

        audio_io_handle_t srcOutput = getOutputForEffect();
        addOutput(output, outputDesc);
        audio_io_handle_t dstOutput = getOutputForEffect();
        if (dstOutput == output) {
            mpClientInterface->moveEffects(AUDIO_SESSION_OUTPUT_MIX, srcOutput, dstOutput);
        }
        mPreviousOutputs = mOutputs;
        ALOGV("getOutput() returns new direct output %d", output);
        mpClientInterface->onAudioPortListUpdate();
        return output;
    }

non_direct_output:
    // ignoring channel mask due to downmix capability in mixer

    // open a non direct output

    // for non direct outputs, only PCM is supported
    if (audio_is_linear_pcm(format)) {
        // get which output is suitable for the specified stream. The actual
        // routing change will happen when startOutput() will be called
        SortedVector<audio_io_handle_t> outputs = getOutputsForDevice(device, mOutputs);

        // at this stage we should ignore the DIRECT flag as no direct output could be found earlier
        flags = (audio_output_flags_t)(flags & ~AUDIO_OUTPUT_FLAG_DIRECT);
        output = selectOutput(outputs, flags, format);
    }
    ALOGW_IF((output == 0), "getOutput() could not find output for stream %d, samplingRate %d,"
            "format %d, channels %x, flags %x", stream, samplingRate, format, channelMask, flags);

    ALOGV("  getOutputForDevice() returns output %d", output);

    return output;
}

audio_io_handle_t AudioPolicyManager::selectOutput(const SortedVector<audio_io_handle_t>& outputs,
                                                       audio_output_flags_t flags,
                                                       audio_format_t format)
{
    // select one output among several that provide a path to a particular device or set of
    // devices (the list was previously build by getOutputsForDevice()).
    // The priority is as follows:
    // 1: the output with the highest number of requested policy flags
    // 2: the output with the bit depth the closest to the requested one
    // 3: the primary output
    // 4: the first output in the list

    if (outputs.size() == 0) {
        return 0;
    }
    if (outputs.size() == 1) {
        return outputs[0];
    }

    int maxCommonFlags = 0;
    audio_io_handle_t outputForFlags = 0;
    audio_io_handle_t outputForPrimary = 0;
    audio_io_handle_t outputForFormat = 0;
    audio_format_t bestFormat = AUDIO_FORMAT_INVALID;
    audio_format_t bestFormatForFlags = AUDIO_FORMAT_INVALID;

    for (size_t i = 0; i < outputs.size(); i++) {
        sp<SwAudioOutputDescriptor> outputDesc = mOutputs.valueFor(outputs[i]);
        if (!outputDesc->isDuplicated()) {
            // if a valid format is specified, skip output if not compatible
            if (format != AUDIO_FORMAT_INVALID) {
                if (outputDesc->mFlags & AUDIO_OUTPUT_FLAG_DIRECT) {
                    if (!audio_formats_match(format, outputDesc->mFormat)) {
                        continue;
                    }
                } else if (!audio_is_linear_pcm(format)) {
                    continue;
                }
                if (AudioPort::isBetterFormatMatch(
                        outputDesc->mFormat, bestFormat, format)) {
                    outputForFormat = outputs[i];
                    bestFormat = outputDesc->mFormat;
                }
            }

            int commonFlags = popcount(outputDesc->mProfile->getFlags() & flags);
            if (commonFlags >= maxCommonFlags) {
                if (commonFlags == maxCommonFlags) {
                    if (AudioPort::isBetterFormatMatch(
                            outputDesc->mFormat, bestFormatForFlags, format)) {
                        outputForFlags = outputs[i];
                        bestFormatForFlags = outputDesc->mFormat;
                    }
                } else {
                    outputForFlags = outputs[i];
                    maxCommonFlags = commonFlags;
                    bestFormatForFlags = outputDesc->mFormat;
                }
                ALOGV("selectOutput() commonFlags for output %d, %04x", outputs[i], commonFlags);
            }
            if (outputDesc->mProfile->getFlags() & AUDIO_OUTPUT_FLAG_PRIMARY) {
                outputForPrimary = outputs[i];
            }
        }
    }

    if (outputForFlags != 0) {
        return outputForFlags;
    }
    if (outputForFormat != 0) {
        return outputForFormat;
    }
    if (outputForPrimary != 0) {
        return outputForPrimary;
    }

    return outputs[0];
}

status_t AudioPolicyManager::startOutput(audio_io_handle_t output,
                                             audio_stream_type_t stream,
                                             audio_session_t session)
{
    ALOGV("startOutput() output %d, stream %d, session %d",
          output, stream, session);
    ssize_t index = mOutputs.indexOfKey(output);
    if (index < 0) {
        ALOGW("startOutput() unknown output %d", output);
        return BAD_VALUE;
    }

    sp<SwAudioOutputDescriptor> outputDesc = mOutputs.valueAt(index);

    // Routing?
    mOutputRoutes.incRouteActivity(session);

    audio_devices_t newDevice;
    if (outputDesc->mPolicyMix != NULL) {
        newDevice = AUDIO_DEVICE_OUT_REMOTE_SUBMIX;
    } else if (mOutputRoutes.hasRouteChanged(session)) {
        newDevice = getNewOutputDevice(outputDesc, false /*fromCache*/);
        checkStrategyRoute(getStrategy(stream), output);
    } else {
        newDevice = AUDIO_DEVICE_NONE;
    }

    uint32_t delayMs = 0;

    status_t status = startSource(outputDesc, stream, newDevice, &delayMs);

    if (status != NO_ERROR) {
        mOutputRoutes.decRouteActivity(session);
        return status;
    }
    // Automatically enable the remote submix input when output is started on a re routing mix
    // of type MIX_TYPE_RECORDERS
    if (audio_is_remote_submix_device(newDevice) && outputDesc->mPolicyMix != NULL &&
            outputDesc->mPolicyMix->mMixType == MIX_TYPE_RECORDERS) {
            setDeviceConnectionStateInt(AUDIO_DEVICE_IN_REMOTE_SUBMIX,
                    AUDIO_POLICY_DEVICE_STATE_AVAILABLE,
                    outputDesc->mPolicyMix->mDeviceAddress,
                    "remote-submix");
    }

    if (delayMs != 0) {
        usleep(delayMs * 1000);
    }

    return status;
}

status_t AudioPolicyManager::startSource(sp<AudioOutputDescriptor> outputDesc,
                                             audio_stream_type_t stream,
                                             audio_devices_t device,
                                             uint32_t *delayMs)
{
    // cannot start playback of STREAM_TTS if any other output is being used
    uint32_t beaconMuteLatency = 0;

    *delayMs = 0;
    if (stream == AUDIO_STREAM_TTS) {
        ALOGV("\t found BEACON stream");
        if (!mTtsOutputAvailable && mOutputs.isAnyOutputActive(AUDIO_STREAM_TTS /*streamToIgnore*/)) {
            return INVALID_OPERATION;
        } else {
            beaconMuteLatency = handleEventForBeacon(STARTING_BEACON);
        }
    } else {
        // some playback other than beacon starts
        beaconMuteLatency = handleEventForBeacon(STARTING_OUTPUT);
    }

    // check active before incrementing usage count
    bool force = !outputDesc->isActive();

    // increment usage count for this stream on the requested output:
    // NOTE that the usage count is the same for duplicated output and hardware output which is
    // necessary for a correct control of hardware output routing by startOutput() and stopOutput()
    outputDesc->changeRefCount(stream, 1);

    if (outputDesc->mRefCount[stream] == 1 || device != AUDIO_DEVICE_NONE) {
        // starting an output being rerouted?
        if (device == AUDIO_DEVICE_NONE) {
            device = getNewOutputDevice(outputDesc, false /*fromCache*/);
        }
        routing_strategy strategy = getStrategy(stream);
        bool shouldWait = (strategy == STRATEGY_SONIFICATION) ||
                            (strategy == STRATEGY_SONIFICATION_RESPECTFUL) ||
                            (beaconMuteLatency > 0);
        uint32_t waitMs = beaconMuteLatency;
        for (size_t i = 0; i < mOutputs.size(); i++) {
            sp<AudioOutputDescriptor> desc = mOutputs.valueAt(i);
            if (desc != outputDesc) {
                // force a device change if any other output is managed by the same hw
                // module and has a current device selection that differs from selected device.
                // In this case, the audio HAL must receive the new device selection so that it can
                // change the device currently selected by the other active output.
                if (outputDesc->sharesHwModuleWith(desc) &&
                    desc->device() != device) {
                    force = true;
                }
                // wait for audio on other active outputs to be presented when starting
                // a notification so that audio focus effect can propagate, or that a mute/unmute
                // event occurred for beacon
                uint32_t latency = desc->latency();
                if (shouldWait && desc->isActive(latency * 2) && (waitMs < latency)) {
                    waitMs = latency;
                }
            }
        }
        uint32_t muteWaitMs = setOutputDevice(outputDesc, device, force);

        // handle special case for sonification while in call
        if (isInCall()) {
            handleIncallSonification(stream, true, false);
        }

        // apply volume rules for current stream and device if necessary
        checkAndSetVolume(stream,
                          mVolumeCurves->getVolumeIndex(stream, device),
                          outputDesc,
                          device);

        // update the outputs if starting an output with a stream that can affect notification
        // routing
        handleNotificationRoutingForStream(stream);

        // force reevaluating accessibility routing when ringtone or alarm starts
        if (strategy == STRATEGY_SONIFICATION) {
            mpClientInterface->invalidateStream(AUDIO_STREAM_ACCESSIBILITY);
        }
    }
    return NO_ERROR;
}


status_t AudioPolicyManager::stopOutput(audio_io_handle_t output,
                                            audio_stream_type_t stream,
                                            audio_session_t session)
{
    ALOGV("stopOutput() output %d, stream %d, session %d", output, stream, session);
    ssize_t index = mOutputs.indexOfKey(output);
    if (index < 0) {
        ALOGW("stopOutput() unknown output %d", output);
        return BAD_VALUE;
    }

    sp<SwAudioOutputDescriptor> outputDesc = mOutputs.valueAt(index);

    if (outputDesc->mRefCount[stream] == 1) {
        // Automatically disable the remote submix input when output is stopped on a
        // re routing mix of type MIX_TYPE_RECORDERS
        if (audio_is_remote_submix_device(outputDesc->mDevice) &&
                outputDesc->mPolicyMix != NULL &&
                outputDesc->mPolicyMix->mMixType == MIX_TYPE_RECORDERS) {
            setDeviceConnectionStateInt(AUDIO_DEVICE_IN_REMOTE_SUBMIX,
                    AUDIO_POLICY_DEVICE_STATE_UNAVAILABLE,
                    outputDesc->mPolicyMix->mDeviceAddress,
                    "remote-submix");
        }
    }

    // Routing?
    bool forceDeviceUpdate = false;
    if (outputDesc->mRefCount[stream] > 0) {
        int activityCount = mOutputRoutes.decRouteActivity(session);
        forceDeviceUpdate = (mOutputRoutes.hasRoute(session) && (activityCount == 0));

        if (forceDeviceUpdate) {
            checkStrategyRoute(getStrategy(stream), AUDIO_IO_HANDLE_NONE);
        }
    }

    return stopSource(outputDesc, stream, forceDeviceUpdate);
}

status_t AudioPolicyManager::stopSource(sp<AudioOutputDescriptor> outputDesc,
                                            audio_stream_type_t stream,
                                            bool forceDeviceUpdate)
{
    // always handle stream stop, check which stream type is stopping
    handleEventForBeacon(stream == AUDIO_STREAM_TTS ? STOPPING_BEACON : STOPPING_OUTPUT);

    // handle special case for sonification while in call
    if (isInCall()) {
        handleIncallSonification(stream, false, false);
    }

    if (outputDesc->mRefCount[stream] > 0) {
        // decrement usage count of this stream on the output
        outputDesc->changeRefCount(stream, -1);

        // store time at which the stream was stopped - see isStreamActive()
        if (outputDesc->mRefCount[stream] == 0 || forceDeviceUpdate) {
            outputDesc->mStopTime[stream] = systemTime();
            audio_devices_t newDevice = getNewOutputDevice(outputDesc, false /*fromCache*/);
            // delay the device switch by twice the latency because stopOutput() is executed when
            // the track stop() command is received and at that time the audio track buffer can
            // still contain data that needs to be drained. The latency only covers the audio HAL
            // and kernel buffers. Also the latency does not always include additional delay in the
            // audio path (audio DSP, CODEC ...)
            setOutputDevice(outputDesc, newDevice, false, outputDesc->latency()*2);

            // force restoring the device selection on other active outputs if it differs from the
            // one being selected for this output
            for (size_t i = 0; i < mOutputs.size(); i++) {
                audio_io_handle_t curOutput = mOutputs.keyAt(i);
                sp<AudioOutputDescriptor> desc = mOutputs.valueAt(i);
                if (desc != outputDesc &&
                        desc->isActive() &&
                        outputDesc->sharesHwModuleWith(desc) &&
                        (newDevice != desc->device())) {
                    setOutputDevice(desc,
                                    getNewOutputDevice(desc, false /*fromCache*/),
                                    true,
                                    outputDesc->latency()*2);
                }
            }
            // update the outputs if stopping one with a stream that can affect notification routing
            handleNotificationRoutingForStream(stream);
        }
        return NO_ERROR;
    } else {
        ALOGW("stopOutput() refcount is already 0");
        return INVALID_OPERATION;
    }
}

void AudioPolicyManager::releaseOutput(audio_io_handle_t output,
                                       audio_stream_type_t stream __unused,
                                       audio_session_t session __unused)
{
    ALOGV("releaseOutput() %d", output);
    ssize_t index = mOutputs.indexOfKey(output);
    if (index < 0) {
        ALOGW("releaseOutput() releasing unknown output %d", output);
        return;
    }

#ifdef AUDIO_POLICY_TEST
    int testIndex = testOutputIndex(output);
    if (testIndex != 0) {
        sp<AudioOutputDescriptor> outputDesc = mOutputs.valueAt(index);
        if (outputDesc->isActive()) {
            mpClientInterface->closeOutput(output);
            removeOutput(output);
            mTestOutputs[testIndex] = 0;
        }
        return;
    }
#endif //AUDIO_POLICY_TEST

    // Routing
    mOutputRoutes.removeRoute(session);

    sp<SwAudioOutputDescriptor> desc = mOutputs.valueAt(index);
    if (desc->mFlags & AUDIO_OUTPUT_FLAG_DIRECT) {
        if (desc->mDirectOpenCount <= 0) {
            ALOGW("releaseOutput() invalid open count %d for output %d",
                                                              desc->mDirectOpenCount, output);
            return;
        }
        if (--desc->mDirectOpenCount == 0) {
            closeOutput(output);
            // If effects where present on the output, audioflinger moved them to the primary
            // output by default: move them back to the appropriate output.
            audio_io_handle_t dstOutput = getOutputForEffect();
            if (hasPrimaryOutput() && dstOutput != mPrimaryOutput->mIoHandle) {
                mpClientInterface->moveEffects(AUDIO_SESSION_OUTPUT_MIX,
                                               mPrimaryOutput->mIoHandle, dstOutput);
            }
            mpClientInterface->onAudioPortListUpdate();
        }
    }
}


status_t AudioPolicyManager::getInputForAttr(const audio_attributes_t *attr,
                                             audio_io_handle_t *input,
                                             audio_session_t session,
                                             uid_t uid,
                                             uint32_t samplingRate,
                                             audio_format_t format,
                                             audio_channel_mask_t channelMask,
                                             audio_input_flags_t flags,
                                             audio_port_handle_t selectedDeviceId,
                                             input_type_t *inputType)
{
    ALOGV("getInputForAttr() source %d, samplingRate %d, format %d, channelMask %x,"
            "session %d, flags %#x",
          attr->source, samplingRate, format, channelMask, session, flags);

    *input = AUDIO_IO_HANDLE_NONE;
    *inputType = API_INPUT_INVALID;

    audio_devices_t device;
    // handle legacy remote submix case where the address was not always specified
    String8 address = String8("");
    audio_source_t inputSource = attr->source;
    audio_source_t halInputSource;
    AudioMix *policyMix = NULL;

    if (inputSource == AUDIO_SOURCE_DEFAULT) {
        inputSource = AUDIO_SOURCE_MIC;
    }
    halInputSource = inputSource;

    // Explicit routing?
    sp<DeviceDescriptor> deviceDesc;
    for (size_t i = 0; i < mAvailableInputDevices.size(); i++) {
        if (mAvailableInputDevices[i]->getId() == selectedDeviceId) {
            deviceDesc = mAvailableInputDevices[i];
            break;
        }
    }
    mInputRoutes.addRoute(session, SessionRoute::STREAM_TYPE_NA, inputSource, deviceDesc, uid);

    if (inputSource == AUDIO_SOURCE_REMOTE_SUBMIX &&
            strncmp(attr->tags, "addr=", strlen("addr=")) == 0) {
        status_t ret = mPolicyMixes.getInputMixForAttr(*attr, &policyMix);
        if (ret != NO_ERROR) {
            return ret;
        }
        *inputType = API_INPUT_MIX_EXT_POLICY_REROUTE;
        device = AUDIO_DEVICE_IN_REMOTE_SUBMIX;
        address = String8(attr->tags + strlen("addr="));
    } else {
        device = getDeviceAndMixForInputSource(inputSource, &policyMix);
        if (device == AUDIO_DEVICE_NONE) {
            ALOGW("getInputForAttr() could not find device for source %d", inputSource);
            return BAD_VALUE;
        }
        if (policyMix != NULL) {
            address = policyMix->mDeviceAddress;
            if (policyMix->mMixType == MIX_TYPE_RECORDERS) {
                // there is an external policy, but this input is attached to a mix of recorders,
                // meaning it receives audio injected into the framework, so the recorder doesn't
                // know about it and is therefore considered "legacy"
                *inputType = API_INPUT_LEGACY;
            } else {
                // recording a mix of players defined by an external policy, we're rerouting for
                // an external policy
                *inputType = API_INPUT_MIX_EXT_POLICY_REROUTE;
            }
        } else if (audio_is_remote_submix_device(device)) {
            address = String8("0");
            *inputType = API_INPUT_MIX_CAPTURE;
        } else if (device == AUDIO_DEVICE_IN_TELEPHONY_RX) {
            *inputType = API_INPUT_TELEPHONY_RX;
        } else {
            *inputType = API_INPUT_LEGACY;
        }

    }

    *input = getInputForDevice(device, address, session, uid, inputSource,
                               samplingRate, format, channelMask, flags,
                               policyMix);
    if (*input == AUDIO_IO_HANDLE_NONE) {
        mInputRoutes.removeRoute(session);
        return INVALID_OPERATION;
    }
    ALOGV("getInputForAttr() returns input type = %d", *inputType);
    return NO_ERROR;
}


audio_io_handle_t AudioPolicyManager::getInputForDevice(audio_devices_t device,
                                                        String8 address,
                                                        audio_session_t session,
                                                        uid_t uid,
                                                        audio_source_t inputSource,
                                                        uint32_t samplingRate,
                                                        audio_format_t format,
                                                        audio_channel_mask_t channelMask,
                                                        audio_input_flags_t flags,
                                                        AudioMix *policyMix)
{
    audio_io_handle_t input = AUDIO_IO_HANDLE_NONE;
    audio_source_t halInputSource = inputSource;
    bool isSoundTrigger = false;

    if (inputSource == AUDIO_SOURCE_HOTWORD) {
        ssize_t index = mSoundTriggerSessions.indexOfKey(session);
        if (index >= 0) {
            input = mSoundTriggerSessions.valueFor(session);
            isSoundTrigger = true;
            flags = (audio_input_flags_t)(flags | AUDIO_INPUT_FLAG_HW_HOTWORD);
            ALOGV("SoundTrigger capture on session %d input %d", session, input);
        } else {
            halInputSource = AUDIO_SOURCE_VOICE_RECOGNITION;
        }
    }

    // find a compatible input profile (not necessarily identical in parameters)
    sp<IOProfile> profile;
    // samplingRate and flags may be updated by getInputProfile
    uint32_t profileSamplingRate = (samplingRate == 0) ? SAMPLE_RATE_HZ_DEFAULT : samplingRate;
    audio_format_t profileFormat = format;
    audio_channel_mask_t profileChannelMask = channelMask;
    audio_input_flags_t profileFlags = flags;
    for (;;) {
        profile = getInputProfile(device, address,
                                  profileSamplingRate, profileFormat, profileChannelMask,
                                  profileFlags);
        if (profile != 0) {
            break; // success
        } else if (profileFlags != AUDIO_INPUT_FLAG_NONE) {
            profileFlags = AUDIO_INPUT_FLAG_NONE; // retry
        } else { // fail
            ALOGW("getInputForDevice() could not find profile for device 0x%X,"
                  "samplingRate %u, format %#x, channelMask 0x%X, flags %#x",
                    device, samplingRate, format, channelMask, flags);
            return input;
        }
    }
    // Pick input sampling rate if not specified by client
    if (samplingRate == 0) {
        samplingRate = profileSamplingRate;
    }

    if (profile->getModuleHandle() == 0) {
        ALOGE("getInputForAttr(): HW module %s not opened", profile->getModuleName());
        return input;
    }

    sp<AudioSession> audioSession = new AudioSession(session,
                                                              inputSource,
                                                              format,
                                                              samplingRate,
                                                              channelMask,
                                                              flags,
                                                              uid,
                                                              isSoundTrigger,
                                                              policyMix, mpClientInterface);


    // reuse an open input if possible
    for (size_t i = 0; i < mInputs.size(); i++) {
        sp<AudioInputDescriptor> desc = mInputs.valueAt(i);
        // reuse input if:
        // - it shares the same profile
        //      AND
        // - it is not a reroute submix input
        //      AND
        // - it is: not used for sound trigger
        //                OR
        //          used for sound trigger and all clients use the same session ID
        //
        if ((profile == desc->mProfile) &&
            (isSoundTrigger == desc->isSoundTrigger()) &&
            !is_virtual_input_device(device)) {

            sp<AudioSession> as = desc->getAudioSession(session);
            if (as != 0) {
                // do not allow unmatching properties on same session
                if (as->matches(audioSession)) {
                    as->changeOpenCount(1);
                } else {
                    ALOGW("getInputForDevice() record with different attributes"
                          " exists for session %d", session);
                    break;
                }
            } else if (isSoundTrigger) {
                break;
            }
            // force close input if current source is now the highest priority request on this input
            // and current input properties are not exactly as requested.
            if ((desc->mSamplingRate != samplingRate ||
                    desc->mChannelMask != channelMask ||
                    !audio_formats_match(desc->mFormat, format)) &&
                    (source_priority(desc->getHighestPrioritySource(false /*activeOnly*/)) <
                     source_priority(inputSource))) {
                ALOGV("%s: ", __FUNCTION__);
                AudioSessionCollection sessions = desc->getAudioSessions(false /*activeOnly*/);
                for (size_t j = 0; j < sessions.size(); j++) {
                    audio_session_t currentSession = sessions.keyAt(j);
                    stopInput(desc->mIoHandle, currentSession);
                    releaseInput(desc->mIoHandle, currentSession);
                }
                break;
            } else {
                desc->addAudioSession(session, audioSession);
                ALOGV("%s: reusing input %d", __FUNCTION__, mInputs.keyAt(i));
                return mInputs.keyAt(i);
            }
        }
    }

    audio_config_t config = AUDIO_CONFIG_INITIALIZER;
    config.sample_rate = profileSamplingRate;
    config.channel_mask = profileChannelMask;
    config.format = profileFormat;

    status_t status = mpClientInterface->openInput(profile->getModuleHandle(),
                                                   &input,
                                                   &config,
                                                   &device,
                                                   address,
                                                   halInputSource,
                                                   profileFlags);

    // only accept input with the exact requested set of parameters
    if (status != NO_ERROR || input == AUDIO_IO_HANDLE_NONE ||
        (profileSamplingRate != config.sample_rate) ||
        !audio_formats_match(profileFormat, config.format) ||
        (profileChannelMask != config.channel_mask)) {
        ALOGW("getInputForAttr() failed opening input: samplingRate %d"
              ", format %d, channelMask %x",
                samplingRate, format, channelMask);
        if (input != AUDIO_IO_HANDLE_NONE) {
            mpClientInterface->closeInput(input);
        }
        return AUDIO_IO_HANDLE_NONE;
    }

    sp<AudioInputDescriptor> inputDesc = new AudioInputDescriptor(profile);
    inputDesc->mSamplingRate = profileSamplingRate;
    inputDesc->mFormat = profileFormat;
    inputDesc->mChannelMask = profileChannelMask;
    inputDesc->mDevice = device;
    inputDesc->mPolicyMix = policyMix;
    inputDesc->addAudioSession(session, audioSession);

    addInput(input, inputDesc);
    mpClientInterface->onAudioPortListUpdate();

    return input;
}

bool AudioPolicyManager::isConcurentCaptureAllowed(const sp<AudioInputDescriptor>& inputDesc,
        const sp<AudioSession>& audioSession)
{
    // Do not allow capture if an active voice call is using a software patch and
    // the call TX source device is on the same HW module.
    // FIXME: would be better to refine to only inputs whose profile connects to the
    // call TX device but this information is not in the audio patch
    if (mCallTxPatch != 0 &&
        inputDesc->getModuleHandle() == mCallTxPatch->mPatch.sources[0].ext.device.hw_module) {
        return false;
    }

    // starting concurrent capture is enabled if:
    // 1) capturing for re-routing
    // 2) capturing for HOTWORD source
    // 3) capturing for FM TUNER source
    // 3) All other active captures are either for re-routing or HOTWORD

    if (is_virtual_input_device(inputDesc->mDevice) ||
            audioSession->inputSource() == AUDIO_SOURCE_HOTWORD ||
            audioSession->inputSource() == AUDIO_SOURCE_FM_TUNER) {
        return true;
    }

    Vector< sp<AudioInputDescriptor> > activeInputs = mInputs.getActiveInputs();
    for (size_t i = 0; i <  activeInputs.size(); i++) {
        sp<AudioInputDescriptor> activeInput = activeInputs[i];
        if ((activeInput->inputSource() != AUDIO_SOURCE_HOTWORD) &&
                (activeInput->inputSource() != AUDIO_SOURCE_FM_TUNER) &&
                !is_virtual_input_device(activeInput->mDevice)) {
            return false;
        }
    }

    return true;
}


status_t AudioPolicyManager::startInput(audio_io_handle_t input,
                                        audio_session_t session,
                                        concurrency_type__mask_t *concurrency)
{
    ALOGV("startInput() input %d", input);
    *concurrency = API_INPUT_CONCURRENCY_NONE;
    ssize_t index = mInputs.indexOfKey(input);
    if (index < 0) {
        ALOGW("startInput() unknown input %d", input);
        return BAD_VALUE;
    }
    sp<AudioInputDescriptor> inputDesc = mInputs.valueAt(index);

    sp<AudioSession> audioSession = inputDesc->getAudioSession(session);
    if (audioSession == 0) {
        ALOGW("startInput() unknown session %d on input %d", session, input);
        return BAD_VALUE;
    }

    if (!isConcurentCaptureAllowed(inputDesc, audioSession)) {
        ALOGW("startInput(%d) failed: other input already started", input);
        return INVALID_OPERATION;
    }

    if (isInCall()) {
        *concurrency |= API_INPUT_CONCURRENCY_CALL;
    }
    if (mInputs.activeInputsCount() != 0) {
        *concurrency |= API_INPUT_CONCURRENCY_CAPTURE;
    }

    // increment activity count before calling getNewInputDevice() below as only active sessions
    // are considered for device selection
    audioSession->changeActiveCount(1);

    // Routing?
    mInputRoutes.incRouteActivity(session);

<<<<<<< HEAD
    if (audioSession->activeCount() == 1 || mInputRoutes.hasRouteChanged(session)) {
=======
    if (!inputDesc->isActive() || mInputRoutes.hasRouteChanged(session)) {
        // if input maps to a dynamic policy with an activity listener, notify of state change
        if ((inputDesc->mPolicyMix != NULL)
                && ((inputDesc->mPolicyMix->mCbFlags & AudioMix::kCbFlagNotifyActivity) != 0)) {
            mpClientInterface->onDynamicPolicyMixStateUpdate(inputDesc->mPolicyMix->mDeviceAddress,
                    MIX_STATE_MIXING);
        }
>>>>>>> 9462ca1f

        setInputDevice(input, getNewInputDevice(inputDesc), true /* force */);

<<<<<<< HEAD
        if (inputDesc->getAudioSessionCount(true/*activeOnly*/) == 1) {
            // if input maps to a dynamic policy with an activity listener, notify of state change
            if ((inputDesc->mPolicyMix != NULL)
                    && ((inputDesc->mPolicyMix->mCbFlags & AudioMix::kCbFlagNotifyActivity) != 0)) {
                mpClientInterface->onDynamicPolicyMixStateUpdate(inputDesc->mPolicyMix->mRegistrationId,
                        MIX_STATE_MIXING);
=======
        // automatically enable the remote submix output when input is started if not
        // used by a policy mix of type MIX_TYPE_RECORDERS
        // For remote submix (a virtual device), we open only one input per capture request.
        if (audio_is_remote_submix_device(inputDesc->mDevice)) {
            String8 address = String8("");
            if (inputDesc->mPolicyMix == NULL) {
                address = String8("0");
            } else if (inputDesc->mPolicyMix->mMixType == MIX_TYPE_PLAYERS) {
                address = inputDesc->mPolicyMix->mDeviceAddress;
>>>>>>> 9462ca1f
            }

            if (mInputs.activeInputsCount() == 0) {
                SoundTrigger::setCaptureState(true);
            }

            // automatically enable the remote submix output when input is started if not
            // used by a policy mix of type MIX_TYPE_RECORDERS
            // For remote submix (a virtual device), we open only one input per capture request.
            if (audio_is_remote_submix_device(inputDesc->mDevice)) {
                String8 address = String8("");
                if (inputDesc->mPolicyMix == NULL) {
                    address = String8("0");
                } else if (inputDesc->mPolicyMix->mMixType == MIX_TYPE_PLAYERS) {
                    address = inputDesc->mPolicyMix->mRegistrationId;
                }
                if (address != "") {
                    setDeviceConnectionStateInt(AUDIO_DEVICE_OUT_REMOTE_SUBMIX,
                            AUDIO_POLICY_DEVICE_STATE_AVAILABLE,
                            address, "remote-submix");
                }
            }
        }
    }

    ALOGV("AudioPolicyManager::startInput() input source = %d", audioSession->inputSource());

    return NO_ERROR;
}

status_t AudioPolicyManager::stopInput(audio_io_handle_t input,
                                       audio_session_t session)
{
    ALOGV("stopInput() input %d", input);
    ssize_t index = mInputs.indexOfKey(input);
    if (index < 0) {
        ALOGW("stopInput() unknown input %d", input);
        return BAD_VALUE;
    }
    sp<AudioInputDescriptor> inputDesc = mInputs.valueAt(index);

    sp<AudioSession> audioSession = inputDesc->getAudioSession(session);
    if (index < 0) {
        ALOGW("stopInput() unknown session %d on input %d", session, input);
        return BAD_VALUE;
    }

    if (audioSession->activeCount() == 0) {
        ALOGW("stopInput() input %d already stopped", input);
        return INVALID_OPERATION;
    }

    audioSession->changeActiveCount(-1);

    // Routing?
    mInputRoutes.decRouteActivity(session);

<<<<<<< HEAD
    if (audioSession->activeCount() == 0) {

        if (inputDesc->isActive()) {
            setInputDevice(input, getNewInputDevice(inputDesc), false /* force */);
        } else {
            // if input maps to a dynamic policy with an activity listener, notify of state change
            if ((inputDesc->mPolicyMix != NULL)
                    && ((inputDesc->mPolicyMix->mCbFlags & AudioMix::kCbFlagNotifyActivity) != 0)) {
                mpClientInterface->onDynamicPolicyMixStateUpdate(inputDesc->mPolicyMix->mRegistrationId,
                        MIX_STATE_IDLE);
            }

            // automatically disable the remote submix output when input is stopped if not
            // used by a policy mix of type MIX_TYPE_RECORDERS
            if (audio_is_remote_submix_device(inputDesc->mDevice)) {
                String8 address = String8("");
                if (inputDesc->mPolicyMix == NULL) {
                    address = String8("0");
                } else if (inputDesc->mPolicyMix->mMixType == MIX_TYPE_PLAYERS) {
                    address = inputDesc->mPolicyMix->mRegistrationId;
                }
                if (address != "") {
                    setDeviceConnectionStateInt(AUDIO_DEVICE_OUT_REMOTE_SUBMIX,
                                             AUDIO_POLICY_DEVICE_STATE_UNAVAILABLE,
                                             address, "remote-submix");
                }
=======
    if (!inputDesc->isActive()) {
        // if input maps to a dynamic policy with an activity listener, notify of state change
        if ((inputDesc->mPolicyMix != NULL)
                && ((inputDesc->mPolicyMix->mCbFlags & AudioMix::kCbFlagNotifyActivity) != 0)) {
            mpClientInterface->onDynamicPolicyMixStateUpdate(inputDesc->mPolicyMix->mDeviceAddress,
                    MIX_STATE_IDLE);
        }

        // automatically disable the remote submix output when input is stopped if not
        // used by a policy mix of type MIX_TYPE_RECORDERS
        if (audio_is_remote_submix_device(inputDesc->mDevice)) {
            String8 address = String8("");
            if (inputDesc->mPolicyMix == NULL) {
                address = String8("0");
            } else if (inputDesc->mPolicyMix->mMixType == MIX_TYPE_PLAYERS) {
                address = inputDesc->mPolicyMix->mDeviceAddress;
            }
            if (address != "") {
                setDeviceConnectionStateInt(AUDIO_DEVICE_OUT_REMOTE_SUBMIX,
                                         AUDIO_POLICY_DEVICE_STATE_UNAVAILABLE,
                                         address, "remote-submix");
>>>>>>> 9462ca1f
            }

            resetInputDevice(input);

            if (mInputs.activeInputsCount() == 0) {
                SoundTrigger::setCaptureState(false);
            }
            inputDesc->clearPreemptedSessions();
        }
    }
    return NO_ERROR;
}

void AudioPolicyManager::releaseInput(audio_io_handle_t input,
                                      audio_session_t session)
{

    ALOGV("releaseInput() %d", input);
    ssize_t index = mInputs.indexOfKey(input);
    if (index < 0) {
        ALOGW("releaseInput() releasing unknown input %d", input);
        return;
    }

    // Routing
    mInputRoutes.removeRoute(session);

    sp<AudioInputDescriptor> inputDesc = mInputs.valueAt(index);
    ALOG_ASSERT(inputDesc != 0);

    sp<AudioSession> audioSession = inputDesc->getAudioSession(session);
    if (index < 0) {
        ALOGW("releaseInput() unknown session %d on input %d", session, input);
        return;
    }

    if (audioSession->openCount() == 0) {
        ALOGW("releaseInput() invalid open count %d on session %d",
              audioSession->openCount(), session);
        return;
    }

    if (audioSession->changeOpenCount(-1) == 0) {
        inputDesc->removeAudioSession(session);
    }

    if (inputDesc->getOpenRefCount() > 0) {
        ALOGV("releaseInput() exit > 0");
        return;
    }

    closeInput(input);
    mpClientInterface->onAudioPortListUpdate();
    ALOGV("releaseInput() exit");
}

void AudioPolicyManager::closeAllInputs() {
    bool patchRemoved = false;

    for(size_t input_index = 0; input_index < mInputs.size(); input_index++) {
        sp<AudioInputDescriptor> inputDesc = mInputs.valueAt(input_index);
        ssize_t patch_index = mAudioPatches.indexOfKey(inputDesc->getPatchHandle());
        if (patch_index >= 0) {
            sp<AudioPatch> patchDesc = mAudioPatches.valueAt(patch_index);
            status_t status = mpClientInterface->releaseAudioPatch(patchDesc->mAfPatchHandle, 0);
            mAudioPatches.removeItemsAt(patch_index);
            patchRemoved = true;
        }
        mpClientInterface->closeInput(mInputs.keyAt(input_index));
    }
    mInputs.clear();
    SoundTrigger::setCaptureState(false);
    nextAudioPortGeneration();

    if (patchRemoved) {
        mpClientInterface->onAudioPatchListUpdate();
    }
}

void AudioPolicyManager::initStreamVolume(audio_stream_type_t stream,
                                            int indexMin,
                                            int indexMax)
{
    ALOGV("initStreamVolume() stream %d, min %d, max %d", stream , indexMin, indexMax);
    mVolumeCurves->initStreamVolume(stream, indexMin, indexMax);

    // initialize other private stream volumes which follow this one
    for (int curStream = 0; curStream < AUDIO_STREAM_FOR_POLICY_CNT; curStream++) {
        if (!streamsMatchForvolume(stream, (audio_stream_type_t)curStream)) {
            continue;
        }
        mVolumeCurves->initStreamVolume((audio_stream_type_t)curStream, indexMin, indexMax);
    }
}

status_t AudioPolicyManager::setStreamVolumeIndex(audio_stream_type_t stream,
                                                  int index,
                                                  audio_devices_t device)
{

    if ((index < mVolumeCurves->getVolumeIndexMin(stream)) ||
            (index > mVolumeCurves->getVolumeIndexMax(stream))) {
        return BAD_VALUE;
    }
    if (!audio_is_output_device(device)) {
        return BAD_VALUE;
    }

    // Force max volume if stream cannot be muted
    if (!mVolumeCurves->canBeMuted(stream)) index = mVolumeCurves->getVolumeIndexMax(stream);

    ALOGV("setStreamVolumeIndex() stream %d, device %04x, index %d",
          stream, device, index);

    // if device is AUDIO_DEVICE_OUT_DEFAULT set default value and
    // clear all device specific values
    if (device == AUDIO_DEVICE_OUT_DEFAULT) {
        mVolumeCurves->clearCurrentVolumeIndex(stream);
    }

    // update other private stream volumes which follow this one
    for (int curStream = 0; curStream < AUDIO_STREAM_FOR_POLICY_CNT; curStream++) {
        if (!streamsMatchForvolume(stream, (audio_stream_type_t)curStream)) {
            continue;
        }
        mVolumeCurves->addCurrentVolumeIndex((audio_stream_type_t)curStream, device, index);
    }

    // update volume on all outputs whose current device is also selected by the same
    // strategy as the device specified by the caller
    status_t status = NO_ERROR;
    for (size_t i = 0; i < mOutputs.size(); i++) {
        sp<SwAudioOutputDescriptor> desc = mOutputs.valueAt(i);
        audio_devices_t curDevice = Volume::getDeviceForVolume(desc->device());
        for (int curStream = 0; curStream < AUDIO_STREAM_FOR_POLICY_CNT; curStream++) {
            if (!streamsMatchForvolume(stream, (audio_stream_type_t)curStream)) {
                continue;
            }
            routing_strategy curStrategy = getStrategy((audio_stream_type_t)curStream);
            audio_devices_t curStreamDevice = getDeviceForStrategy(curStrategy, true /*fromCache*/);
            // it is possible that the requested device is not selected by the strategy
            // (e.g an explicit audio patch is active causing getDevicesForStream()
            // to return this device. We must make sure that the device passed is part of the
            // devices considered when applying volume below.
            curStreamDevice |= device;

            if (((device == AUDIO_DEVICE_OUT_DEFAULT) ||
                    ((curDevice & curStreamDevice) != 0))) {
                status_t volStatus =
                        checkAndSetVolume((audio_stream_type_t)curStream, index, desc, curDevice);
                if (volStatus != NO_ERROR) {
                    status = volStatus;
                }
            }
        }
    }
    return status;
}

status_t AudioPolicyManager::getStreamVolumeIndex(audio_stream_type_t stream,
                                                      int *index,
                                                      audio_devices_t device)
{
    if (index == NULL) {
        return BAD_VALUE;
    }
    if (!audio_is_output_device(device)) {
        return BAD_VALUE;
    }
    // if device is AUDIO_DEVICE_OUT_DEFAULT, return volume for device corresponding to
    // the strategy the stream belongs to.
    if (device == AUDIO_DEVICE_OUT_DEFAULT) {
        device = getDeviceForStrategy(getStrategy(stream), true /*fromCache*/);
    }
    device = Volume::getDeviceForVolume(device);

    *index =  mVolumeCurves->getVolumeIndex(stream, device);
    ALOGV("getStreamVolumeIndex() stream %d device %08x index %d", stream, device, *index);
    return NO_ERROR;
}

audio_io_handle_t AudioPolicyManager::selectOutputForEffects(
                                            const SortedVector<audio_io_handle_t>& outputs)
{
    // select one output among several suitable for global effects.
    // The priority is as follows:
    // 1: An offloaded output. If the effect ends up not being offloadable,
    //    AudioFlinger will invalidate the track and the offloaded output
    //    will be closed causing the effect to be moved to a PCM output.
    // 2: A deep buffer output
    // 3: the first output in the list

    if (outputs.size() == 0) {
        return 0;
    }

    audio_io_handle_t outputOffloaded = 0;
    audio_io_handle_t outputDeepBuffer = 0;

    for (size_t i = 0; i < outputs.size(); i++) {
        sp<SwAudioOutputDescriptor> desc = mOutputs.valueFor(outputs[i]);
        ALOGV("selectOutputForEffects outputs[%zu] flags %x", i, desc->mFlags);
        if ((desc->mFlags & AUDIO_OUTPUT_FLAG_COMPRESS_OFFLOAD) != 0) {
            outputOffloaded = outputs[i];
        }
        if ((desc->mFlags & AUDIO_OUTPUT_FLAG_DEEP_BUFFER) != 0) {
            outputDeepBuffer = outputs[i];
        }
    }

    ALOGV("selectOutputForEffects outputOffloaded %d outputDeepBuffer %d",
          outputOffloaded, outputDeepBuffer);
    if (outputOffloaded != 0) {
        return outputOffloaded;
    }
    if (outputDeepBuffer != 0) {
        return outputDeepBuffer;
    }

    return outputs[0];
}

audio_io_handle_t AudioPolicyManager::getOutputForEffect(const effect_descriptor_t *desc)
{
    // apply simple rule where global effects are attached to the same output as MUSIC streams

    routing_strategy strategy = getStrategy(AUDIO_STREAM_MUSIC);
    audio_devices_t device = getDeviceForStrategy(strategy, false /*fromCache*/);
    SortedVector<audio_io_handle_t> dstOutputs = getOutputsForDevice(device, mOutputs);

    audio_io_handle_t output = selectOutputForEffects(dstOutputs);
    ALOGV("getOutputForEffect() got output %d for fx %s flags %x",
          output, (desc == NULL) ? "unspecified" : desc->name,  (desc == NULL) ? 0 : desc->flags);

    return output;
}

status_t AudioPolicyManager::registerEffect(const effect_descriptor_t *desc,
                                audio_io_handle_t io,
                                uint32_t strategy,
                                int session,
                                int id)
{
    ssize_t index = mOutputs.indexOfKey(io);
    if (index < 0) {
        index = mInputs.indexOfKey(io);
        if (index < 0) {
            ALOGW("registerEffect() unknown io %d", io);
            return INVALID_OPERATION;
        }
    }
    return mEffects.registerEffect(desc, io, strategy, session, id);
}

bool AudioPolicyManager::isStreamActive(audio_stream_type_t stream, uint32_t inPastMs) const
{
    bool active = false;
    for (int curStream = 0; curStream < AUDIO_STREAM_FOR_POLICY_CNT && !active; curStream++) {
        if (!streamsMatchForvolume(stream, (audio_stream_type_t)curStream)) {
            continue;
        }
        active = mOutputs.isStreamActive((audio_stream_type_t)curStream, inPastMs);
    }
    return active;
}

bool AudioPolicyManager::isStreamActiveRemotely(audio_stream_type_t stream, uint32_t inPastMs) const
{
    return mOutputs.isStreamActiveRemotely(stream, inPastMs);
}

bool AudioPolicyManager::isSourceActive(audio_source_t source) const
{
    for (size_t i = 0; i < mInputs.size(); i++) {
        const sp<AudioInputDescriptor>  inputDescriptor = mInputs.valueAt(i);
        if (inputDescriptor->isSourceActive(source)) {
            return true;
        }
    }
    return false;
}

// Register a list of custom mixes with their attributes and format.
// When a mix is registered, corresponding input and output profiles are
// added to the remote submix hw module. The profile contains only the
// parameters (sampling rate, format...) specified by the mix.
// The corresponding input remote submix device is also connected.
//
// When a remote submix device is connected, the address is checked to select the
// appropriate profile and the corresponding input or output stream is opened.
//
// When capture starts, getInputForAttr() will:
//  - 1 look for a mix matching the address passed in attribtutes tags if any
//  - 2 if none found, getDeviceForInputSource() will:
//     - 2.1 look for a mix matching the attributes source
//     - 2.2 if none found, default to device selection by policy rules
// At this time, the corresponding output remote submix device is also connected
// and active playback use cases can be transferred to this mix if needed when reconnecting
// after AudioTracks are invalidated
//
// When playback starts, getOutputForAttr() will:
//  - 1 look for a mix matching the address passed in attribtutes tags if any
//  - 2 if none found, look for a mix matching the attributes usage
//  - 3 if none found, default to device and output selection by policy rules.

status_t AudioPolicyManager::registerPolicyMixes(Vector<AudioMix> mixes)
{
    ALOGV("registerPolicyMixes() %zu mix(es)", mixes.size());
    status_t res = NO_ERROR;

    sp<HwModule> rSubmixModule;
    // examine each mix's route type
    for (size_t i = 0; i < mixes.size(); i++) {
        // we only support MIX_ROUTE_FLAG_LOOP_BACK or MIX_ROUTE_FLAG_RENDER, not the combination
        if ((mixes[i].mRouteFlags & MIX_ROUTE_FLAG_ALL) == MIX_ROUTE_FLAG_ALL) {
            res = INVALID_OPERATION;
            break;
        }
        if ((mixes[i].mRouteFlags & MIX_ROUTE_FLAG_LOOP_BACK) == MIX_ROUTE_FLAG_LOOP_BACK) {
            // Loop back through "remote submix"
            if (rSubmixModule == 0) {
                for (size_t j = 0; i < mHwModules.size(); j++) {
                    if (strcmp(AUDIO_HARDWARE_MODULE_ID_REMOTE_SUBMIX, mHwModules[j]->mName) == 0
                            && mHwModules[j]->mHandle != 0) {
                        rSubmixModule = mHwModules[j];
                        break;
                    }
                }
            }

            ALOGV("registerPolicyMixes() mix %zu of %zu is LOOP_BACK", i, mixes.size());

            if (rSubmixModule == 0) {
                ALOGE(" Unable to find audio module for submix, aborting mix %zu registration", i);
                res = INVALID_OPERATION;
                break;
            }

            String8 address = mixes[i].mDeviceAddress;

            if (mPolicyMixes.registerMix(address, mixes[i], 0 /*output desc*/) != NO_ERROR) {
                ALOGE(" Error regisering mix %zu for address %s", i, address.string());
                res = INVALID_OPERATION;
                break;
            }
            audio_config_t outputConfig = mixes[i].mFormat;
            audio_config_t inputConfig = mixes[i].mFormat;
            // NOTE: audio flinger mixer does not support mono output: configure remote submix HAL in
            // stereo and let audio flinger do the channel conversion if needed.
            outputConfig.channel_mask = AUDIO_CHANNEL_OUT_STEREO;
            inputConfig.channel_mask = AUDIO_CHANNEL_IN_STEREO;
            rSubmixModule->addOutputProfile(address, &outputConfig,
                    AUDIO_DEVICE_OUT_REMOTE_SUBMIX, address);
            rSubmixModule->addInputProfile(address, &inputConfig,
                    AUDIO_DEVICE_IN_REMOTE_SUBMIX, address);

            if (mixes[i].mMixType == MIX_TYPE_PLAYERS) {
                setDeviceConnectionStateInt(AUDIO_DEVICE_IN_REMOTE_SUBMIX,
                        AUDIO_POLICY_DEVICE_STATE_AVAILABLE,
                        address.string(), "remote-submix");
            } else {
                setDeviceConnectionStateInt(AUDIO_DEVICE_OUT_REMOTE_SUBMIX,
                        AUDIO_POLICY_DEVICE_STATE_AVAILABLE,
                        address.string(), "remote-submix");
            }
        } else if ((mixes[i].mRouteFlags & MIX_ROUTE_FLAG_RENDER) == MIX_ROUTE_FLAG_RENDER) {
            ALOGV("registerPolicyMixes() mix %zu of %zu is RENDER", i, mixes.size());
            String8 address = mixes[i].mDeviceAddress;

            audio_devices_t device = mixes[i].mDeviceType;

            for (size_t j = 0 ; j < mOutputs.size() ; j++) {
                sp<SwAudioOutputDescriptor> desc = mOutputs.valueAt(j);
                sp<AudioPatch> patch = mAudioPatches.valueFor(desc->getPatchHandle());
                if ((patch != 0) && (patch->mPatch.num_sinks != 0)
                        && (patch->mPatch.sinks[0].type == AUDIO_PORT_TYPE_DEVICE)
                        && (patch->mPatch.sinks[0].ext.device.type == device)
                        && (patch->mPatch.sinks[0].ext.device.address == address)) {

                    if (mPolicyMixes.registerMix(address, mixes[i], desc) != NO_ERROR) {
                        res = INVALID_OPERATION;
                    }
                    break;
                }
            }

            if (res != NO_ERROR) {
                ALOGE(" Error registering mix %zu for device 0x%X addr %s",
                        i,device, address.string());
                res = INVALID_OPERATION;
                break;
            }
        }
    }
    if (res != NO_ERROR) {
        unregisterPolicyMixes(mixes);
    }
    return res;
}

status_t AudioPolicyManager::unregisterPolicyMixes(Vector<AudioMix> mixes)
{
    ALOGV("unregisterPolicyMixes() num mixes %zu", mixes.size());
    status_t res = NO_ERROR;
    sp<HwModule> rSubmixModule;
    // examine each mix's route type
    for (size_t i = 0; i < mixes.size(); i++) {
        if ((mixes[i].mRouteFlags & MIX_ROUTE_FLAG_LOOP_BACK) == MIX_ROUTE_FLAG_LOOP_BACK) {

            if (rSubmixModule == 0) {
                for (size_t j = 0; i < mHwModules.size(); j++) {
                    if (strcmp(AUDIO_HARDWARE_MODULE_ID_REMOTE_SUBMIX, mHwModules[j]->mName) == 0
                            && mHwModules[j]->mHandle != 0) {
                        rSubmixModule = mHwModules[j];
                        break;
                    }
                }
            }
            if (rSubmixModule == 0) {
                res = INVALID_OPERATION;
                continue;
            }

            String8 address = mixes[i].mDeviceAddress;

            if (mPolicyMixes.unregisterMix(address) != NO_ERROR) {
                res = INVALID_OPERATION;
                continue;
            }

            if (getDeviceConnectionState(AUDIO_DEVICE_IN_REMOTE_SUBMIX, address.string()) ==
                    AUDIO_POLICY_DEVICE_STATE_AVAILABLE)  {
                setDeviceConnectionStateInt(AUDIO_DEVICE_IN_REMOTE_SUBMIX,
                        AUDIO_POLICY_DEVICE_STATE_UNAVAILABLE,
                        address.string(), "remote-submix");
            }
            if (getDeviceConnectionState(AUDIO_DEVICE_OUT_REMOTE_SUBMIX, address.string()) ==
                    AUDIO_POLICY_DEVICE_STATE_AVAILABLE)  {
                setDeviceConnectionStateInt(AUDIO_DEVICE_OUT_REMOTE_SUBMIX,
                        AUDIO_POLICY_DEVICE_STATE_UNAVAILABLE,
                        address.string(), "remote-submix");
            }
            rSubmixModule->removeOutputProfile(address);
            rSubmixModule->removeInputProfile(address);

        } if ((mixes[i].mRouteFlags & MIX_ROUTE_FLAG_RENDER) == MIX_ROUTE_FLAG_RENDER) {
            if (mPolicyMixes.unregisterMix(mixes[i].mDeviceAddress) != NO_ERROR) {
                res = INVALID_OPERATION;
                continue;
            }
        }
    }
    return res;
}


status_t AudioPolicyManager::dump(int fd)
{
    const size_t SIZE = 256;
    char buffer[SIZE];
    String8 result;

    snprintf(buffer, SIZE, "\nAudioPolicyManager Dump: %p\n", this);
    result.append(buffer);

    snprintf(buffer, SIZE, " Primary Output: %d\n",
             hasPrimaryOutput() ? mPrimaryOutput->mIoHandle : AUDIO_IO_HANDLE_NONE);
    result.append(buffer);
    snprintf(buffer, SIZE, " Phone state: %d\n", mEngine->getPhoneState());
    result.append(buffer);
    snprintf(buffer, SIZE, " Force use for communications %d\n",
             mEngine->getForceUse(AUDIO_POLICY_FORCE_FOR_COMMUNICATION));
    result.append(buffer);
    snprintf(buffer, SIZE, " Force use for media %d\n", mEngine->getForceUse(AUDIO_POLICY_FORCE_FOR_MEDIA));
    result.append(buffer);
    snprintf(buffer, SIZE, " Force use for record %d\n", mEngine->getForceUse(AUDIO_POLICY_FORCE_FOR_RECORD));
    result.append(buffer);
    snprintf(buffer, SIZE, " Force use for dock %d\n", mEngine->getForceUse(AUDIO_POLICY_FORCE_FOR_DOCK));
    result.append(buffer);
    snprintf(buffer, SIZE, " Force use for system %d\n", mEngine->getForceUse(AUDIO_POLICY_FORCE_FOR_SYSTEM));
    result.append(buffer);
    snprintf(buffer, SIZE, " Force use for hdmi system audio %d\n",
            mEngine->getForceUse(AUDIO_POLICY_FORCE_FOR_HDMI_SYSTEM_AUDIO));
    result.append(buffer);
    snprintf(buffer, SIZE, " Force use for encoded surround output %d\n",
            mEngine->getForceUse(AUDIO_POLICY_FORCE_FOR_ENCODED_SURROUND));
    result.append(buffer);
    snprintf(buffer, SIZE, " TTS output %s\n", mTtsOutputAvailable ? "available" : "not available");
    result.append(buffer);
    snprintf(buffer, SIZE, " Master mono: %s\n", mMasterMono ? "on" : "off");
    result.append(buffer);

    write(fd, result.string(), result.size());

    mAvailableOutputDevices.dump(fd, String8("Available output"));
    mAvailableInputDevices.dump(fd, String8("Available input"));
    mHwModules.dump(fd);
    mOutputs.dump(fd);
    mInputs.dump(fd);
    mVolumeCurves->dump(fd);
    mEffects.dump(fd);
    mAudioPatches.dump(fd);

    return NO_ERROR;
}

// This function checks for the parameters which can be offloaded.
// This can be enhanced depending on the capability of the DSP and policy
// of the system.
bool AudioPolicyManager::isOffloadSupported(const audio_offload_info_t& offloadInfo)
{
    ALOGV("isOffloadSupported: SR=%u, CM=0x%x, Format=0x%x, StreamType=%d,"
     " BitRate=%u, duration=%" PRId64 " us, has_video=%d",
     offloadInfo.sample_rate, offloadInfo.channel_mask,
     offloadInfo.format,
     offloadInfo.stream_type, offloadInfo.bit_rate, offloadInfo.duration_us,
     offloadInfo.has_video);

    if (mMasterMono) {
        return false; // no offloading if mono is set.
    }

    // Check if offload has been disabled
    char propValue[PROPERTY_VALUE_MAX];
    if (property_get("audio.offload.disable", propValue, "0")) {
        if (atoi(propValue) != 0) {
            ALOGV("offload disabled by audio.offload.disable=%s", propValue );
            return false;
        }
    }

    // Check if stream type is music, then only allow offload as of now.
    if (offloadInfo.stream_type != AUDIO_STREAM_MUSIC)
    {
        ALOGV("isOffloadSupported: stream_type != MUSIC, returning false");
        return false;
    }

    //TODO: enable audio offloading with video when ready
    const bool allowOffloadWithVideo =
            property_get_bool("audio.offload.video", false /* default_value */);
    if (offloadInfo.has_video && !allowOffloadWithVideo) {
        ALOGV("isOffloadSupported: has_video == true, returning false");
        return false;
    }

    //If duration is less than minimum value defined in property, return false
    if (property_get("audio.offload.min.duration.secs", propValue, NULL)) {
        if (offloadInfo.duration_us < (atoi(propValue) * 1000000 )) {
            ALOGV("Offload denied by duration < audio.offload.min.duration.secs(=%s)", propValue);
            return false;
        }
    } else if (offloadInfo.duration_us < OFFLOAD_DEFAULT_MIN_DURATION_SECS * 1000000) {
        ALOGV("Offload denied by duration < default min(=%u)", OFFLOAD_DEFAULT_MIN_DURATION_SECS);
        return false;
    }

    // Do not allow offloading if one non offloadable effect is enabled. This prevents from
    // creating an offloaded track and tearing it down immediately after start when audioflinger
    // detects there is an active non offloadable effect.
    // FIXME: We should check the audio session here but we do not have it in this context.
    // This may prevent offloading in rare situations where effects are left active by apps
    // in the background.
    if (mEffects.isNonOffloadableEffectEnabled()) {
        return false;
    }

    // See if there is a profile to support this.
    // AUDIO_DEVICE_NONE
    sp<IOProfile> profile = getProfileForDirectOutput(AUDIO_DEVICE_NONE /*ignore device */,
                                            offloadInfo.sample_rate,
                                            offloadInfo.format,
                                            offloadInfo.channel_mask,
                                            AUDIO_OUTPUT_FLAG_COMPRESS_OFFLOAD);
    ALOGV("isOffloadSupported() profile %sfound", profile != 0 ? "" : "NOT ");
    return (profile != 0);
}

status_t AudioPolicyManager::listAudioPorts(audio_port_role_t role,
                                            audio_port_type_t type,
                                            unsigned int *num_ports,
                                            struct audio_port *ports,
                                            unsigned int *generation)
{
    if (num_ports == NULL || (*num_ports != 0 && ports == NULL) ||
            generation == NULL) {
        return BAD_VALUE;
    }
    ALOGV("listAudioPorts() role %d type %d num_ports %d ports %p", role, type, *num_ports, ports);
    if (ports == NULL) {
        *num_ports = 0;
    }

    size_t portsWritten = 0;
    size_t portsMax = *num_ports;
    *num_ports = 0;
    if (type == AUDIO_PORT_TYPE_NONE || type == AUDIO_PORT_TYPE_DEVICE) {
        if (role == AUDIO_PORT_ROLE_SINK || role == AUDIO_PORT_ROLE_NONE) {
            for (size_t i = 0;
                    i  < mAvailableOutputDevices.size() && portsWritten < portsMax; i++) {
                mAvailableOutputDevices[i]->toAudioPort(&ports[portsWritten++]);
            }
            *num_ports += mAvailableOutputDevices.size();
        }
        if (role == AUDIO_PORT_ROLE_SOURCE || role == AUDIO_PORT_ROLE_NONE) {
            for (size_t i = 0;
                    i  < mAvailableInputDevices.size() && portsWritten < portsMax; i++) {
                mAvailableInputDevices[i]->toAudioPort(&ports[portsWritten++]);
            }
            *num_ports += mAvailableInputDevices.size();
        }
    }
    if (type == AUDIO_PORT_TYPE_NONE || type == AUDIO_PORT_TYPE_MIX) {
        if (role == AUDIO_PORT_ROLE_SINK || role == AUDIO_PORT_ROLE_NONE) {
            for (size_t i = 0; i < mInputs.size() && portsWritten < portsMax; i++) {
                mInputs[i]->toAudioPort(&ports[portsWritten++]);
            }
            *num_ports += mInputs.size();
        }
        if (role == AUDIO_PORT_ROLE_SOURCE || role == AUDIO_PORT_ROLE_NONE) {
            size_t numOutputs = 0;
            for (size_t i = 0; i < mOutputs.size(); i++) {
                if (!mOutputs[i]->isDuplicated()) {
                    numOutputs++;
                    if (portsWritten < portsMax) {
                        mOutputs[i]->toAudioPort(&ports[portsWritten++]);
                    }
                }
            }
            *num_ports += numOutputs;
        }
    }
    *generation = curAudioPortGeneration();
    ALOGV("listAudioPorts() got %zu ports needed %d", portsWritten, *num_ports);
    return NO_ERROR;
}

status_t AudioPolicyManager::getAudioPort(struct audio_port *port __unused)
{
    return NO_ERROR;
}

status_t AudioPolicyManager::createAudioPatch(const struct audio_patch *patch,
                                               audio_patch_handle_t *handle,
                                               uid_t uid)
{
    ALOGV("createAudioPatch()");

    if (handle == NULL || patch == NULL) {
        return BAD_VALUE;
    }
    ALOGV("createAudioPatch() num sources %d num sinks %d", patch->num_sources, patch->num_sinks);

    if (patch->num_sources == 0 || patch->num_sources > AUDIO_PATCH_PORTS_MAX ||
            patch->num_sinks == 0 || patch->num_sinks > AUDIO_PATCH_PORTS_MAX) {
        return BAD_VALUE;
    }
    // only one source per audio patch supported for now
    if (patch->num_sources > 1) {
        return INVALID_OPERATION;
    }

    if (patch->sources[0].role != AUDIO_PORT_ROLE_SOURCE) {
        return INVALID_OPERATION;
    }
    for (size_t i = 0; i < patch->num_sinks; i++) {
        if (patch->sinks[i].role != AUDIO_PORT_ROLE_SINK) {
            return INVALID_OPERATION;
        }
    }

    sp<AudioPatch> patchDesc;
    ssize_t index = mAudioPatches.indexOfKey(*handle);

    ALOGV("createAudioPatch source id %d role %d type %d", patch->sources[0].id,
                                                           patch->sources[0].role,
                                                           patch->sources[0].type);
#if LOG_NDEBUG == 0
    for (size_t i = 0; i < patch->num_sinks; i++) {
        ALOGV("createAudioPatch sink %zu: id %d role %d type %d", i, patch->sinks[i].id,
                                                             patch->sinks[i].role,
                                                             patch->sinks[i].type);
    }
#endif

    if (index >= 0) {
        patchDesc = mAudioPatches.valueAt(index);
        ALOGV("createAudioPatch() mUidCached %d patchDesc->mUid %d uid %d",
                                                                  mUidCached, patchDesc->mUid, uid);
        if (patchDesc->mUid != mUidCached && uid != patchDesc->mUid) {
            return INVALID_OPERATION;
        }
    } else {
        *handle = 0;
    }

    if (patch->sources[0].type == AUDIO_PORT_TYPE_MIX) {
        sp<SwAudioOutputDescriptor> outputDesc = mOutputs.getOutputFromId(patch->sources[0].id);
        if (outputDesc == NULL) {
            ALOGV("createAudioPatch() output not found for id %d", patch->sources[0].id);
            return BAD_VALUE;
        }
        ALOG_ASSERT(!outputDesc->isDuplicated(),"duplicated output %d in source in ports",
                                                outputDesc->mIoHandle);
        if (patchDesc != 0) {
            if (patchDesc->mPatch.sources[0].id != patch->sources[0].id) {
                ALOGV("createAudioPatch() source id differs for patch current id %d new id %d",
                                          patchDesc->mPatch.sources[0].id, patch->sources[0].id);
                return BAD_VALUE;
            }
        }
        DeviceVector devices;
        for (size_t i = 0; i < patch->num_sinks; i++) {
            // Only support mix to devices connection
            // TODO add support for mix to mix connection
            if (patch->sinks[i].type != AUDIO_PORT_TYPE_DEVICE) {
                ALOGV("createAudioPatch() source mix but sink is not a device");
                return INVALID_OPERATION;
            }
            sp<DeviceDescriptor> devDesc =
                    mAvailableOutputDevices.getDeviceFromId(patch->sinks[i].id);
            if (devDesc == 0) {
                ALOGV("createAudioPatch() out device not found for id %d", patch->sinks[i].id);
                return BAD_VALUE;
            }

            if (!outputDesc->mProfile->isCompatibleProfile(devDesc->type(),
                                                           devDesc->mAddress,
                                                           patch->sources[0].sample_rate,
                                                           NULL,  // updatedSamplingRate
                                                           patch->sources[0].format,
                                                           NULL,  // updatedFormat
                                                           patch->sources[0].channel_mask,
                                                           NULL,  // updatedChannelMask
                                                           AUDIO_OUTPUT_FLAG_NONE /*FIXME*/)) {
                ALOGV("createAudioPatch() profile not supported for device %08x",
                        devDesc->type());
                return INVALID_OPERATION;
            }
            devices.add(devDesc);
        }
        if (devices.size() == 0) {
            return INVALID_OPERATION;
        }

        // TODO: reconfigure output format and channels here
        ALOGV("createAudioPatch() setting device %08x on output %d",
              devices.types(), outputDesc->mIoHandle);
        setOutputDevice(outputDesc, devices.types(), true, 0, handle);
        index = mAudioPatches.indexOfKey(*handle);
        if (index >= 0) {
            if (patchDesc != 0 && patchDesc != mAudioPatches.valueAt(index)) {
                ALOGW("createAudioPatch() setOutputDevice() did not reuse the patch provided");
            }
            patchDesc = mAudioPatches.valueAt(index);
            patchDesc->mUid = uid;
            ALOGV("createAudioPatch() success");
        } else {
            ALOGW("createAudioPatch() setOutputDevice() failed to create a patch");
            return INVALID_OPERATION;
        }
    } else if (patch->sources[0].type == AUDIO_PORT_TYPE_DEVICE) {
        if (patch->sinks[0].type == AUDIO_PORT_TYPE_MIX) {
            // input device to input mix connection
            // only one sink supported when connecting an input device to a mix
            if (patch->num_sinks > 1) {
                return INVALID_OPERATION;
            }
            sp<AudioInputDescriptor> inputDesc = mInputs.getInputFromId(patch->sinks[0].id);
            if (inputDesc == NULL) {
                return BAD_VALUE;
            }
            if (patchDesc != 0) {
                if (patchDesc->mPatch.sinks[0].id != patch->sinks[0].id) {
                    return BAD_VALUE;
                }
            }
            sp<DeviceDescriptor> devDesc =
                    mAvailableInputDevices.getDeviceFromId(patch->sources[0].id);
            if (devDesc == 0) {
                return BAD_VALUE;
            }

            if (!inputDesc->mProfile->isCompatibleProfile(devDesc->type(),
                                                          devDesc->mAddress,
                                                          patch->sinks[0].sample_rate,
                                                          NULL, /*updatedSampleRate*/
                                                          patch->sinks[0].format,
                                                          NULL, /*updatedFormat*/
                                                          patch->sinks[0].channel_mask,
                                                          NULL, /*updatedChannelMask*/
                                                          // FIXME for the parameter type,
                                                          // and the NONE
                                                          (audio_output_flags_t)
                                                            AUDIO_INPUT_FLAG_NONE)) {
                return INVALID_OPERATION;
            }
            // TODO: reconfigure output format and channels here
            ALOGV("createAudioPatch() setting device %08x on output %d",
                                                  devDesc->type(), inputDesc->mIoHandle);
            setInputDevice(inputDesc->mIoHandle, devDesc->type(), true, handle);
            index = mAudioPatches.indexOfKey(*handle);
            if (index >= 0) {
                if (patchDesc != 0 && patchDesc != mAudioPatches.valueAt(index)) {
                    ALOGW("createAudioPatch() setInputDevice() did not reuse the patch provided");
                }
                patchDesc = mAudioPatches.valueAt(index);
                patchDesc->mUid = uid;
                ALOGV("createAudioPatch() success");
            } else {
                ALOGW("createAudioPatch() setInputDevice() failed to create a patch");
                return INVALID_OPERATION;
            }
        } else if (patch->sinks[0].type == AUDIO_PORT_TYPE_DEVICE) {
            // device to device connection
            if (patchDesc != 0) {
                if (patchDesc->mPatch.sources[0].id != patch->sources[0].id) {
                    return BAD_VALUE;
                }
            }
            sp<DeviceDescriptor> srcDeviceDesc =
                    mAvailableInputDevices.getDeviceFromId(patch->sources[0].id);
            if (srcDeviceDesc == 0) {
                return BAD_VALUE;
            }

            //update source and sink with our own data as the data passed in the patch may
            // be incomplete.
            struct audio_patch newPatch = *patch;
            srcDeviceDesc->toAudioPortConfig(&newPatch.sources[0], &patch->sources[0]);

            for (size_t i = 0; i < patch->num_sinks; i++) {
                if (patch->sinks[i].type != AUDIO_PORT_TYPE_DEVICE) {
                    ALOGV("createAudioPatch() source device but one sink is not a device");
                    return INVALID_OPERATION;
                }

                sp<DeviceDescriptor> sinkDeviceDesc =
                        mAvailableOutputDevices.getDeviceFromId(patch->sinks[i].id);
                if (sinkDeviceDesc == 0) {
                    return BAD_VALUE;
                }
                sinkDeviceDesc->toAudioPortConfig(&newPatch.sinks[i], &patch->sinks[i]);

                // create a software bridge in PatchPanel if:
                // - source and sink devices are on differnt HW modules OR
                // - audio HAL version is < 3.0
                if (!srcDeviceDesc->hasSameHwModuleAs(sinkDeviceDesc) ||
                        (srcDeviceDesc->mModule->getHalVersion() < AUDIO_DEVICE_API_VERSION_3_0)) {
                    // support only one sink device for now to simplify output selection logic
                    if (patch->num_sinks > 1) {
                        return INVALID_OPERATION;
                    }
                    SortedVector<audio_io_handle_t> outputs =
                                            getOutputsForDevice(sinkDeviceDesc->type(), mOutputs);
                    // if the sink device is reachable via an opened output stream, request to go via
                    // this output stream by adding a second source to the patch description
                    audio_io_handle_t output = selectOutput(outputs,
                                                            AUDIO_OUTPUT_FLAG_NONE,
                                                            AUDIO_FORMAT_INVALID);
                    if (output != AUDIO_IO_HANDLE_NONE) {
                        sp<AudioOutputDescriptor> outputDesc = mOutputs.valueFor(output);
                        if (outputDesc->isDuplicated()) {
                            return INVALID_OPERATION;
                        }
                        outputDesc->toAudioPortConfig(&newPatch.sources[1], &patch->sources[0]);
                        newPatch.sources[1].ext.mix.usecase.stream = AUDIO_STREAM_PATCH;
                        newPatch.num_sources = 2;
                    }
                }
            }
            // TODO: check from routing capabilities in config file and other conflicting patches

            audio_patch_handle_t afPatchHandle = AUDIO_PATCH_HANDLE_NONE;
            if (index >= 0) {
                afPatchHandle = patchDesc->mAfPatchHandle;
            }

            status_t status = mpClientInterface->createAudioPatch(&newPatch,
                                                                  &afPatchHandle,
                                                                  0);
            ALOGV("createAudioPatch() patch panel returned %d patchHandle %d",
                                                                  status, afPatchHandle);
            if (status == NO_ERROR) {
                if (index < 0) {
                    patchDesc = new AudioPatch(&newPatch, uid);
                    addAudioPatch(patchDesc->mHandle, patchDesc);
                } else {
                    patchDesc->mPatch = newPatch;
                }
                patchDesc->mAfPatchHandle = afPatchHandle;
                *handle = patchDesc->mHandle;
                nextAudioPortGeneration();
                mpClientInterface->onAudioPatchListUpdate();
            } else {
                ALOGW("createAudioPatch() patch panel could not connect device patch, error %d",
                status);
                return INVALID_OPERATION;
            }
        } else {
            return BAD_VALUE;
        }
    } else {
        return BAD_VALUE;
    }
    return NO_ERROR;
}

status_t AudioPolicyManager::releaseAudioPatch(audio_patch_handle_t handle,
                                                  uid_t uid)
{
    ALOGV("releaseAudioPatch() patch %d", handle);

    ssize_t index = mAudioPatches.indexOfKey(handle);

    if (index < 0) {
        return BAD_VALUE;
    }
    sp<AudioPatch> patchDesc = mAudioPatches.valueAt(index);
    ALOGV("releaseAudioPatch() mUidCached %d patchDesc->mUid %d uid %d",
          mUidCached, patchDesc->mUid, uid);
    if (patchDesc->mUid != mUidCached && uid != patchDesc->mUid) {
        return INVALID_OPERATION;
    }

    struct audio_patch *patch = &patchDesc->mPatch;
    patchDesc->mUid = mUidCached;
    if (patch->sources[0].type == AUDIO_PORT_TYPE_MIX) {
        sp<SwAudioOutputDescriptor> outputDesc = mOutputs.getOutputFromId(patch->sources[0].id);
        if (outputDesc == NULL) {
            ALOGV("releaseAudioPatch() output not found for id %d", patch->sources[0].id);
            return BAD_VALUE;
        }

        setOutputDevice(outputDesc,
                        getNewOutputDevice(outputDesc, true /*fromCache*/),
                       true,
                       0,
                       NULL);
    } else if (patch->sources[0].type == AUDIO_PORT_TYPE_DEVICE) {
        if (patch->sinks[0].type == AUDIO_PORT_TYPE_MIX) {
            sp<AudioInputDescriptor> inputDesc = mInputs.getInputFromId(patch->sinks[0].id);
            if (inputDesc == NULL) {
                ALOGV("releaseAudioPatch() input not found for id %d", patch->sinks[0].id);
                return BAD_VALUE;
            }
            setInputDevice(inputDesc->mIoHandle,
                           getNewInputDevice(inputDesc),
                           true,
                           NULL);
        } else if (patch->sinks[0].type == AUDIO_PORT_TYPE_DEVICE) {
            audio_patch_handle_t afPatchHandle = patchDesc->mAfPatchHandle;
            status_t status = mpClientInterface->releaseAudioPatch(patchDesc->mAfPatchHandle, 0);
            ALOGV("releaseAudioPatch() patch panel returned %d patchHandle %d",
                                                              status, patchDesc->mAfPatchHandle);
            removeAudioPatch(patchDesc->mHandle);
            nextAudioPortGeneration();
            mpClientInterface->onAudioPatchListUpdate();
        } else {
            return BAD_VALUE;
        }
    } else {
        return BAD_VALUE;
    }
    return NO_ERROR;
}

status_t AudioPolicyManager::listAudioPatches(unsigned int *num_patches,
                                              struct audio_patch *patches,
                                              unsigned int *generation)
{
    if (generation == NULL) {
        return BAD_VALUE;
    }
    *generation = curAudioPortGeneration();
    return mAudioPatches.listAudioPatches(num_patches, patches);
}

status_t AudioPolicyManager::setAudioPortConfig(const struct audio_port_config *config)
{
    ALOGV("setAudioPortConfig()");

    if (config == NULL) {
        return BAD_VALUE;
    }
    ALOGV("setAudioPortConfig() on port handle %d", config->id);
    // Only support gain configuration for now
    if (config->config_mask != AUDIO_PORT_CONFIG_GAIN) {
        return INVALID_OPERATION;
    }

    sp<AudioPortConfig> audioPortConfig;
    if (config->type == AUDIO_PORT_TYPE_MIX) {
        if (config->role == AUDIO_PORT_ROLE_SOURCE) {
            sp<SwAudioOutputDescriptor> outputDesc = mOutputs.getOutputFromId(config->id);
            if (outputDesc == NULL) {
                return BAD_VALUE;
            }
            ALOG_ASSERT(!outputDesc->isDuplicated(),
                        "setAudioPortConfig() called on duplicated output %d",
                        outputDesc->mIoHandle);
            audioPortConfig = outputDesc;
        } else if (config->role == AUDIO_PORT_ROLE_SINK) {
            sp<AudioInputDescriptor> inputDesc = mInputs.getInputFromId(config->id);
            if (inputDesc == NULL) {
                return BAD_VALUE;
            }
            audioPortConfig = inputDesc;
        } else {
            return BAD_VALUE;
        }
    } else if (config->type == AUDIO_PORT_TYPE_DEVICE) {
        sp<DeviceDescriptor> deviceDesc;
        if (config->role == AUDIO_PORT_ROLE_SOURCE) {
            deviceDesc = mAvailableInputDevices.getDeviceFromId(config->id);
        } else if (config->role == AUDIO_PORT_ROLE_SINK) {
            deviceDesc = mAvailableOutputDevices.getDeviceFromId(config->id);
        } else {
            return BAD_VALUE;
        }
        if (deviceDesc == NULL) {
            return BAD_VALUE;
        }
        audioPortConfig = deviceDesc;
    } else {
        return BAD_VALUE;
    }

    struct audio_port_config backupConfig;
    status_t status = audioPortConfig->applyAudioPortConfig(config, &backupConfig);
    if (status == NO_ERROR) {
        struct audio_port_config newConfig;
        audioPortConfig->toAudioPortConfig(&newConfig, config);
        status = mpClientInterface->setAudioPortConfig(&newConfig, 0);
    }
    if (status != NO_ERROR) {
        audioPortConfig->applyAudioPortConfig(&backupConfig);
    }

    return status;
}

void AudioPolicyManager::releaseResourcesForUid(uid_t uid)
{
    clearAudioSources(uid);
    clearAudioPatches(uid);
    clearSessionRoutes(uid);
}

void AudioPolicyManager::clearAudioPatches(uid_t uid)
{
    for (ssize_t i = (ssize_t)mAudioPatches.size() - 1; i >= 0; i--)  {
        sp<AudioPatch> patchDesc = mAudioPatches.valueAt(i);
        if (patchDesc->mUid == uid) {
            releaseAudioPatch(mAudioPatches.keyAt(i), uid);
        }
    }
}

void AudioPolicyManager::checkStrategyRoute(routing_strategy strategy,
                                            audio_io_handle_t ouptutToSkip)
{
    audio_devices_t device = getDeviceForStrategy(strategy, false /*fromCache*/);
    SortedVector<audio_io_handle_t> outputs = getOutputsForDevice(device, mOutputs);
    for (size_t j = 0; j < mOutputs.size(); j++) {
        if (mOutputs.keyAt(j) == ouptutToSkip) {
            continue;
        }
        sp<SwAudioOutputDescriptor> outputDesc = mOutputs.valueAt(j);
        if (!isStrategyActive(outputDesc, (routing_strategy)strategy)) {
            continue;
        }
        // If the default device for this strategy is on another output mix,
        // invalidate all tracks in this strategy to force re connection.
        // Otherwise select new device on the output mix.
        if (outputs.indexOf(mOutputs.keyAt(j)) < 0) {
            for (int stream = 0; stream < AUDIO_STREAM_FOR_POLICY_CNT; stream++) {
                if (getStrategy((audio_stream_type_t)stream) == strategy) {
                    mpClientInterface->invalidateStream((audio_stream_type_t)stream);
                }
            }
        } else {
            audio_devices_t newDevice = getNewOutputDevice(outputDesc, false /*fromCache*/);
            setOutputDevice(outputDesc, newDevice, false);
        }
    }
}

void AudioPolicyManager::clearSessionRoutes(uid_t uid)
{
    // remove output routes associated with this uid
    SortedVector<routing_strategy> affectedStrategies;
    for (ssize_t i = (ssize_t)mOutputRoutes.size() - 1; i >= 0; i--)  {
        sp<SessionRoute> route = mOutputRoutes.valueAt(i);
        if (route->mUid == uid) {
            mOutputRoutes.removeItemsAt(i);
            if (route->mDeviceDescriptor != 0) {
                affectedStrategies.add(getStrategy(route->mStreamType));
            }
        }
    }
    // reroute outputs if necessary
    for (size_t i = 0; i < affectedStrategies.size(); i++) {
        checkStrategyRoute(affectedStrategies[i], AUDIO_IO_HANDLE_NONE);
    }

    // remove input routes associated with this uid
    SortedVector<audio_source_t> affectedSources;
    for (ssize_t i = (ssize_t)mInputRoutes.size() - 1; i >= 0; i--)  {
        sp<SessionRoute> route = mInputRoutes.valueAt(i);
        if (route->mUid == uid) {
            mInputRoutes.removeItemsAt(i);
            if (route->mDeviceDescriptor != 0) {
                affectedSources.add(route->mSource);
            }
        }
    }
    // reroute inputs if necessary
    SortedVector<audio_io_handle_t> inputsToClose;
    for (size_t i = 0; i < mInputs.size(); i++) {
        sp<AudioInputDescriptor> inputDesc = mInputs.valueAt(i);
        if (affectedSources.indexOf(inputDesc->inputSource()) >= 0) {
            inputsToClose.add(inputDesc->mIoHandle);
        }
    }
    for (size_t i = 0; i < inputsToClose.size(); i++) {
        closeInput(inputsToClose[i]);
    }
}

void AudioPolicyManager::clearAudioSources(uid_t uid)
{
    for (ssize_t i = (ssize_t)mAudioSources.size() - 1; i >= 0; i--)  {
        sp<AudioSourceDescriptor> sourceDesc = mAudioSources.valueAt(i);
        if (sourceDesc->mUid == uid) {
            stopAudioSource(mAudioSources.keyAt(i));
        }
    }
}

status_t AudioPolicyManager::acquireSoundTriggerSession(audio_session_t *session,
                                       audio_io_handle_t *ioHandle,
                                       audio_devices_t *device)
{
    *session = (audio_session_t)mpClientInterface->newAudioUniqueId(AUDIO_UNIQUE_ID_USE_SESSION);
    *ioHandle = (audio_io_handle_t)mpClientInterface->newAudioUniqueId(AUDIO_UNIQUE_ID_USE_INPUT);
    *device = getDeviceAndMixForInputSource(AUDIO_SOURCE_HOTWORD);

    return mSoundTriggerSessions.acquireSession(*session, *ioHandle);
}

status_t AudioPolicyManager::startAudioSource(const struct audio_port_config *source,
                                  const audio_attributes_t *attributes,
                                  audio_io_handle_t *handle,
                                  uid_t uid)
{
    ALOGV("%s source %p attributes %p handle %p", __FUNCTION__, source, attributes, handle);
    if (source == NULL || attributes == NULL || handle == NULL) {
        return BAD_VALUE;
    }

    *handle = AUDIO_IO_HANDLE_NONE;

    if (source->role != AUDIO_PORT_ROLE_SOURCE ||
            source->type != AUDIO_PORT_TYPE_DEVICE) {
        ALOGV("%s INVALID_OPERATION source->role %d source->type %d", __FUNCTION__, source->role, source->type);
        return INVALID_OPERATION;
    }

    sp<DeviceDescriptor> srcDeviceDesc =
            mAvailableInputDevices.getDevice(source->ext.device.type,
                                              String8(source->ext.device.address));
    if (srcDeviceDesc == 0) {
        ALOGV("%s source->ext.device.type %08x not found", __FUNCTION__, source->ext.device.type);
        return BAD_VALUE;
    }
    sp<AudioSourceDescriptor> sourceDesc =
            new AudioSourceDescriptor(srcDeviceDesc, attributes, uid);

    struct audio_patch dummyPatch;
    sp<AudioPatch> patchDesc = new AudioPatch(&dummyPatch, uid);
    sourceDesc->mPatchDesc = patchDesc;

    status_t status = connectAudioSource(sourceDesc);
    if (status == NO_ERROR) {
        mAudioSources.add(sourceDesc->getHandle(), sourceDesc);
        *handle = sourceDesc->getHandle();
    }
    return status;
}

status_t AudioPolicyManager::connectAudioSource(const sp<AudioSourceDescriptor>& sourceDesc)
{
    ALOGV("%s handle %d", __FUNCTION__, sourceDesc->getHandle());

    // make sure we only have one patch per source.
    disconnectAudioSource(sourceDesc);

    routing_strategy strategy = (routing_strategy) getStrategyForAttr(&sourceDesc->mAttributes);
    audio_stream_type_t stream = streamTypefromAttributesInt(&sourceDesc->mAttributes);
    sp<DeviceDescriptor> srcDeviceDesc = sourceDesc->mDevice;

    audio_devices_t sinkDevice = getDeviceForStrategy(strategy, true);
    sp<DeviceDescriptor> sinkDeviceDesc =
            mAvailableOutputDevices.getDevice(sinkDevice, String8(""));

    audio_patch_handle_t afPatchHandle = AUDIO_PATCH_HANDLE_NONE;
    struct audio_patch *patch = &sourceDesc->mPatchDesc->mPatch;

    if (srcDeviceDesc->getAudioPort()->mModule->getHandle() ==
            sinkDeviceDesc->getAudioPort()->mModule->getHandle() &&
            srcDeviceDesc->getAudioPort()->mModule->getHalVersion() >= AUDIO_DEVICE_API_VERSION_3_0 &&
            srcDeviceDesc->getAudioPort()->mGains.size() > 0) {
        ALOGV("%s AUDIO_DEVICE_API_VERSION_3_0", __FUNCTION__);
        //   create patch between src device and output device
        //   create Hwoutput and add to mHwOutputs
    } else {
        SortedVector<audio_io_handle_t> outputs = getOutputsForDevice(sinkDevice, mOutputs);
        audio_io_handle_t output =
                selectOutput(outputs, AUDIO_OUTPUT_FLAG_NONE, AUDIO_FORMAT_INVALID);
        if (output == AUDIO_IO_HANDLE_NONE) {
            ALOGV("%s no output for device %08x", __FUNCTION__, sinkDevice);
            return INVALID_OPERATION;
        }
        sp<SwAudioOutputDescriptor> outputDesc = mOutputs.valueFor(output);
        if (outputDesc->isDuplicated()) {
            ALOGV("%s output for device %08x is duplicated", __FUNCTION__, sinkDevice);
            return INVALID_OPERATION;
        }
        // create a special patch with no sink and two sources:
        // - the second source indicates to PatchPanel through which output mix this patch should
        // be connected as well as the stream type for volume control
        // - the sink is defined by whatever output device is currently selected for the output
        // though which this patch is routed.
        patch->num_sinks = 0;
        patch->num_sources = 2;
        srcDeviceDesc->toAudioPortConfig(&patch->sources[0], NULL);
        outputDesc->toAudioPortConfig(&patch->sources[1], NULL);
        patch->sources[1].ext.mix.usecase.stream = stream;
        status_t status = mpClientInterface->createAudioPatch(patch,
                                                              &afPatchHandle,
                                                              0);
        ALOGV("%s patch panel returned %d patchHandle %d", __FUNCTION__,
                                                              status, afPatchHandle);
        if (status != NO_ERROR) {
            ALOGW("%s patch panel could not connect device patch, error %d",
                  __FUNCTION__, status);
            return INVALID_OPERATION;
        }
        uint32_t delayMs = 0;
        status = startSource(outputDesc, stream, sinkDevice, &delayMs);

        if (status != NO_ERROR) {
            mpClientInterface->releaseAudioPatch(sourceDesc->mPatchDesc->mAfPatchHandle, 0);
            return status;
        }
        sourceDesc->mSwOutput = outputDesc;
        if (delayMs != 0) {
            usleep(delayMs * 1000);
        }
    }

    sourceDesc->mPatchDesc->mAfPatchHandle = afPatchHandle;
    addAudioPatch(sourceDesc->mPatchDesc->mHandle, sourceDesc->mPatchDesc);

    return NO_ERROR;
}

status_t AudioPolicyManager::stopAudioSource(audio_io_handle_t handle __unused)
{
    sp<AudioSourceDescriptor> sourceDesc = mAudioSources.valueFor(handle);
    ALOGV("%s handle %d", __FUNCTION__, handle);
    if (sourceDesc == 0) {
        ALOGW("%s unknown source for handle %d", __FUNCTION__, handle);
        return BAD_VALUE;
    }
    status_t status = disconnectAudioSource(sourceDesc);

    mAudioSources.removeItem(handle);
    return status;
}

status_t AudioPolicyManager::setMasterMono(bool mono)
{
    if (mMasterMono == mono) {
        return NO_ERROR;
    }
    mMasterMono = mono;
    // if enabling mono we close all offloaded devices, which will invalidate the
    // corresponding AudioTrack. The AudioTrack client/MediaPlayer is responsible
    // for recreating the new AudioTrack as non-offloaded PCM.
    //
    // If disabling mono, we leave all tracks as is: we don't know which clients
    // and tracks are able to be recreated as offloaded. The next "song" should
    // play back offloaded.
    if (mMasterMono) {
        Vector<audio_io_handle_t> offloaded;
        for (size_t i = 0; i < mOutputs.size(); ++i) {
            sp<SwAudioOutputDescriptor> desc = mOutputs.valueAt(i);
            if (desc->mFlags & AUDIO_OUTPUT_FLAG_COMPRESS_OFFLOAD) {
                offloaded.push(desc->mIoHandle);
            }
        }
        for (size_t i = 0; i < offloaded.size(); ++i) {
            closeOutput(offloaded[i]);
        }
    }
    // update master mono for all remaining outputs
    for (size_t i = 0; i < mOutputs.size(); ++i) {
        updateMono(mOutputs.keyAt(i));
    }
    return NO_ERROR;
}

status_t AudioPolicyManager::getMasterMono(bool *mono)
{
    *mono = mMasterMono;
    return NO_ERROR;
}

status_t AudioPolicyManager::disconnectAudioSource(const sp<AudioSourceDescriptor>& sourceDesc)
{
    ALOGV("%s handle %d", __FUNCTION__, sourceDesc->getHandle());

    sp<AudioPatch> patchDesc = mAudioPatches.valueFor(sourceDesc->mPatchDesc->mHandle);
    if (patchDesc == 0) {
        ALOGW("%s source has no patch with handle %d", __FUNCTION__,
              sourceDesc->mPatchDesc->mHandle);
        return BAD_VALUE;
    }
    removeAudioPatch(sourceDesc->mPatchDesc->mHandle);

    audio_stream_type_t stream = streamTypefromAttributesInt(&sourceDesc->mAttributes);
    sp<SwAudioOutputDescriptor> swOutputDesc = sourceDesc->mSwOutput.promote();
    if (swOutputDesc != 0) {
        stopSource(swOutputDesc, stream, false);
        mpClientInterface->releaseAudioPatch(patchDesc->mAfPatchHandle, 0);
    } else {
        sp<HwAudioOutputDescriptor> hwOutputDesc = sourceDesc->mHwOutput.promote();
        if (hwOutputDesc != 0) {
          //   release patch between src device and output device
          //   close Hwoutput and remove from mHwOutputs
        } else {
            ALOGW("%s source has neither SW nor HW output", __FUNCTION__);
        }
    }
    return NO_ERROR;
}

sp<AudioSourceDescriptor> AudioPolicyManager::getSourceForStrategyOnOutput(
        audio_io_handle_t output, routing_strategy strategy)
{
    sp<AudioSourceDescriptor> source;
    for (size_t i = 0; i < mAudioSources.size(); i++)  {
        sp<AudioSourceDescriptor> sourceDesc = mAudioSources.valueAt(i);
        routing_strategy sourceStrategy =
                (routing_strategy) getStrategyForAttr(&sourceDesc->mAttributes);
        sp<SwAudioOutputDescriptor> outputDesc = sourceDesc->mSwOutput.promote();
        if (sourceStrategy == strategy && outputDesc != 0 && outputDesc->mIoHandle == output) {
            source = sourceDesc;
            break;
        }
    }
    return source;
}

// ----------------------------------------------------------------------------
// AudioPolicyManager
// ----------------------------------------------------------------------------
uint32_t AudioPolicyManager::nextAudioPortGeneration()
{
    return android_atomic_inc(&mAudioPortGeneration);
}

AudioPolicyManager::AudioPolicyManager(AudioPolicyClientInterface *clientInterface)
    :
#ifdef AUDIO_POLICY_TEST
    Thread(false),
#endif //AUDIO_POLICY_TEST
    mLimitRingtoneVolume(false), mLastVoiceVolume(-1.0f),
    mA2dpSuspended(false),
    mAudioPortGeneration(1),
    mBeaconMuteRefCount(0),
    mBeaconPlayingRefCount(0),
    mBeaconMuted(false),
    mTtsOutputAvailable(false),
    mMasterMono(false)
{
    mUidCached = getuid();
    mpClientInterface = clientInterface;

    // TODO: remove when legacy conf file is removed. true on devices that use DRC on the
    // DEVICE_CATEGORY_SPEAKER path to boost soft sounds, used to adjust volume curves accordingly.
    // Note: remove also speaker_drc_enabled from global configuration of XML config file.
    bool speakerDrcEnabled = false;

#ifdef USE_XML_AUDIO_POLICY_CONF
    mVolumeCurves = new VolumeCurvesCollection();
    AudioPolicyConfig config(mHwModules, mAvailableOutputDevices, mAvailableInputDevices,
                             mDefaultOutputDevice, speakerDrcEnabled,
                             static_cast<VolumeCurvesCollection *>(mVolumeCurves));
    PolicySerializer serializer;
    if (serializer.deserialize(AUDIO_POLICY_XML_CONFIG_FILE, config) != NO_ERROR) {
#else
    mVolumeCurves = new StreamDescriptorCollection();
    AudioPolicyConfig config(mHwModules, mAvailableOutputDevices, mAvailableInputDevices,
                             mDefaultOutputDevice, speakerDrcEnabled);
    if ((ConfigParsingUtils::loadConfig(AUDIO_POLICY_VENDOR_CONFIG_FILE, config) != NO_ERROR) &&
            (ConfigParsingUtils::loadConfig(AUDIO_POLICY_CONFIG_FILE, config) != NO_ERROR)) {
#endif
        ALOGE("could not load audio policy configuration file, setting defaults");
        config.setDefault();
    }
    // must be done after reading the policy (since conditionned by Speaker Drc Enabling)
    mVolumeCurves->initializeVolumeCurves(speakerDrcEnabled);

    // Once policy config has been parsed, retrieve an instance of the engine and initialize it.
    audio_policy::EngineInstance *engineInstance = audio_policy::EngineInstance::getInstance();
    if (!engineInstance) {
        ALOGE("%s:  Could not get an instance of policy engine", __FUNCTION__);
        return;
    }
    // Retrieve the Policy Manager Interface
    mEngine = engineInstance->queryInterface<AudioPolicyManagerInterface>();
    if (mEngine == NULL) {
        ALOGE("%s: Failed to get Policy Engine Interface", __FUNCTION__);
        return;
    }
    mEngine->setObserver(this);
    status_t status = mEngine->initCheck();
    ALOG_ASSERT(status == NO_ERROR, "Policy engine not initialized(err=%d)", status);

    // mAvailableOutputDevices and mAvailableInputDevices now contain all attached devices
    // open all output streams needed to access attached devices
    audio_devices_t outputDeviceTypes = mAvailableOutputDevices.types();
    audio_devices_t inputDeviceTypes = mAvailableInputDevices.types() & ~AUDIO_DEVICE_BIT_IN;
    for (size_t i = 0; i < mHwModules.size(); i++) {
        mHwModules[i]->mHandle = mpClientInterface->loadHwModule(mHwModules[i]->getName());
        if (mHwModules[i]->mHandle == 0) {
            ALOGW("could not open HW module %s", mHwModules[i]->getName());
            continue;
        }
        // open all output streams needed to access attached devices
        // except for direct output streams that are only opened when they are actually
        // required by an app.
        // This also validates mAvailableOutputDevices list
        for (size_t j = 0; j < mHwModules[i]->mOutputProfiles.size(); j++)
        {
            const sp<IOProfile> outProfile = mHwModules[i]->mOutputProfiles[j];

            if (!outProfile->hasSupportedDevices()) {
                ALOGW("Output profile contains no device on module %s", mHwModules[i]->getName());
                continue;
            }
            if ((outProfile->getFlags() & AUDIO_OUTPUT_FLAG_TTS) != 0) {
                mTtsOutputAvailable = true;
            }

            if ((outProfile->getFlags() & AUDIO_OUTPUT_FLAG_DIRECT) != 0) {
                continue;
            }
            audio_devices_t profileType = outProfile->getSupportedDevicesType();
            if ((profileType & mDefaultOutputDevice->type()) != AUDIO_DEVICE_NONE) {
                profileType = mDefaultOutputDevice->type();
            } else {
                // chose first device present in profile's SupportedDevices also part of
                // outputDeviceTypes
                profileType = outProfile->getSupportedDeviceForType(outputDeviceTypes);
            }
            if ((profileType & outputDeviceTypes) == 0) {
                continue;
            }
            sp<SwAudioOutputDescriptor> outputDesc = new SwAudioOutputDescriptor(outProfile,
                                                                                 mpClientInterface);

            outputDesc->mDevice = profileType;
            audio_config_t config = AUDIO_CONFIG_INITIALIZER;
            config.sample_rate = outputDesc->mSamplingRate;
            config.channel_mask = outputDesc->mChannelMask;
            config.format = outputDesc->mFormat;
            audio_io_handle_t output = AUDIO_IO_HANDLE_NONE;
            status_t status = mpClientInterface->openOutput(outProfile->getModuleHandle(),
                                                            &output,
                                                            &config,
                                                            &outputDesc->mDevice,
                                                            String8(""),
                                                            &outputDesc->mLatency,
                                                            outputDesc->mFlags);

            if (status != NO_ERROR) {
                ALOGW("Cannot open output stream for device %08x on hw module %s",
                      outputDesc->mDevice,
                      mHwModules[i]->getName());
            } else {
                outputDesc->mSamplingRate = config.sample_rate;
                outputDesc->mChannelMask = config.channel_mask;
                outputDesc->mFormat = config.format;

                const DeviceVector &supportedDevices = outProfile->getSupportedDevices();
                for (size_t k = 0; k  < supportedDevices.size(); k++) {
                    ssize_t index = mAvailableOutputDevices.indexOf(supportedDevices[k]);
                    // give a valid ID to an attached device once confirmed it is reachable
                    if (index >= 0 && !mAvailableOutputDevices[index]->isAttached()) {
                        mAvailableOutputDevices[index]->attach(mHwModules[i]);
                    }
                }
                if (mPrimaryOutput == 0 &&
                        outProfile->getFlags() & AUDIO_OUTPUT_FLAG_PRIMARY) {
                    mPrimaryOutput = outputDesc;
                }
                addOutput(output, outputDesc);
                setOutputDevice(outputDesc,
                                outputDesc->mDevice,
                                true);
            }
        }
        // open input streams needed to access attached devices to validate
        // mAvailableInputDevices list
        for (size_t j = 0; j < mHwModules[i]->mInputProfiles.size(); j++)
        {
            const sp<IOProfile> inProfile = mHwModules[i]->mInputProfiles[j];

            if (!inProfile->hasSupportedDevices()) {
                ALOGW("Input profile contains no device on module %s", mHwModules[i]->getName());
                continue;
            }
            // chose first device present in profile's SupportedDevices also part of
            // inputDeviceTypes
            audio_devices_t profileType = inProfile->getSupportedDeviceForType(inputDeviceTypes);

            if ((profileType & inputDeviceTypes) == 0) {
                continue;
            }
            sp<AudioInputDescriptor> inputDesc =
                    new AudioInputDescriptor(inProfile);

            inputDesc->mDevice = profileType;

            // find the address
            DeviceVector inputDevices = mAvailableInputDevices.getDevicesFromType(profileType);
            //   the inputs vector must be of size 1, but we don't want to crash here
            String8 address = inputDevices.size() > 0 ? inputDevices.itemAt(0)->mAddress
                    : String8("");
            ALOGV("  for input device 0x%x using address %s", profileType, address.string());
            ALOGE_IF(inputDevices.size() == 0, "Input device list is empty!");

            audio_config_t config = AUDIO_CONFIG_INITIALIZER;
            config.sample_rate = inputDesc->mSamplingRate;
            config.channel_mask = inputDesc->mChannelMask;
            config.format = inputDesc->mFormat;
            audio_io_handle_t input = AUDIO_IO_HANDLE_NONE;
            status_t status = mpClientInterface->openInput(inProfile->getModuleHandle(),
                                                           &input,
                                                           &config,
                                                           &inputDesc->mDevice,
                                                           address,
                                                           AUDIO_SOURCE_MIC,
                                                           AUDIO_INPUT_FLAG_NONE);

            if (status == NO_ERROR) {
                const DeviceVector &supportedDevices = inProfile->getSupportedDevices();
                for (size_t k = 0; k  < supportedDevices.size(); k++) {
                    ssize_t index =  mAvailableInputDevices.indexOf(supportedDevices[k]);
                    // give a valid ID to an attached device once confirmed it is reachable
                    if (index >= 0) {
                        sp<DeviceDescriptor> devDesc = mAvailableInputDevices[index];
                        if (!devDesc->isAttached()) {
                            devDesc->attach(mHwModules[i]);
                            devDesc->importAudioPort(inProfile);
                        }
                    }
                }
                mpClientInterface->closeInput(input);
            } else {
                ALOGW("Cannot open input stream for device %08x on hw module %s",
                      inputDesc->mDevice,
                      mHwModules[i]->getName());
            }
        }
    }
    // make sure all attached devices have been allocated a unique ID
    for (size_t i = 0; i  < mAvailableOutputDevices.size();) {
        if (!mAvailableOutputDevices[i]->isAttached()) {
            ALOGW("Output device %08x unreachable", mAvailableOutputDevices[i]->type());
            mAvailableOutputDevices.remove(mAvailableOutputDevices[i]);
            continue;
        }
        // The device is now validated and can be appended to the available devices of the engine
        mEngine->setDeviceConnectionState(mAvailableOutputDevices[i],
                                          AUDIO_POLICY_DEVICE_STATE_AVAILABLE);
        i++;
    }
    for (size_t i = 0; i  < mAvailableInputDevices.size();) {
        if (!mAvailableInputDevices[i]->isAttached()) {
            ALOGW("Input device %08x unreachable", mAvailableInputDevices[i]->type());
            mAvailableInputDevices.remove(mAvailableInputDevices[i]);
            continue;
        }
        // The device is now validated and can be appended to the available devices of the engine
        mEngine->setDeviceConnectionState(mAvailableInputDevices[i],
                                          AUDIO_POLICY_DEVICE_STATE_AVAILABLE);
        i++;
    }
    // make sure default device is reachable
    if (mDefaultOutputDevice == 0 || mAvailableOutputDevices.indexOf(mDefaultOutputDevice) < 0) {
        ALOGE("Default device %08x is unreachable", mDefaultOutputDevice->type());
    }

    ALOGE_IF((mPrimaryOutput == 0), "Failed to open primary output");

    updateDevicesAndOutputs();

#ifdef AUDIO_POLICY_TEST
    if (mPrimaryOutput != 0) {
        AudioParameter outputCmd = AudioParameter();
        outputCmd.addInt(String8("set_id"), 0);
        mpClientInterface->setParameters(mPrimaryOutput->mIoHandle, outputCmd.toString());

        mTestDevice = AUDIO_DEVICE_OUT_SPEAKER;
        mTestSamplingRate = 44100;
        mTestFormat = AUDIO_FORMAT_PCM_16_BIT;
        mTestChannels =  AUDIO_CHANNEL_OUT_STEREO;
        mTestLatencyMs = 0;
        mCurOutput = 0;
        mDirectOutput = false;
        for (int i = 0; i < NUM_TEST_OUTPUTS; i++) {
            mTestOutputs[i] = 0;
        }

        const size_t SIZE = 256;
        char buffer[SIZE];
        snprintf(buffer, SIZE, "AudioPolicyManagerTest");
        run(buffer, ANDROID_PRIORITY_AUDIO);
    }
#endif //AUDIO_POLICY_TEST
}

AudioPolicyManager::~AudioPolicyManager()
{
#ifdef AUDIO_POLICY_TEST
    exit();
#endif //AUDIO_POLICY_TEST
   for (size_t i = 0; i < mOutputs.size(); i++) {
        mpClientInterface->closeOutput(mOutputs.keyAt(i));
   }
   for (size_t i = 0; i < mInputs.size(); i++) {
        mpClientInterface->closeInput(mInputs.keyAt(i));
   }
   mAvailableOutputDevices.clear();
   mAvailableInputDevices.clear();
   mOutputs.clear();
   mInputs.clear();
   mHwModules.clear();
}

status_t AudioPolicyManager::initCheck()
{
    return hasPrimaryOutput() ? NO_ERROR : NO_INIT;
}

#ifdef AUDIO_POLICY_TEST
bool AudioPolicyManager::threadLoop()
{
    ALOGV("entering threadLoop()");
    while (!exitPending())
    {
        String8 command;
        int valueInt;
        String8 value;

        Mutex::Autolock _l(mLock);
        mWaitWorkCV.waitRelative(mLock, milliseconds(50));

        command = mpClientInterface->getParameters(0, String8("test_cmd_policy"));
        AudioParameter param = AudioParameter(command);

        if (param.getInt(String8("test_cmd_policy"), valueInt) == NO_ERROR &&
            valueInt != 0) {
            ALOGV("Test command %s received", command.string());
            String8 target;
            if (param.get(String8("target"), target) != NO_ERROR) {
                target = "Manager";
            }
            if (param.getInt(String8("test_cmd_policy_output"), valueInt) == NO_ERROR) {
                param.remove(String8("test_cmd_policy_output"));
                mCurOutput = valueInt;
            }
            if (param.get(String8("test_cmd_policy_direct"), value) == NO_ERROR) {
                param.remove(String8("test_cmd_policy_direct"));
                if (value == "false") {
                    mDirectOutput = false;
                } else if (value == "true") {
                    mDirectOutput = true;
                }
            }
            if (param.getInt(String8("test_cmd_policy_input"), valueInt) == NO_ERROR) {
                param.remove(String8("test_cmd_policy_input"));
                mTestInput = valueInt;
            }

            if (param.get(String8("test_cmd_policy_format"), value) == NO_ERROR) {
                param.remove(String8("test_cmd_policy_format"));
                int format = AUDIO_FORMAT_INVALID;
                if (value == "PCM 16 bits") {
                    format = AUDIO_FORMAT_PCM_16_BIT;
                } else if (value == "PCM 8 bits") {
                    format = AUDIO_FORMAT_PCM_8_BIT;
                } else if (value == "Compressed MP3") {
                    format = AUDIO_FORMAT_MP3;
                }
                if (format != AUDIO_FORMAT_INVALID) {
                    if (target == "Manager") {
                        mTestFormat = format;
                    } else if (mTestOutputs[mCurOutput] != 0) {
                        AudioParameter outputParam = AudioParameter();
                        outputParam.addInt(String8("format"), format);
                        mpClientInterface->setParameters(mTestOutputs[mCurOutput], outputParam.toString());
                    }
                }
            }
            if (param.get(String8("test_cmd_policy_channels"), value) == NO_ERROR) {
                param.remove(String8("test_cmd_policy_channels"));
                int channels = 0;

                if (value == "Channels Stereo") {
                    channels =  AUDIO_CHANNEL_OUT_STEREO;
                } else if (value == "Channels Mono") {
                    channels =  AUDIO_CHANNEL_OUT_MONO;
                }
                if (channels != 0) {
                    if (target == "Manager") {
                        mTestChannels = channels;
                    } else if (mTestOutputs[mCurOutput] != 0) {
                        AudioParameter outputParam = AudioParameter();
                        outputParam.addInt(String8("channels"), channels);
                        mpClientInterface->setParameters(mTestOutputs[mCurOutput], outputParam.toString());
                    }
                }
            }
            if (param.getInt(String8("test_cmd_policy_sampleRate"), valueInt) == NO_ERROR) {
                param.remove(String8("test_cmd_policy_sampleRate"));
                if (valueInt >= 0 && valueInt <= 96000) {
                    int samplingRate = valueInt;
                    if (target == "Manager") {
                        mTestSamplingRate = samplingRate;
                    } else if (mTestOutputs[mCurOutput] != 0) {
                        AudioParameter outputParam = AudioParameter();
                        outputParam.addInt(String8("sampling_rate"), samplingRate);
                        mpClientInterface->setParameters(mTestOutputs[mCurOutput], outputParam.toString());
                    }
                }
            }

            if (param.get(String8("test_cmd_policy_reopen"), value) == NO_ERROR) {
                param.remove(String8("test_cmd_policy_reopen"));

                mpClientInterface->closeOutput(mpClientInterface->closeOutput(mPrimaryOutput););

                audio_module_handle_t moduleHandle = mPrimaryOutput->getModuleHandle();

                removeOutput(mPrimaryOutput->mIoHandle);
                sp<SwAudioOutputDescriptor> outputDesc = new AudioOutputDescriptor(NULL,
                                                                               mpClientInterface);
                outputDesc->mDevice = AUDIO_DEVICE_OUT_SPEAKER;
                audio_config_t config = AUDIO_CONFIG_INITIALIZER;
                config.sample_rate = outputDesc->mSamplingRate;
                config.channel_mask = outputDesc->mChannelMask;
                config.format = outputDesc->mFormat;
                audio_io_handle_t handle;
                status_t status = mpClientInterface->openOutput(moduleHandle,
                                                                &handle,
                                                                &config,
                                                                &outputDesc->mDevice,
                                                                String8(""),
                                                                &outputDesc->mLatency,
                                                                outputDesc->mFlags);
                if (status != NO_ERROR) {
                    ALOGE("Failed to reopen hardware output stream, "
                        "samplingRate: %d, format %d, channels %d",
                        outputDesc->mSamplingRate, outputDesc->mFormat, outputDesc->mChannelMask);
                } else {
                    outputDesc->mSamplingRate = config.sample_rate;
                    outputDesc->mChannelMask = config.channel_mask;
                    outputDesc->mFormat = config.format;
                    mPrimaryOutput = outputDesc;
                    AudioParameter outputCmd = AudioParameter();
                    outputCmd.addInt(String8("set_id"), 0);
                    mpClientInterface->setParameters(handle, outputCmd.toString());
                    addOutput(handle, outputDesc);
                }
            }


            mpClientInterface->setParameters(0, String8("test_cmd_policy="));
        }
    }
    return false;
}

void AudioPolicyManager::exit()
{
    {
        AutoMutex _l(mLock);
        requestExit();
        mWaitWorkCV.signal();
    }
    requestExitAndWait();
}

int AudioPolicyManager::testOutputIndex(audio_io_handle_t output)
{
    for (int i = 0; i < NUM_TEST_OUTPUTS; i++) {
        if (output == mTestOutputs[i]) return i;
    }
    return 0;
}
#endif //AUDIO_POLICY_TEST

// ---

void AudioPolicyManager::addOutput(audio_io_handle_t output, sp<SwAudioOutputDescriptor> outputDesc)
{
    outputDesc->setIoHandle(output);
    mOutputs.add(output, outputDesc);
    updateMono(output); // update mono status when adding to output list
    nextAudioPortGeneration();
}

void AudioPolicyManager::removeOutput(audio_io_handle_t output)
{
    mOutputs.removeItem(output);
}

void AudioPolicyManager::addInput(audio_io_handle_t input, sp<AudioInputDescriptor> inputDesc)
{
    inputDesc->setIoHandle(input);
    mInputs.add(input, inputDesc);
    nextAudioPortGeneration();
}

void AudioPolicyManager::findIoHandlesByAddress(sp<SwAudioOutputDescriptor> desc /*in*/,
        const audio_devices_t device /*in*/,
        const String8 address /*in*/,
        SortedVector<audio_io_handle_t>& outputs /*out*/) {
    sp<DeviceDescriptor> devDesc =
        desc->mProfile->getSupportedDeviceByAddress(device, address);
    if (devDesc != 0) {
        ALOGV("findIoHandlesByAddress(): adding opened output %d on same address %s",
              desc->mIoHandle, address.string());
        outputs.add(desc->mIoHandle);
    }
}

status_t AudioPolicyManager::checkOutputsForDevice(const sp<DeviceDescriptor> devDesc,
                                                   audio_policy_dev_state_t state,
                                                   SortedVector<audio_io_handle_t>& outputs,
                                                   const String8 address)
{
    audio_devices_t device = devDesc->type();
    sp<SwAudioOutputDescriptor> desc;

    if (audio_device_is_digital(device)) {
        // erase all current sample rates, formats and channel masks
        devDesc->clearAudioProfiles();
    }

    if (state == AUDIO_POLICY_DEVICE_STATE_AVAILABLE) {
        // first list already open outputs that can be routed to this device
        for (size_t i = 0; i < mOutputs.size(); i++) {
            desc = mOutputs.valueAt(i);
            if (!desc->isDuplicated() && (desc->supportedDevices() & device)) {
                if (!device_distinguishes_on_address(device)) {
                    ALOGV("checkOutputsForDevice(): adding opened output %d", mOutputs.keyAt(i));
                    outputs.add(mOutputs.keyAt(i));
                } else {
                    ALOGV("  checking address match due to device 0x%x", device);
                    findIoHandlesByAddress(desc, device, address, outputs);
                }
            }
        }
        // then look for output profiles that can be routed to this device
        SortedVector< sp<IOProfile> > profiles;
        for (size_t i = 0; i < mHwModules.size(); i++)
        {
            if (mHwModules[i]->mHandle == 0) {
                continue;
            }
            for (size_t j = 0; j < mHwModules[i]->mOutputProfiles.size(); j++)
            {
                sp<IOProfile> profile = mHwModules[i]->mOutputProfiles[j];
                if (profile->supportDevice(device)) {
                    if (!device_distinguishes_on_address(device) ||
                            profile->supportDeviceAddress(address)) {
                        profiles.add(profile);
                        ALOGV("checkOutputsForDevice(): adding profile %zu from module %zu", j, i);
                    }
                }
            }
        }

        ALOGV("  found %zu profiles, %zu outputs", profiles.size(), outputs.size());

        if (profiles.isEmpty() && outputs.isEmpty()) {
            ALOGW("checkOutputsForDevice(): No output available for device %04x", device);
            return BAD_VALUE;
        }

        // open outputs for matching profiles if needed. Direct outputs are also opened to
        // query for dynamic parameters and will be closed later by setDeviceConnectionState()
        for (ssize_t profile_index = 0; profile_index < (ssize_t)profiles.size(); profile_index++) {
            sp<IOProfile> profile = profiles[profile_index];

            // nothing to do if one output is already opened for this profile
            size_t j;
            for (j = 0; j < outputs.size(); j++) {
                desc = mOutputs.valueFor(outputs.itemAt(j));
                if (!desc->isDuplicated() && desc->mProfile == profile) {
                    // matching profile: save the sample rates, format and channel masks supported
                    // by the profile in our device descriptor
                    if (audio_device_is_digital(device)) {
                        devDesc->importAudioPort(profile);
                    }
                    break;
                }
            }
            if (j != outputs.size()) {
                continue;
            }

            ALOGV("opening output for device %08x with params %s profile %p",
                                                      device, address.string(), profile.get());
            desc = new SwAudioOutputDescriptor(profile, mpClientInterface);
            desc->mDevice = device;
            audio_config_t config = AUDIO_CONFIG_INITIALIZER;
            config.sample_rate = desc->mSamplingRate;
            config.channel_mask = desc->mChannelMask;
            config.format = desc->mFormat;
            config.offload_info.sample_rate = desc->mSamplingRate;
            config.offload_info.channel_mask = desc->mChannelMask;
            config.offload_info.format = desc->mFormat;
            audio_io_handle_t output = AUDIO_IO_HANDLE_NONE;
            status_t status = mpClientInterface->openOutput(profile->getModuleHandle(),
                                                            &output,
                                                            &config,
                                                            &desc->mDevice,
                                                            address,
                                                            &desc->mLatency,
                                                            desc->mFlags);
            if (status == NO_ERROR) {
                desc->mSamplingRate = config.sample_rate;
                desc->mChannelMask = config.channel_mask;
                desc->mFormat = config.format;

                // Here is where the out_set_parameters() for card & device gets called
                if (!address.isEmpty()) {
                    char *param = audio_device_address_to_parameter(device, address);
                    mpClientInterface->setParameters(output, String8(param));
                    free(param);
                }
                updateAudioProfiles(output, profile->getAudioProfiles());
                if (!profile->hasValidAudioProfile()) {
                    ALOGW("checkOutputsForDevice() missing param");
                    mpClientInterface->closeOutput(output);
                    output = AUDIO_IO_HANDLE_NONE;
                } else if (profile->hasDynamicAudioProfile()) {
                    mpClientInterface->closeOutput(output);
                    output = AUDIO_IO_HANDLE_NONE;
                    profile->pickAudioProfile(config.sample_rate, config.channel_mask, config.format);
                    config.offload_info.sample_rate = config.sample_rate;
                    config.offload_info.channel_mask = config.channel_mask;
                    config.offload_info.format = config.format;
                    status = mpClientInterface->openOutput(profile->getModuleHandle(),
                                                           &output,
                                                           &config,
                                                           &desc->mDevice,
                                                           address,
                                                           &desc->mLatency,
                                                           desc->mFlags);
                    if (status == NO_ERROR) {
                        desc->mSamplingRate = config.sample_rate;
                        desc->mChannelMask = config.channel_mask;
                        desc->mFormat = config.format;
                    } else {
                        output = AUDIO_IO_HANDLE_NONE;
                    }
                }

                if (output != AUDIO_IO_HANDLE_NONE) {
                    addOutput(output, desc);
                    if (device_distinguishes_on_address(device) && address != "0") {
                        sp<AudioPolicyMix> policyMix;
                        if (mPolicyMixes.getAudioPolicyMix(address, policyMix) != NO_ERROR) {
                            ALOGE("checkOutputsForDevice() cannot find policy for address %s",
                                  address.string());
                        }
                        policyMix->setOutput(desc);
                        desc->mPolicyMix = policyMix->getMix();

                    } else if (((desc->mFlags & AUDIO_OUTPUT_FLAG_DIRECT) == 0) &&
                                    hasPrimaryOutput()) {
                        // no duplicated output for direct outputs and
                        // outputs used by dynamic policy mixes
                        audio_io_handle_t duplicatedOutput = AUDIO_IO_HANDLE_NONE;

                        // set initial stream volume for device
                        applyStreamVolumes(desc, device, 0, true);

                        //TODO: configure audio effect output stage here

                        // open a duplicating output thread for the new output and the primary output
                        duplicatedOutput =
                                mpClientInterface->openDuplicateOutput(output,
                                                                       mPrimaryOutput->mIoHandle);
                        if (duplicatedOutput != AUDIO_IO_HANDLE_NONE) {
                            // add duplicated output descriptor
                            sp<SwAudioOutputDescriptor> dupOutputDesc =
                                    new SwAudioOutputDescriptor(NULL, mpClientInterface);
                            dupOutputDesc->mOutput1 = mPrimaryOutput;
                            dupOutputDesc->mOutput2 = desc;
                            dupOutputDesc->mSamplingRate = desc->mSamplingRate;
                            dupOutputDesc->mFormat = desc->mFormat;
                            dupOutputDesc->mChannelMask = desc->mChannelMask;
                            dupOutputDesc->mLatency = desc->mLatency;
                            addOutput(duplicatedOutput, dupOutputDesc);
                            applyStreamVolumes(dupOutputDesc, device, 0, true);
                        } else {
                            ALOGW("checkOutputsForDevice() could not open dup output for %d and %d",
                                    mPrimaryOutput->mIoHandle, output);
                            mpClientInterface->closeOutput(output);
                            removeOutput(output);
                            nextAudioPortGeneration();
                            output = AUDIO_IO_HANDLE_NONE;
                        }
                    }
                }
            } else {
                output = AUDIO_IO_HANDLE_NONE;
            }
            if (output == AUDIO_IO_HANDLE_NONE) {
                ALOGW("checkOutputsForDevice() could not open output for device %x", device);
                profiles.removeAt(profile_index);
                profile_index--;
            } else {
                outputs.add(output);
                // Load digital format info only for digital devices
                if (audio_device_is_digital(device)) {
                    devDesc->importAudioPort(profile);
                }

                if (device_distinguishes_on_address(device)) {
                    ALOGV("checkOutputsForDevice(): setOutputDevice(dev=0x%x, addr=%s)",
                            device, address.string());
                    setOutputDevice(desc, device, true/*force*/, 0/*delay*/,
                            NULL/*patch handle*/, address.string());
                }
                ALOGV("checkOutputsForDevice(): adding output %d", output);
            }
        }

        if (profiles.isEmpty()) {
            ALOGW("checkOutputsForDevice(): No output available for device %04x", device);
            return BAD_VALUE;
        }
    } else { // Disconnect
        // check if one opened output is not needed any more after disconnecting one device
        for (size_t i = 0; i < mOutputs.size(); i++) {
            desc = mOutputs.valueAt(i);
            if (!desc->isDuplicated()) {
                // exact match on device
                if (device_distinguishes_on_address(device) &&
                        (desc->supportedDevices() == device)) {
                    findIoHandlesByAddress(desc, device, address, outputs);
                } else if (!(desc->supportedDevices() & mAvailableOutputDevices.types())) {
                    ALOGV("checkOutputsForDevice(): disconnecting adding output %d",
                            mOutputs.keyAt(i));
                    outputs.add(mOutputs.keyAt(i));
                }
            }
        }
        // Clear any profiles associated with the disconnected device.
        for (size_t i = 0; i < mHwModules.size(); i++)
        {
            if (mHwModules[i]->mHandle == 0) {
                continue;
            }
            for (size_t j = 0; j < mHwModules[i]->mOutputProfiles.size(); j++)
            {
                sp<IOProfile> profile = mHwModules[i]->mOutputProfiles[j];
                if (profile->supportDevice(device)) {
                    ALOGV("checkOutputsForDevice(): "
                            "clearing direct output profile %zu on module %zu", j, i);
                    profile->clearAudioProfiles();
                }
            }
        }
    }
    return NO_ERROR;
}

status_t AudioPolicyManager::checkInputsForDevice(const sp<DeviceDescriptor> devDesc,
                                                  audio_policy_dev_state_t state,
                                                  SortedVector<audio_io_handle_t>& inputs,
                                                  const String8 address)
{
    audio_devices_t device = devDesc->type();
    sp<AudioInputDescriptor> desc;

    if (audio_device_is_digital(device)) {
        // erase all current sample rates, formats and channel masks
        devDesc->clearAudioProfiles();
    }

    if (state == AUDIO_POLICY_DEVICE_STATE_AVAILABLE) {
        // first list already open inputs that can be routed to this device
        for (size_t input_index = 0; input_index < mInputs.size(); input_index++) {
            desc = mInputs.valueAt(input_index);
            if (desc->mProfile->supportDevice(device)) {
                ALOGV("checkInputsForDevice(): adding opened input %d", mInputs.keyAt(input_index));
               inputs.add(mInputs.keyAt(input_index));
            }
        }

        // then look for input profiles that can be routed to this device
        SortedVector< sp<IOProfile> > profiles;
        for (size_t module_idx = 0; module_idx < mHwModules.size(); module_idx++)
        {
            if (mHwModules[module_idx]->mHandle == 0) {
                continue;
            }
            for (size_t profile_index = 0;
                 profile_index < mHwModules[module_idx]->mInputProfiles.size();
                 profile_index++)
            {
                sp<IOProfile> profile = mHwModules[module_idx]->mInputProfiles[profile_index];

                if (profile->supportDevice(device)) {
                    if (!device_distinguishes_on_address(device) ||
                            profile->supportDeviceAddress(address)) {
                        profiles.add(profile);
                        ALOGV("checkInputsForDevice(): adding profile %zu from module %zu",
                              profile_index, module_idx);
                    }
                }
            }
        }

        if (profiles.isEmpty() && inputs.isEmpty()) {
            ALOGW("checkInputsForDevice(): No input available for device 0x%X", device);
            return BAD_VALUE;
        }

        // open inputs for matching profiles if needed. Direct inputs are also opened to
        // query for dynamic parameters and will be closed later by setDeviceConnectionState()
        for (ssize_t profile_index = 0; profile_index < (ssize_t)profiles.size(); profile_index++) {

            sp<IOProfile> profile = profiles[profile_index];
            // nothing to do if one input is already opened for this profile
            size_t input_index;
            for (input_index = 0; input_index < mInputs.size(); input_index++) {
                desc = mInputs.valueAt(input_index);
                if (desc->mProfile == profile) {
                    if (audio_device_is_digital(device)) {
                        devDesc->importAudioPort(profile);
                    }
                    break;
                }
            }
            if (input_index != mInputs.size()) {
                continue;
            }

            ALOGV("opening input for device 0x%X with params %s", device, address.string());
            desc = new AudioInputDescriptor(profile);
            desc->mDevice = device;
            audio_config_t config = AUDIO_CONFIG_INITIALIZER;
            config.sample_rate = desc->mSamplingRate;
            config.channel_mask = desc->mChannelMask;
            config.format = desc->mFormat;
            audio_io_handle_t input = AUDIO_IO_HANDLE_NONE;
            status_t status = mpClientInterface->openInput(profile->getModuleHandle(),
                                                           &input,
                                                           &config,
                                                           &desc->mDevice,
                                                           address,
                                                           AUDIO_SOURCE_MIC,
                                                           AUDIO_INPUT_FLAG_NONE /*FIXME*/);

            if (status == NO_ERROR) {
                desc->mSamplingRate = config.sample_rate;
                desc->mChannelMask = config.channel_mask;
                desc->mFormat = config.format;

                if (!address.isEmpty()) {
                    char *param = audio_device_address_to_parameter(device, address);
                    mpClientInterface->setParameters(input, String8(param));
                    free(param);
                }
                updateAudioProfiles(input, profile->getAudioProfiles());
                if (!profile->hasValidAudioProfile()) {
                    ALOGW("checkInputsForDevice() direct input missing param");
                    mpClientInterface->closeInput(input);
                    input = AUDIO_IO_HANDLE_NONE;
                }

                if (input != 0) {
                    addInput(input, desc);
                }
            } // endif input != 0

            if (input == AUDIO_IO_HANDLE_NONE) {
                ALOGW("checkInputsForDevice() could not open input for device 0x%X", device);
                profiles.removeAt(profile_index);
                profile_index--;
            } else {
                inputs.add(input);
                if (audio_device_is_digital(device)) {
                    devDesc->importAudioPort(profile);
                }
                ALOGV("checkInputsForDevice(): adding input %d", input);
            }
        } // end scan profiles

        if (profiles.isEmpty()) {
            ALOGW("checkInputsForDevice(): No input available for device 0x%X", device);
            return BAD_VALUE;
        }
    } else {
        // Disconnect
        // check if one opened input is not needed any more after disconnecting one device
        for (size_t input_index = 0; input_index < mInputs.size(); input_index++) {
            desc = mInputs.valueAt(input_index);
            if (!(desc->mProfile->supportDevice(mAvailableInputDevices.types()))) {
                ALOGV("checkInputsForDevice(): disconnecting adding input %d",
                      mInputs.keyAt(input_index));
                inputs.add(mInputs.keyAt(input_index));
            }
        }
        // Clear any profiles associated with the disconnected device.
        for (size_t module_index = 0; module_index < mHwModules.size(); module_index++) {
            if (mHwModules[module_index]->mHandle == 0) {
                continue;
            }
            for (size_t profile_index = 0;
                 profile_index < mHwModules[module_index]->mInputProfiles.size();
                 profile_index++) {
                sp<IOProfile> profile = mHwModules[module_index]->mInputProfiles[profile_index];
                if (profile->supportDevice(device)) {
                    ALOGV("checkInputsForDevice(): clearing direct input profile %zu on module %zu",
                          profile_index, module_index);
                    profile->clearAudioProfiles();
                }
            }
        }
    } // end disconnect

    return NO_ERROR;
}


void AudioPolicyManager::closeOutput(audio_io_handle_t output)
{
    ALOGV("closeOutput(%d)", output);

    sp<SwAudioOutputDescriptor> outputDesc = mOutputs.valueFor(output);
    if (outputDesc == NULL) {
        ALOGW("closeOutput() unknown output %d", output);
        return;
    }
    mPolicyMixes.closeOutput(outputDesc);

    // look for duplicated outputs connected to the output being removed.
    for (size_t i = 0; i < mOutputs.size(); i++) {
        sp<SwAudioOutputDescriptor> dupOutputDesc = mOutputs.valueAt(i);
        if (dupOutputDesc->isDuplicated() &&
                (dupOutputDesc->mOutput1 == outputDesc ||
                dupOutputDesc->mOutput2 == outputDesc)) {
            sp<AudioOutputDescriptor> outputDesc2;
            if (dupOutputDesc->mOutput1 == outputDesc) {
                outputDesc2 = dupOutputDesc->mOutput2;
            } else {
                outputDesc2 = dupOutputDesc->mOutput1;
            }
            // As all active tracks on duplicated output will be deleted,
            // and as they were also referenced on the other output, the reference
            // count for their stream type must be adjusted accordingly on
            // the other output.
            for (int j = 0; j < AUDIO_STREAM_CNT; j++) {
                int refCount = dupOutputDesc->mRefCount[j];
                outputDesc2->changeRefCount((audio_stream_type_t)j,-refCount);
            }
            audio_io_handle_t duplicatedOutput = mOutputs.keyAt(i);
            ALOGV("closeOutput() closing also duplicated output %d", duplicatedOutput);

            mpClientInterface->closeOutput(duplicatedOutput);
            removeOutput(duplicatedOutput);
        }
    }

    nextAudioPortGeneration();

    ssize_t index = mAudioPatches.indexOfKey(outputDesc->getPatchHandle());
    if (index >= 0) {
        sp<AudioPatch> patchDesc = mAudioPatches.valueAt(index);
        status_t status = mpClientInterface->releaseAudioPatch(patchDesc->mAfPatchHandle, 0);
        mAudioPatches.removeItemsAt(index);
        mpClientInterface->onAudioPatchListUpdate();
    }

    AudioParameter param;
    param.add(String8("closing"), String8("true"));
    mpClientInterface->setParameters(output, param.toString());

    mpClientInterface->closeOutput(output);
    removeOutput(output);
    mPreviousOutputs = mOutputs;
}

void AudioPolicyManager::closeInput(audio_io_handle_t input)
{
    ALOGV("closeInput(%d)", input);

    sp<AudioInputDescriptor> inputDesc = mInputs.valueFor(input);
    if (inputDesc == NULL) {
        ALOGW("closeInput() unknown input %d", input);
        return;
    }

    nextAudioPortGeneration();

    ssize_t index = mAudioPatches.indexOfKey(inputDesc->getPatchHandle());
    if (index >= 0) {
        sp<AudioPatch> patchDesc = mAudioPatches.valueAt(index);
        status_t status = mpClientInterface->releaseAudioPatch(patchDesc->mAfPatchHandle, 0);
        mAudioPatches.removeItemsAt(index);
        mpClientInterface->onAudioPatchListUpdate();
    }

    mpClientInterface->closeInput(input);
    mInputs.removeItem(input);
}

SortedVector<audio_io_handle_t> AudioPolicyManager::getOutputsForDevice(
                                                                audio_devices_t device,
                                                                SwAudioOutputCollection openOutputs)
{
    SortedVector<audio_io_handle_t> outputs;

    ALOGVV("getOutputsForDevice() device %04x", device);
    for (size_t i = 0; i < openOutputs.size(); i++) {
        ALOGVV("output %d isDuplicated=%d device=%04x",
                i, openOutputs.valueAt(i)->isDuplicated(),
                openOutputs.valueAt(i)->supportedDevices());
        if ((device & openOutputs.valueAt(i)->supportedDevices()) == device) {
            ALOGVV("getOutputsForDevice() found output %d", openOutputs.keyAt(i));
            outputs.add(openOutputs.keyAt(i));
        }
    }
    return outputs;
}

bool AudioPolicyManager::vectorsEqual(SortedVector<audio_io_handle_t>& outputs1,
                                      SortedVector<audio_io_handle_t>& outputs2)
{
    if (outputs1.size() != outputs2.size()) {
        return false;
    }
    for (size_t i = 0; i < outputs1.size(); i++) {
        if (outputs1[i] != outputs2[i]) {
            return false;
        }
    }
    return true;
}

void AudioPolicyManager::checkOutputForStrategy(routing_strategy strategy)
{
    audio_devices_t oldDevice = getDeviceForStrategy(strategy, true /*fromCache*/);
    audio_devices_t newDevice = getDeviceForStrategy(strategy, false /*fromCache*/);
    SortedVector<audio_io_handle_t> srcOutputs = getOutputsForDevice(oldDevice, mPreviousOutputs);
    SortedVector<audio_io_handle_t> dstOutputs = getOutputsForDevice(newDevice, mOutputs);

    // also take into account external policy-related changes: add all outputs which are
    // associated with policies in the "before" and "after" output vectors
    ALOGVV("checkOutputForStrategy(): policy related outputs");
    for (size_t i = 0 ; i < mPreviousOutputs.size() ; i++) {
        const sp<SwAudioOutputDescriptor> desc = mPreviousOutputs.valueAt(i);
        if (desc != 0 && desc->mPolicyMix != NULL) {
            srcOutputs.add(desc->mIoHandle);
            ALOGVV(" previous outputs: adding %d", desc->mIoHandle);
        }
    }
    for (size_t i = 0 ; i < mOutputs.size() ; i++) {
        const sp<SwAudioOutputDescriptor> desc = mOutputs.valueAt(i);
        if (desc != 0 && desc->mPolicyMix != NULL) {
            dstOutputs.add(desc->mIoHandle);
            ALOGVV(" new outputs: adding %d", desc->mIoHandle);
        }
    }

    if (!vectorsEqual(srcOutputs,dstOutputs)) {
        ALOGV("checkOutputForStrategy() strategy %d, moving from output %d to output %d",
              strategy, srcOutputs[0], dstOutputs[0]);
        // mute strategy while moving tracks from one output to another
        for (size_t i = 0; i < srcOutputs.size(); i++) {
            sp<SwAudioOutputDescriptor> desc = mOutputs.valueFor(srcOutputs[i]);
            if (isStrategyActive(desc, strategy)) {
                setStrategyMute(strategy, true, desc);
                setStrategyMute(strategy, false, desc, MUTE_TIME_MS, newDevice);
            }
            sp<AudioSourceDescriptor> source =
                    getSourceForStrategyOnOutput(srcOutputs[i], strategy);
            if (source != 0){
                connectAudioSource(source);
            }
        }

        // Move effects associated to this strategy from previous output to new output
        if (strategy == STRATEGY_MEDIA) {
            audio_io_handle_t fxOutput = selectOutputForEffects(dstOutputs);
            SortedVector<audio_io_handle_t> moved;
            for (size_t i = 0; i < mEffects.size(); i++) {
                sp<EffectDescriptor> effectDesc = mEffects.valueAt(i);
                if (effectDesc->mSession == AUDIO_SESSION_OUTPUT_MIX &&
                        effectDesc->mIo != fxOutput) {
                    if (moved.indexOf(effectDesc->mIo) < 0) {
                        ALOGV("checkOutputForStrategy() moving effect %d to output %d",
                              mEffects.keyAt(i), fxOutput);
                        mpClientInterface->moveEffects(AUDIO_SESSION_OUTPUT_MIX, effectDesc->mIo,
                                                       fxOutput);
                        moved.add(effectDesc->mIo);
                    }
                    effectDesc->mIo = fxOutput;
                }
            }
        }
        // Move tracks associated to this strategy from previous output to new output
        for (int i = 0; i < AUDIO_STREAM_FOR_POLICY_CNT; i++) {
            if (getStrategy((audio_stream_type_t)i) == strategy) {
                mpClientInterface->invalidateStream((audio_stream_type_t)i);
            }
        }
    }
}

void AudioPolicyManager::checkOutputForAllStrategies()
{
    if (mEngine->getForceUse(AUDIO_POLICY_FORCE_FOR_SYSTEM) == AUDIO_POLICY_FORCE_SYSTEM_ENFORCED)
        checkOutputForStrategy(STRATEGY_ENFORCED_AUDIBLE);
    checkOutputForStrategy(STRATEGY_PHONE);
    if (mEngine->getForceUse(AUDIO_POLICY_FORCE_FOR_SYSTEM) != AUDIO_POLICY_FORCE_SYSTEM_ENFORCED)
        checkOutputForStrategy(STRATEGY_ENFORCED_AUDIBLE);
    checkOutputForStrategy(STRATEGY_SONIFICATION);
    checkOutputForStrategy(STRATEGY_SONIFICATION_RESPECTFUL);
    checkOutputForStrategy(STRATEGY_ACCESSIBILITY);
    checkOutputForStrategy(STRATEGY_MEDIA);
    checkOutputForStrategy(STRATEGY_DTMF);
    checkOutputForStrategy(STRATEGY_REROUTING);
}

void AudioPolicyManager::checkA2dpSuspend()
{
    audio_io_handle_t a2dpOutput = mOutputs.getA2dpOutput();
    if (a2dpOutput == 0) {
        mA2dpSuspended = false;
        return;
    }

    bool isScoConnected =
            ((mAvailableInputDevices.types() & AUDIO_DEVICE_IN_BLUETOOTH_SCO_HEADSET &
                    ~AUDIO_DEVICE_BIT_IN) != 0) ||
            ((mAvailableOutputDevices.types() & AUDIO_DEVICE_OUT_ALL_SCO) != 0);
    // suspend A2DP output if:
    //      (NOT already suspended) &&
    //      ((SCO device is connected &&
    //       (forced usage for communication || for record is SCO))) ||
    //      (phone state is ringing || in call)
    //
    // restore A2DP output if:
    //      (Already suspended) &&
    //      ((SCO device is NOT connected ||
    //       (forced usage NOT for communication && NOT for record is SCO))) &&
    //      (phone state is NOT ringing && NOT in call)
    //
    if (mA2dpSuspended) {
        if ((!isScoConnected ||
             ((mEngine->getForceUse(AUDIO_POLICY_FORCE_FOR_COMMUNICATION) != AUDIO_POLICY_FORCE_BT_SCO) &&
              (mEngine->getForceUse(AUDIO_POLICY_FORCE_FOR_RECORD) != AUDIO_POLICY_FORCE_BT_SCO))) &&
             ((mEngine->getPhoneState() != AUDIO_MODE_IN_CALL) &&
              (mEngine->getPhoneState() != AUDIO_MODE_RINGTONE))) {

            mpClientInterface->restoreOutput(a2dpOutput);
            mA2dpSuspended = false;
        }
    } else {
        if ((isScoConnected &&
             ((mEngine->getForceUse(AUDIO_POLICY_FORCE_FOR_COMMUNICATION) == AUDIO_POLICY_FORCE_BT_SCO) ||
              (mEngine->getForceUse(AUDIO_POLICY_FORCE_FOR_RECORD) == AUDIO_POLICY_FORCE_BT_SCO))) ||
             ((mEngine->getPhoneState() == AUDIO_MODE_IN_CALL) ||
              (mEngine->getPhoneState() == AUDIO_MODE_RINGTONE))) {

            mpClientInterface->suspendOutput(a2dpOutput);
            mA2dpSuspended = true;
        }
    }
}

audio_devices_t AudioPolicyManager::getNewOutputDevice(const sp<AudioOutputDescriptor>& outputDesc,
                                                       bool fromCache)
{
    audio_devices_t device = AUDIO_DEVICE_NONE;

    ssize_t index = mAudioPatches.indexOfKey(outputDesc->getPatchHandle());
    if (index >= 0) {
        sp<AudioPatch> patchDesc = mAudioPatches.valueAt(index);
        if (patchDesc->mUid != mUidCached) {
            ALOGV("getNewOutputDevice() device %08x forced by patch %d",
                  outputDesc->device(), outputDesc->getPatchHandle());
            return outputDesc->device();
        }
    }

    // check the following by order of priority to request a routing change if necessary:
    // 1: the strategy enforced audible is active and enforced on the output:
    //      use device for strategy enforced audible
    // 2: we are in call or the strategy phone is active on the output:
    //      use device for strategy phone
    // 3: the strategy for enforced audible is active but not enforced on the output:
    //      use the device for strategy enforced audible
    // 4: the strategy sonification is active on the output:
    //      use device for strategy sonification
    // 5: the strategy accessibility is active on the output:
    //      use device for strategy accessibility
    // 6: the strategy "respectful" sonification is active on the output:
    //      use device for strategy "respectful" sonification
    // 7: the strategy media is active on the output:
    //      use device for strategy media
    // 8: the strategy DTMF is active on the output:
    //      use device for strategy DTMF
    // 9: the strategy for beacon, a.k.a. "transmitted through speaker" is active on the output:
    //      use device for strategy t-t-s
    if (isStrategyActive(outputDesc, STRATEGY_ENFORCED_AUDIBLE) &&
        mEngine->getForceUse(AUDIO_POLICY_FORCE_FOR_SYSTEM) == AUDIO_POLICY_FORCE_SYSTEM_ENFORCED) {
        device = getDeviceForStrategy(STRATEGY_ENFORCED_AUDIBLE, fromCache);
    } else if (isInCall() ||
                    isStrategyActive(outputDesc, STRATEGY_PHONE)) {
        device = getDeviceForStrategy(STRATEGY_PHONE, fromCache);
    } else if (isStrategyActive(outputDesc, STRATEGY_ENFORCED_AUDIBLE)) {
        device = getDeviceForStrategy(STRATEGY_ENFORCED_AUDIBLE, fromCache);
    } else if (isStrategyActive(outputDesc, STRATEGY_SONIFICATION)) {
        device = getDeviceForStrategy(STRATEGY_SONIFICATION, fromCache);
    } else if (isStrategyActive(outputDesc, STRATEGY_ACCESSIBILITY)) {
        device = getDeviceForStrategy(STRATEGY_ACCESSIBILITY, fromCache);
    } else if (isStrategyActive(outputDesc, STRATEGY_SONIFICATION_RESPECTFUL)) {
        device = getDeviceForStrategy(STRATEGY_SONIFICATION_RESPECTFUL, fromCache);
    } else if (isStrategyActive(outputDesc, STRATEGY_MEDIA)) {
        device = getDeviceForStrategy(STRATEGY_MEDIA, fromCache);
    } else if (isStrategyActive(outputDesc, STRATEGY_DTMF)) {
        device = getDeviceForStrategy(STRATEGY_DTMF, fromCache);
    } else if (isStrategyActive(outputDesc, STRATEGY_TRANSMITTED_THROUGH_SPEAKER)) {
        device = getDeviceForStrategy(STRATEGY_TRANSMITTED_THROUGH_SPEAKER, fromCache);
    } else if (isStrategyActive(outputDesc, STRATEGY_REROUTING)) {
        device = getDeviceForStrategy(STRATEGY_REROUTING, fromCache);
    }

    ALOGV("getNewOutputDevice() selected device %x", device);
    return device;
}

audio_devices_t AudioPolicyManager::getNewInputDevice(const sp<AudioInputDescriptor>& inputDesc)
{
    audio_devices_t device = AUDIO_DEVICE_NONE;

    ssize_t index = mAudioPatches.indexOfKey(inputDesc->getPatchHandle());
    if (index >= 0) {
        sp<AudioPatch> patchDesc = mAudioPatches.valueAt(index);
        if (patchDesc->mUid != mUidCached) {
            ALOGV("getNewInputDevice() device %08x forced by patch %d",
                  inputDesc->mDevice, inputDesc->getPatchHandle());
            return inputDesc->mDevice;
        }
    }

    audio_source_t source = inputDesc->getHighestPrioritySource(true /*activeOnly*/);
    if (isInCall()) {
        device = getDeviceAndMixForInputSource(AUDIO_SOURCE_VOICE_COMMUNICATION);
    } else if (source != AUDIO_SOURCE_DEFAULT) {
        device = getDeviceAndMixForInputSource(source);
    }

    return device;
}

bool AudioPolicyManager::streamsMatchForvolume(audio_stream_type_t stream1,
                                               audio_stream_type_t stream2) {
    return ((stream1 == stream2) ||
            ((stream1 == AUDIO_STREAM_ACCESSIBILITY) && (stream2 == AUDIO_STREAM_MUSIC)) ||
            ((stream1 == AUDIO_STREAM_MUSIC) && (stream2 == AUDIO_STREAM_ACCESSIBILITY)));
}

uint32_t AudioPolicyManager::getStrategyForStream(audio_stream_type_t stream) {
    return (uint32_t)getStrategy(stream);
}

audio_devices_t AudioPolicyManager::getDevicesForStream(audio_stream_type_t stream) {
    // By checking the range of stream before calling getStrategy, we avoid
    // getStrategy's behavior for invalid streams.  getStrategy would do a ALOGE
    // and then return STRATEGY_MEDIA, but we want to return the empty set.
    if (stream < (audio_stream_type_t) 0 || stream >= AUDIO_STREAM_PUBLIC_CNT) {
        return AUDIO_DEVICE_NONE;
    }
    audio_devices_t devices = AUDIO_DEVICE_NONE;
    for (int curStream = 0; curStream < AUDIO_STREAM_FOR_POLICY_CNT; curStream++) {
        if (!streamsMatchForvolume(stream, (audio_stream_type_t)curStream)) {
            continue;
        }
        routing_strategy curStrategy = getStrategy((audio_stream_type_t)curStream);
        audio_devices_t curDevices =
                getDeviceForStrategy((routing_strategy)curStrategy, true /*fromCache*/);
        SortedVector<audio_io_handle_t> outputs = getOutputsForDevice(curDevices, mOutputs);
        for (size_t i = 0; i < outputs.size(); i++) {
            sp<AudioOutputDescriptor> outputDesc = mOutputs.valueFor(outputs[i]);
            if (outputDesc->isStreamActive((audio_stream_type_t)curStream)) {
                curDevices |= outputDesc->device();
            }
        }
        devices |= curDevices;
    }

    /*Filter SPEAKER_SAFE out of results, as AudioService doesn't know about it
      and doesn't really need to.*/
    if (devices & AUDIO_DEVICE_OUT_SPEAKER_SAFE) {
        devices |= AUDIO_DEVICE_OUT_SPEAKER;
        devices &= ~AUDIO_DEVICE_OUT_SPEAKER_SAFE;
    }
    return devices;
}

routing_strategy AudioPolicyManager::getStrategy(audio_stream_type_t stream) const
{
    ALOG_ASSERT(stream != AUDIO_STREAM_PATCH,"getStrategy() called for AUDIO_STREAM_PATCH");
    return mEngine->getStrategyForStream(stream);
}

uint32_t AudioPolicyManager::getStrategyForAttr(const audio_attributes_t *attr) {
    // flags to strategy mapping
    if ((attr->flags & AUDIO_FLAG_BEACON) == AUDIO_FLAG_BEACON) {
        return (uint32_t) STRATEGY_TRANSMITTED_THROUGH_SPEAKER;
    }
    if ((attr->flags & AUDIO_FLAG_AUDIBILITY_ENFORCED) == AUDIO_FLAG_AUDIBILITY_ENFORCED) {
        return (uint32_t) STRATEGY_ENFORCED_AUDIBLE;
    }
    // usage to strategy mapping
    return static_cast<uint32_t>(mEngine->getStrategyForUsage(attr->usage));
}

void AudioPolicyManager::handleNotificationRoutingForStream(audio_stream_type_t stream) {
    switch(stream) {
    case AUDIO_STREAM_MUSIC:
        checkOutputForStrategy(STRATEGY_SONIFICATION_RESPECTFUL);
        updateDevicesAndOutputs();
        break;
    default:
        break;
    }
}

uint32_t AudioPolicyManager::handleEventForBeacon(int event) {

    // skip beacon mute management if a dedicated TTS output is available
    if (mTtsOutputAvailable) {
        return 0;
    }

    switch(event) {
    case STARTING_OUTPUT:
        mBeaconMuteRefCount++;
        break;
    case STOPPING_OUTPUT:
        if (mBeaconMuteRefCount > 0) {
            mBeaconMuteRefCount--;
        }
        break;
    case STARTING_BEACON:
        mBeaconPlayingRefCount++;
        break;
    case STOPPING_BEACON:
        if (mBeaconPlayingRefCount > 0) {
            mBeaconPlayingRefCount--;
        }
        break;
    }

    if (mBeaconMuteRefCount > 0) {
        // any playback causes beacon to be muted
        return setBeaconMute(true);
    } else {
        // no other playback: unmute when beacon starts playing, mute when it stops
        return setBeaconMute(mBeaconPlayingRefCount == 0);
    }
}

uint32_t AudioPolicyManager::setBeaconMute(bool mute) {
    ALOGV("setBeaconMute(%d) mBeaconMuteRefCount=%d mBeaconPlayingRefCount=%d",
            mute, mBeaconMuteRefCount, mBeaconPlayingRefCount);
    // keep track of muted state to avoid repeating mute/unmute operations
    if (mBeaconMuted != mute) {
        // mute/unmute AUDIO_STREAM_TTS on all outputs
        ALOGV("\t muting %d", mute);
        uint32_t maxLatency = 0;
        for (size_t i = 0; i < mOutputs.size(); i++) {
            sp<SwAudioOutputDescriptor> desc = mOutputs.valueAt(i);
            setStreamMute(AUDIO_STREAM_TTS, mute/*on*/,
                    desc,
                    0 /*delay*/, AUDIO_DEVICE_NONE);
            const uint32_t latency = desc->latency() * 2;
            if (latency > maxLatency) {
                maxLatency = latency;
            }
        }
        mBeaconMuted = mute;
        return maxLatency;
    }
    return 0;
}

audio_devices_t AudioPolicyManager::getDeviceForStrategy(routing_strategy strategy,
                                                         bool fromCache)
{
    // Routing
    // see if we have an explicit route
    // scan the whole RouteMap, for each entry, convert the stream type to a strategy
    // (getStrategy(stream)).
    // if the strategy from the stream type in the RouteMap is the same as the argument above,
    // and activity count is non-zero
    // the device = the device from the descriptor in the RouteMap, and exit.
    for (size_t routeIndex = 0; routeIndex < mOutputRoutes.size(); routeIndex++) {
        sp<SessionRoute> route = mOutputRoutes.valueAt(routeIndex);
        routing_strategy routeStrategy = getStrategy(route->mStreamType);
        if ((routeStrategy == strategy) && route->isActive()) {
            return route->mDeviceDescriptor->type();
        }
    }

    if (fromCache) {
        ALOGVV("getDeviceForStrategy() from cache strategy %d, device %x",
              strategy, mDeviceForStrategy[strategy]);
        return mDeviceForStrategy[strategy];
    }
    return mEngine->getDeviceForStrategy(strategy);
}

void AudioPolicyManager::updateDevicesAndOutputs()
{
    for (int i = 0; i < NUM_STRATEGIES; i++) {
        mDeviceForStrategy[i] = getDeviceForStrategy((routing_strategy)i, false /*fromCache*/);
    }
    mPreviousOutputs = mOutputs;
}

uint32_t AudioPolicyManager::checkDeviceMuteStrategies(sp<AudioOutputDescriptor> outputDesc,
                                                       audio_devices_t prevDevice,
                                                       uint32_t delayMs)
{
    // mute/unmute strategies using an incompatible device combination
    // if muting, wait for the audio in pcm buffer to be drained before proceeding
    // if unmuting, unmute only after the specified delay
    if (outputDesc->isDuplicated()) {
        return 0;
    }

    uint32_t muteWaitMs = 0;
    audio_devices_t device = outputDesc->device();
    bool shouldMute = outputDesc->isActive() && (popcount(device) >= 2);

    for (size_t i = 0; i < NUM_STRATEGIES; i++) {
        audio_devices_t curDevice = getDeviceForStrategy((routing_strategy)i, false /*fromCache*/);
        curDevice = curDevice & outputDesc->supportedDevices();
        bool mute = shouldMute && (curDevice & device) && (curDevice != device);
        bool doMute = false;

        if (mute && !outputDesc->mStrategyMutedByDevice[i]) {
            doMute = true;
            outputDesc->mStrategyMutedByDevice[i] = true;
        } else if (!mute && outputDesc->mStrategyMutedByDevice[i]){
            doMute = true;
            outputDesc->mStrategyMutedByDevice[i] = false;
        }
        if (doMute) {
            for (size_t j = 0; j < mOutputs.size(); j++) {
                sp<AudioOutputDescriptor> desc = mOutputs.valueAt(j);
                // skip output if it does not share any device with current output
                if ((desc->supportedDevices() & outputDesc->supportedDevices())
                        == AUDIO_DEVICE_NONE) {
                    continue;
                }
                ALOGVV("checkDeviceMuteStrategies() %s strategy %d (curDevice %04x)",
                      mute ? "muting" : "unmuting", i, curDevice);
                setStrategyMute((routing_strategy)i, mute, desc, mute ? 0 : delayMs);
                if (isStrategyActive(desc, (routing_strategy)i)) {
                    if (mute) {
                        // FIXME: should not need to double latency if volume could be applied
                        // immediately by the audioflinger mixer. We must account for the delay
                        // between now and the next time the audioflinger thread for this output
                        // will process a buffer (which corresponds to one buffer size,
                        // usually 1/2 or 1/4 of the latency).
                        if (muteWaitMs < desc->latency() * 2) {
                            muteWaitMs = desc->latency() * 2;
                        }
                    }
                }
            }
        }
    }

    // temporary mute output if device selection changes to avoid volume bursts due to
    // different per device volumes
    if (outputDesc->isActive() && (device != prevDevice)) {
        if (muteWaitMs < outputDesc->latency() * 2) {
            muteWaitMs = outputDesc->latency() * 2;
        }
        for (size_t i = 0; i < NUM_STRATEGIES; i++) {
            if (isStrategyActive(outputDesc, (routing_strategy)i)) {
                setStrategyMute((routing_strategy)i, true, outputDesc);
                // do tempMute unmute after twice the mute wait time
                setStrategyMute((routing_strategy)i, false, outputDesc,
                                muteWaitMs *2, device);
            }
        }
    }

    // wait for the PCM output buffers to empty before proceeding with the rest of the command
    if (muteWaitMs > delayMs) {
        muteWaitMs -= delayMs;
        usleep(muteWaitMs * 1000);
        return muteWaitMs;
    }
    return 0;
}

uint32_t AudioPolicyManager::setOutputDevice(const sp<AudioOutputDescriptor>& outputDesc,
                                             audio_devices_t device,
                                             bool force,
                                             int delayMs,
                                             audio_patch_handle_t *patchHandle,
                                             const char* address)
{
    ALOGV("setOutputDevice() device %04x delayMs %d", device, delayMs);
    AudioParameter param;
    uint32_t muteWaitMs;

    if (outputDesc->isDuplicated()) {
        muteWaitMs = setOutputDevice(outputDesc->subOutput1(), device, force, delayMs);
        muteWaitMs += setOutputDevice(outputDesc->subOutput2(), device, force, delayMs);
        return muteWaitMs;
    }
    // no need to proceed if new device is not AUDIO_DEVICE_NONE and not supported by current
    // output profile
    if ((device != AUDIO_DEVICE_NONE) &&
            ((device & outputDesc->supportedDevices()) == 0)) {
        return 0;
    }

    // filter devices according to output selected
    device = (audio_devices_t)(device & outputDesc->supportedDevices());

    audio_devices_t prevDevice = outputDesc->mDevice;

    ALOGV("setOutputDevice() prevDevice 0x%04x", prevDevice);

    if (device != AUDIO_DEVICE_NONE) {
        outputDesc->mDevice = device;
    }
    muteWaitMs = checkDeviceMuteStrategies(outputDesc, prevDevice, delayMs);

    // Do not change the routing if:
    //      the requested device is AUDIO_DEVICE_NONE
    //      OR the requested device is the same as current device
    //  AND force is not specified
    //  AND the output is connected by a valid audio patch.
    // Doing this check here allows the caller to call setOutputDevice() without conditions
    if ((device == AUDIO_DEVICE_NONE || device == prevDevice) &&
        !force &&
        outputDesc->getPatchHandle() != 0) {
        ALOGV("setOutputDevice() setting same device 0x%04x or null device", device);
        return muteWaitMs;
    }

    ALOGV("setOutputDevice() changing device");

    // do the routing
    if (device == AUDIO_DEVICE_NONE) {
        resetOutputDevice(outputDesc, delayMs, NULL);
    } else {
        DeviceVector deviceList = (address == NULL) ?
                mAvailableOutputDevices.getDevicesFromType(device)
                : mAvailableOutputDevices.getDevicesFromTypeAddr(device, String8(address));
        if (!deviceList.isEmpty()) {
            struct audio_patch patch;
            outputDesc->toAudioPortConfig(&patch.sources[0]);
            patch.num_sources = 1;
            patch.num_sinks = 0;
            for (size_t i = 0; i < deviceList.size() && i < AUDIO_PATCH_PORTS_MAX; i++) {
                deviceList.itemAt(i)->toAudioPortConfig(&patch.sinks[i]);
                patch.num_sinks++;
            }
            ssize_t index;
            if (patchHandle && *patchHandle != AUDIO_PATCH_HANDLE_NONE) {
                index = mAudioPatches.indexOfKey(*patchHandle);
            } else {
                index = mAudioPatches.indexOfKey(outputDesc->getPatchHandle());
            }
            sp< AudioPatch> patchDesc;
            audio_patch_handle_t afPatchHandle = AUDIO_PATCH_HANDLE_NONE;
            if (index >= 0) {
                patchDesc = mAudioPatches.valueAt(index);
                afPatchHandle = patchDesc->mAfPatchHandle;
            }

            status_t status = mpClientInterface->createAudioPatch(&patch,
                                                                   &afPatchHandle,
                                                                   delayMs);
            ALOGV("setOutputDevice() createAudioPatch returned %d patchHandle %d"
                    "num_sources %d num_sinks %d",
                                       status, afPatchHandle, patch.num_sources, patch.num_sinks);
            if (status == NO_ERROR) {
                if (index < 0) {
                    patchDesc = new AudioPatch(&patch, mUidCached);
                    addAudioPatch(patchDesc->mHandle, patchDesc);
                } else {
                    patchDesc->mPatch = patch;
                }
                patchDesc->mAfPatchHandle = afPatchHandle;
                if (patchHandle) {
                    *patchHandle = patchDesc->mHandle;
                }
                outputDesc->setPatchHandle(patchDesc->mHandle);
                nextAudioPortGeneration();
                mpClientInterface->onAudioPatchListUpdate();
            }
        }

        // inform all input as well
        for (size_t i = 0; i < mInputs.size(); i++) {
            const sp<AudioInputDescriptor>  inputDescriptor = mInputs.valueAt(i);
            if (!is_virtual_input_device(inputDescriptor->mDevice)) {
                AudioParameter inputCmd = AudioParameter();
                ALOGV("%s: inform input %d of device:%d", __func__,
                      inputDescriptor->mIoHandle, device);
                inputCmd.addInt(String8(AudioParameter::keyRouting),device);
                mpClientInterface->setParameters(inputDescriptor->mIoHandle,
                                                 inputCmd.toString(),
                                                 delayMs);
            }
        }
    }

    // update stream volumes according to new device
    applyStreamVolumes(outputDesc, device, delayMs);

    return muteWaitMs;
}

status_t AudioPolicyManager::resetOutputDevice(const sp<AudioOutputDescriptor>& outputDesc,
                                               int delayMs,
                                               audio_patch_handle_t *patchHandle)
{
    ssize_t index;
    if (patchHandle) {
        index = mAudioPatches.indexOfKey(*patchHandle);
    } else {
        index = mAudioPatches.indexOfKey(outputDesc->getPatchHandle());
    }
    if (index < 0) {
        return INVALID_OPERATION;
    }
    sp< AudioPatch> patchDesc = mAudioPatches.valueAt(index);
    status_t status = mpClientInterface->releaseAudioPatch(patchDesc->mAfPatchHandle, delayMs);
    ALOGV("resetOutputDevice() releaseAudioPatch returned %d", status);
    outputDesc->setPatchHandle(0);
    removeAudioPatch(patchDesc->mHandle);
    nextAudioPortGeneration();
    mpClientInterface->onAudioPatchListUpdate();
    return status;
}

status_t AudioPolicyManager::setInputDevice(audio_io_handle_t input,
                                            audio_devices_t device,
                                            bool force,
                                            audio_patch_handle_t *patchHandle)
{
    status_t status = NO_ERROR;

    sp<AudioInputDescriptor> inputDesc = mInputs.valueFor(input);
    if ((device != AUDIO_DEVICE_NONE) && ((device != inputDesc->mDevice) || force)) {
        inputDesc->mDevice = device;

        DeviceVector deviceList = mAvailableInputDevices.getDevicesFromType(device);
        if (!deviceList.isEmpty()) {
            struct audio_patch patch;
            inputDesc->toAudioPortConfig(&patch.sinks[0]);
            // AUDIO_SOURCE_HOTWORD is for internal use only:
            // handled as AUDIO_SOURCE_VOICE_RECOGNITION by the audio HAL
            if (patch.sinks[0].ext.mix.usecase.source == AUDIO_SOURCE_HOTWORD &&
                    !inputDesc->isSoundTrigger()) {
                patch.sinks[0].ext.mix.usecase.source = AUDIO_SOURCE_VOICE_RECOGNITION;
            }
            patch.num_sinks = 1;
            //only one input device for now
            deviceList.itemAt(0)->toAudioPortConfig(&patch.sources[0]);
            patch.num_sources = 1;
            ssize_t index;
            if (patchHandle && *patchHandle != AUDIO_PATCH_HANDLE_NONE) {
                index = mAudioPatches.indexOfKey(*patchHandle);
            } else {
                index = mAudioPatches.indexOfKey(inputDesc->getPatchHandle());
            }
            sp< AudioPatch> patchDesc;
            audio_patch_handle_t afPatchHandle = AUDIO_PATCH_HANDLE_NONE;
            if (index >= 0) {
                patchDesc = mAudioPatches.valueAt(index);
                afPatchHandle = patchDesc->mAfPatchHandle;
            }

            status_t status = mpClientInterface->createAudioPatch(&patch,
                                                                  &afPatchHandle,
                                                                  0);
            ALOGV("setInputDevice() createAudioPatch returned %d patchHandle %d",
                                                                          status, afPatchHandle);
            if (status == NO_ERROR) {
                if (index < 0) {
                    patchDesc = new AudioPatch(&patch, mUidCached);
                    addAudioPatch(patchDesc->mHandle, patchDesc);
                } else {
                    patchDesc->mPatch = patch;
                }
                patchDesc->mAfPatchHandle = afPatchHandle;
                if (patchHandle) {
                    *patchHandle = patchDesc->mHandle;
                }
                inputDesc->setPatchHandle(patchDesc->mHandle);
                nextAudioPortGeneration();
                mpClientInterface->onAudioPatchListUpdate();
            }
        }
    }
    return status;
}

status_t AudioPolicyManager::resetInputDevice(audio_io_handle_t input,
                                              audio_patch_handle_t *patchHandle)
{
    sp<AudioInputDescriptor> inputDesc = mInputs.valueFor(input);
    ssize_t index;
    if (patchHandle) {
        index = mAudioPatches.indexOfKey(*patchHandle);
    } else {
        index = mAudioPatches.indexOfKey(inputDesc->getPatchHandle());
    }
    if (index < 0) {
        return INVALID_OPERATION;
    }
    sp< AudioPatch> patchDesc = mAudioPatches.valueAt(index);
    status_t status = mpClientInterface->releaseAudioPatch(patchDesc->mAfPatchHandle, 0);
    ALOGV("resetInputDevice() releaseAudioPatch returned %d", status);
    inputDesc->setPatchHandle(0);
    removeAudioPatch(patchDesc->mHandle);
    nextAudioPortGeneration();
    mpClientInterface->onAudioPatchListUpdate();
    return status;
}

sp<IOProfile> AudioPolicyManager::getInputProfile(audio_devices_t device,
                                                  String8 address,
                                                  uint32_t& samplingRate,
                                                  audio_format_t& format,
                                                  audio_channel_mask_t& channelMask,
                                                  audio_input_flags_t flags)
{
    // Choose an input profile based on the requested capture parameters: select the first available
    // profile supporting all requested parameters.
    //
    // TODO: perhaps isCompatibleProfile should return a "matching" score so we can return
    // the best matching profile, not the first one.

    for (size_t i = 0; i < mHwModules.size(); i++)
    {
        if (mHwModules[i]->mHandle == 0) {
            continue;
        }
        for (size_t j = 0; j < mHwModules[i]->mInputProfiles.size(); j++)
        {
            sp<IOProfile> profile = mHwModules[i]->mInputProfiles[j];
            // profile->log();
            if (profile->isCompatibleProfile(device, address, samplingRate,
                                             &samplingRate /*updatedSamplingRate*/,
                                             format,
                                             &format /*updatedFormat*/,
                                             channelMask,
                                             &channelMask /*updatedChannelMask*/,
                                             (audio_output_flags_t) flags)) {

                return profile;
            }
        }
    }
    return NULL;
}


audio_devices_t AudioPolicyManager::getDeviceAndMixForInputSource(audio_source_t inputSource,
                                                                  AudioMix **policyMix)
{
    audio_devices_t availableDeviceTypes = mAvailableInputDevices.types() & ~AUDIO_DEVICE_BIT_IN;
    audio_devices_t selectedDeviceFromMix =
           mPolicyMixes.getDeviceAndMixForInputSource(inputSource, availableDeviceTypes, policyMix);

    if (selectedDeviceFromMix != AUDIO_DEVICE_NONE) {
        return selectedDeviceFromMix;
    }
    return getDeviceForInputSource(inputSource);
}

audio_devices_t AudioPolicyManager::getDeviceForInputSource(audio_source_t inputSource)
{
    for (size_t routeIndex = 0; routeIndex < mInputRoutes.size(); routeIndex++) {
         sp<SessionRoute> route = mInputRoutes.valueAt(routeIndex);
         if (inputSource == route->mSource && route->isActive()) {
             return route->mDeviceDescriptor->type();
         }
     }

     return mEngine->getDeviceForInputSource(inputSource);
}

float AudioPolicyManager::computeVolume(audio_stream_type_t stream,
                                        int index,
                                        audio_devices_t device)
{
    float volumeDb = mVolumeCurves->volIndexToDb(stream, Volume::getDeviceCategory(device), index);
    // if a headset is connected, apply the following rules to ring tones and notifications
    // to avoid sound level bursts in user's ears:
    // - always attenuate ring tones and notifications volume by 6dB
    // - if music is playing, always limit the volume to current music volume,
    // with a minimum threshold at -36dB so that notification is always perceived.
    const routing_strategy stream_strategy = getStrategy(stream);
    if ((device & (AUDIO_DEVICE_OUT_BLUETOOTH_A2DP |
            AUDIO_DEVICE_OUT_BLUETOOTH_A2DP_HEADPHONES |
            AUDIO_DEVICE_OUT_WIRED_HEADSET |
            AUDIO_DEVICE_OUT_WIRED_HEADPHONE)) &&
        ((stream_strategy == STRATEGY_SONIFICATION)
                || (stream_strategy == STRATEGY_SONIFICATION_RESPECTFUL)
                || (stream == AUDIO_STREAM_SYSTEM)
                || ((stream_strategy == STRATEGY_ENFORCED_AUDIBLE) &&
                    (mEngine->getForceUse(AUDIO_POLICY_FORCE_FOR_SYSTEM) == AUDIO_POLICY_FORCE_NONE))) &&
            mVolumeCurves->canBeMuted(stream)) {
        volumeDb += SONIFICATION_HEADSET_VOLUME_FACTOR_DB;
        // when the phone is ringing we must consider that music could have been paused just before
        // by the music application and behave as if music was active if the last music track was
        // just stopped
        if (isStreamActive(AUDIO_STREAM_MUSIC, SONIFICATION_HEADSET_MUSIC_DELAY) ||
                mLimitRingtoneVolume) {
            audio_devices_t musicDevice = getDeviceForStrategy(STRATEGY_MEDIA, true /*fromCache*/);
            float musicVolDB = computeVolume(AUDIO_STREAM_MUSIC,
                                             mVolumeCurves->getVolumeIndex(AUDIO_STREAM_MUSIC,
                                                                              musicDevice),
                                             musicDevice);
            float minVolDB = (musicVolDB > SONIFICATION_HEADSET_VOLUME_MIN_DB) ?
                    musicVolDB : SONIFICATION_HEADSET_VOLUME_MIN_DB;
            if (volumeDb > minVolDB) {
                volumeDb = minVolDB;
                ALOGV("computeVolume limiting volume to %f musicVol %f", minVolDB, musicVolDB);
            }
        }
    }

    return volumeDb;
}

status_t AudioPolicyManager::checkAndSetVolume(audio_stream_type_t stream,
                                                   int index,
                                                   const sp<AudioOutputDescriptor>& outputDesc,
                                                   audio_devices_t device,
                                                   int delayMs,
                                                   bool force)
{
    // do not change actual stream volume if the stream is muted
    if (outputDesc->mMuteCount[stream] != 0) {
        ALOGVV("checkAndSetVolume() stream %d muted count %d",
              stream, outputDesc->mMuteCount[stream]);
        return NO_ERROR;
    }
    audio_policy_forced_cfg_t forceUseForComm =
            mEngine->getForceUse(AUDIO_POLICY_FORCE_FOR_COMMUNICATION);
    // do not change in call volume if bluetooth is connected and vice versa
    if ((stream == AUDIO_STREAM_VOICE_CALL && forceUseForComm == AUDIO_POLICY_FORCE_BT_SCO) ||
        (stream == AUDIO_STREAM_BLUETOOTH_SCO && forceUseForComm != AUDIO_POLICY_FORCE_BT_SCO)) {
        ALOGV("checkAndSetVolume() cannot set stream %d volume with force use = %d for comm",
             stream, forceUseForComm);
        return INVALID_OPERATION;
    }

    if (device == AUDIO_DEVICE_NONE) {
        device = outputDesc->device();
    }

    float volumeDb = computeVolume(stream, index, device);
    if (outputDesc->isFixedVolume(device)) {
        volumeDb = 0.0f;
    }

    outputDesc->setVolume(volumeDb, stream, device, delayMs, force);

    if (stream == AUDIO_STREAM_VOICE_CALL ||
        stream == AUDIO_STREAM_BLUETOOTH_SCO) {
        float voiceVolume;
        // Force voice volume to max for bluetooth SCO as volume is managed by the headset
        if (stream == AUDIO_STREAM_VOICE_CALL) {
            voiceVolume = (float)index/(float)mVolumeCurves->getVolumeIndexMax(stream);
        } else {
            voiceVolume = 1.0;
        }

        if (voiceVolume != mLastVoiceVolume && outputDesc == mPrimaryOutput) {
            mpClientInterface->setVoiceVolume(voiceVolume, delayMs);
            mLastVoiceVolume = voiceVolume;
        }
    }

    return NO_ERROR;
}

void AudioPolicyManager::applyStreamVolumes(const sp<AudioOutputDescriptor>& outputDesc,
                                                audio_devices_t device,
                                                int delayMs,
                                                bool force)
{
    ALOGVV("applyStreamVolumes() for device %08x", device);

    for (int stream = 0; stream < AUDIO_STREAM_FOR_POLICY_CNT; stream++) {
        checkAndSetVolume((audio_stream_type_t)stream,
                          mVolumeCurves->getVolumeIndex((audio_stream_type_t)stream, device),
                          outputDesc,
                          device,
                          delayMs,
                          force);
    }
}

void AudioPolicyManager::setStrategyMute(routing_strategy strategy,
                                             bool on,
                                             const sp<AudioOutputDescriptor>& outputDesc,
                                             int delayMs,
                                             audio_devices_t device)
{
    ALOGVV("setStrategyMute() strategy %d, mute %d, output ID %d",
           strategy, on, outputDesc->getId());
    for (int stream = 0; stream < AUDIO_STREAM_FOR_POLICY_CNT; stream++) {
        if (getStrategy((audio_stream_type_t)stream) == strategy) {
            setStreamMute((audio_stream_type_t)stream, on, outputDesc, delayMs, device);
        }
    }
}

void AudioPolicyManager::setStreamMute(audio_stream_type_t stream,
                                           bool on,
                                           const sp<AudioOutputDescriptor>& outputDesc,
                                           int delayMs,
                                           audio_devices_t device)
{
    if (device == AUDIO_DEVICE_NONE) {
        device = outputDesc->device();
    }

    ALOGVV("setStreamMute() stream %d, mute %d, mMuteCount %d device %04x",
          stream, on, outputDesc->mMuteCount[stream], device);

    if (on) {
        if (outputDesc->mMuteCount[stream] == 0) {
            if (mVolumeCurves->canBeMuted(stream) &&
                    ((stream != AUDIO_STREAM_ENFORCED_AUDIBLE) ||
                     (mEngine->getForceUse(AUDIO_POLICY_FORCE_FOR_SYSTEM) == AUDIO_POLICY_FORCE_NONE))) {
                checkAndSetVolume(stream, 0, outputDesc, device, delayMs);
            }
        }
        // increment mMuteCount after calling checkAndSetVolume() so that volume change is not ignored
        outputDesc->mMuteCount[stream]++;
    } else {
        if (outputDesc->mMuteCount[stream] == 0) {
            ALOGV("setStreamMute() unmuting non muted stream!");
            return;
        }
        if (--outputDesc->mMuteCount[stream] == 0) {
            checkAndSetVolume(stream,
                              mVolumeCurves->getVolumeIndex(stream, device),
                              outputDesc,
                              device,
                              delayMs);
        }
    }
}

void AudioPolicyManager::handleIncallSonification(audio_stream_type_t stream,
                                                      bool starting, bool stateChange)
{
    if(!hasPrimaryOutput()) {
        return;
    }

    // if the stream pertains to sonification strategy and we are in call we must
    // mute the stream if it is low visibility. If it is high visibility, we must play a tone
    // in the device used for phone strategy and play the tone if the selected device does not
    // interfere with the device used for phone strategy
    // if stateChange is true, we are called from setPhoneState() and we must mute or unmute as
    // many times as there are active tracks on the output
    const routing_strategy stream_strategy = getStrategy(stream);
    if ((stream_strategy == STRATEGY_SONIFICATION) ||
            ((stream_strategy == STRATEGY_SONIFICATION_RESPECTFUL))) {
        sp<SwAudioOutputDescriptor> outputDesc = mPrimaryOutput;
        ALOGV("handleIncallSonification() stream %d starting %d device %x stateChange %d",
                stream, starting, outputDesc->mDevice, stateChange);
        if (outputDesc->mRefCount[stream]) {
            int muteCount = 1;
            if (stateChange) {
                muteCount = outputDesc->mRefCount[stream];
            }
            if (audio_is_low_visibility(stream)) {
                ALOGV("handleIncallSonification() low visibility, muteCount %d", muteCount);
                for (int i = 0; i < muteCount; i++) {
                    setStreamMute(stream, starting, mPrimaryOutput);
                }
            } else {
                ALOGV("handleIncallSonification() high visibility");
                if (outputDesc->device() &
                        getDeviceForStrategy(STRATEGY_PHONE, true /*fromCache*/)) {
                    ALOGV("handleIncallSonification() high visibility muted, muteCount %d", muteCount);
                    for (int i = 0; i < muteCount; i++) {
                        setStreamMute(stream, starting, mPrimaryOutput);
                    }
                }
                if (starting) {
                    mpClientInterface->startTone(AUDIO_POLICY_TONE_IN_CALL_NOTIFICATION,
                                                 AUDIO_STREAM_VOICE_CALL);
                } else {
                    mpClientInterface->stopTone();
                }
            }
        }
    }
}

audio_stream_type_t AudioPolicyManager::streamTypefromAttributesInt(const audio_attributes_t *attr)
{
    // flags to stream type mapping
    if ((attr->flags & AUDIO_FLAG_AUDIBILITY_ENFORCED) == AUDIO_FLAG_AUDIBILITY_ENFORCED) {
        return AUDIO_STREAM_ENFORCED_AUDIBLE;
    }
    if ((attr->flags & AUDIO_FLAG_SCO) == AUDIO_FLAG_SCO) {
        return AUDIO_STREAM_BLUETOOTH_SCO;
    }
    if ((attr->flags & AUDIO_FLAG_BEACON) == AUDIO_FLAG_BEACON) {
        return AUDIO_STREAM_TTS;
    }

    // usage to stream type mapping
    switch (attr->usage) {
    case AUDIO_USAGE_MEDIA:
    case AUDIO_USAGE_GAME:
    case AUDIO_USAGE_ASSISTANCE_NAVIGATION_GUIDANCE:
        return AUDIO_STREAM_MUSIC;
    case AUDIO_USAGE_ASSISTANCE_ACCESSIBILITY:
        return AUDIO_STREAM_ACCESSIBILITY;
    case AUDIO_USAGE_ASSISTANCE_SONIFICATION:
        return AUDIO_STREAM_SYSTEM;
    case AUDIO_USAGE_VOICE_COMMUNICATION:
        return AUDIO_STREAM_VOICE_CALL;

    case AUDIO_USAGE_VOICE_COMMUNICATION_SIGNALLING:
        return AUDIO_STREAM_DTMF;

    case AUDIO_USAGE_ALARM:
        return AUDIO_STREAM_ALARM;
    case AUDIO_USAGE_NOTIFICATION_TELEPHONY_RINGTONE:
        return AUDIO_STREAM_RING;

    case AUDIO_USAGE_NOTIFICATION:
    case AUDIO_USAGE_NOTIFICATION_COMMUNICATION_REQUEST:
    case AUDIO_USAGE_NOTIFICATION_COMMUNICATION_INSTANT:
    case AUDIO_USAGE_NOTIFICATION_COMMUNICATION_DELAYED:
    case AUDIO_USAGE_NOTIFICATION_EVENT:
        return AUDIO_STREAM_NOTIFICATION;

    case AUDIO_USAGE_UNKNOWN:
    default:
        return AUDIO_STREAM_MUSIC;
    }
}

bool AudioPolicyManager::isValidAttributes(const audio_attributes_t *paa)
{
    // has flags that map to a strategy?
    if ((paa->flags & (AUDIO_FLAG_AUDIBILITY_ENFORCED | AUDIO_FLAG_SCO | AUDIO_FLAG_BEACON)) != 0) {
        return true;
    }

    // has known usage?
    switch (paa->usage) {
    case AUDIO_USAGE_UNKNOWN:
    case AUDIO_USAGE_MEDIA:
    case AUDIO_USAGE_VOICE_COMMUNICATION:
    case AUDIO_USAGE_VOICE_COMMUNICATION_SIGNALLING:
    case AUDIO_USAGE_ALARM:
    case AUDIO_USAGE_NOTIFICATION:
    case AUDIO_USAGE_NOTIFICATION_TELEPHONY_RINGTONE:
    case AUDIO_USAGE_NOTIFICATION_COMMUNICATION_REQUEST:
    case AUDIO_USAGE_NOTIFICATION_COMMUNICATION_INSTANT:
    case AUDIO_USAGE_NOTIFICATION_COMMUNICATION_DELAYED:
    case AUDIO_USAGE_NOTIFICATION_EVENT:
    case AUDIO_USAGE_ASSISTANCE_ACCESSIBILITY:
    case AUDIO_USAGE_ASSISTANCE_NAVIGATION_GUIDANCE:
    case AUDIO_USAGE_ASSISTANCE_SONIFICATION:
    case AUDIO_USAGE_GAME:
    case AUDIO_USAGE_VIRTUAL_SOURCE:
        break;
    default:
        return false;
    }
    return true;
}

bool AudioPolicyManager::isStrategyActive(const sp<AudioOutputDescriptor> outputDesc,
                                          routing_strategy strategy, uint32_t inPastMs,
                                          nsecs_t sysTime) const
{
    if ((sysTime == 0) && (inPastMs != 0)) {
        sysTime = systemTime();
    }
    for (int i = 0; i < (int)AUDIO_STREAM_FOR_POLICY_CNT; i++) {
        if (((getStrategy((audio_stream_type_t)i) == strategy) ||
                (NUM_STRATEGIES == strategy)) &&
                outputDesc->isStreamActive((audio_stream_type_t)i, inPastMs, sysTime)) {
            return true;
        }
    }
    return false;
}

audio_policy_forced_cfg_t AudioPolicyManager::getForceUse(audio_policy_force_use_t usage)
{
    return mEngine->getForceUse(usage);
}

bool AudioPolicyManager::isInCall()
{
    return isStateInCall(mEngine->getPhoneState());
}

bool AudioPolicyManager::isStateInCall(int state)
{
    return is_state_in_call(state);
}

void AudioPolicyManager::cleanUpForDevice(const sp<DeviceDescriptor>& deviceDesc)
{
    for (ssize_t i = (ssize_t)mAudioSources.size() - 1; i >= 0; i--)  {
        sp<AudioSourceDescriptor> sourceDesc = mAudioSources.valueAt(i);
        if (sourceDesc->mDevice->equals(deviceDesc)) {
            ALOGV("%s releasing audio source %d", __FUNCTION__, sourceDesc->getHandle());
            stopAudioSource(sourceDesc->getHandle());
        }
    }

    for (ssize_t i = (ssize_t)mAudioPatches.size() - 1; i >= 0; i--)  {
        sp<AudioPatch> patchDesc = mAudioPatches.valueAt(i);
        bool release = false;
        for (size_t j = 0; j < patchDesc->mPatch.num_sources && !release; j++)  {
            const struct audio_port_config *source = &patchDesc->mPatch.sources[j];
            if (source->type == AUDIO_PORT_TYPE_DEVICE &&
                    source->ext.device.type == deviceDesc->type()) {
                release = true;
            }
        }
        for (size_t j = 0; j < patchDesc->mPatch.num_sinks && !release; j++)  {
            const struct audio_port_config *sink = &patchDesc->mPatch.sinks[j];
            if (sink->type == AUDIO_PORT_TYPE_DEVICE &&
                    sink->ext.device.type == deviceDesc->type()) {
                release = true;
            }
        }
        if (release) {
            ALOGV("%s releasing patch %u", __FUNCTION__, patchDesc->mHandle);
            releaseAudioPatch(patchDesc->mHandle, patchDesc->mUid);
        }
    }
}

// Modify the list of surround sound formats supported.
void AudioPolicyManager::filterSurroundFormats(FormatVector &formats) {

    audio_policy_forced_cfg_t forceUse = mEngine->getForceUse(
            AUDIO_POLICY_FORCE_FOR_ENCODED_SURROUND);
    ALOGI("%s: forced use = %d", __FUNCTION__, forceUse);

    // Analyze original support for various formats.
    bool supportsRawSurround = false;
    bool supportsIEC61937 = false;
    for (size_t formatIndex = 0; formatIndex < formats.size(); formatIndex++) {
        audio_format_t format = formats[formatIndex];
        ALOGI("%s: original formats: #%x", __FUNCTION__, format);
        switch (format) {
            case AUDIO_FORMAT_AC3:
            case AUDIO_FORMAT_E_AC3:
            case AUDIO_FORMAT_DTS:
            case AUDIO_FORMAT_DTS_HD:
                supportsRawSurround = true;
                break;
            case AUDIO_FORMAT_IEC61937:
                supportsIEC61937 = true;
                break;
            default:
                break;
        }
    }
    ALOGI("%s: supportsRawSurround = %d, supportsIEC61937 = %d",
            __FUNCTION__, supportsRawSurround, supportsIEC61937);

    // Modify formats based on surround preferences.
    // If NEVER, remove support for surround formats.
    if ((forceUse == AUDIO_POLICY_FORCE_ENCODED_SURROUND_NEVER)
            && (supportsRawSurround || supportsIEC61937)) {
        // Remove surround sound related formats.
        for (size_t formatIndex = 0; formatIndex < formats.size(); ) {
            audio_format_t format = formats[formatIndex];
            switch(format) {
                case AUDIO_FORMAT_AC3:
                case AUDIO_FORMAT_E_AC3:
                case AUDIO_FORMAT_DTS:
                case AUDIO_FORMAT_DTS_HD:
                case AUDIO_FORMAT_IEC61937:
                    ALOGI("%s: remove #%x", __FUNCTION__, format);
                    formats.removeAt(formatIndex);
                    break;
                default:
                    formatIndex++; // keep it
                    break;
            }
        }
        supportsRawSurround = false;
        supportsIEC61937 = false;
    }
    // If ALWAYS, add support for raw surround formats if all are missing.
    // This assumes that if any of these formats are reported by the HAL
    // then the report is valid and should not be modified.
    if ((forceUse == AUDIO_POLICY_FORCE_ENCODED_SURROUND_ALWAYS)
            && !supportsRawSurround) {
        formats.add(AUDIO_FORMAT_AC3);
        formats.add(AUDIO_FORMAT_E_AC3);
        formats.add(AUDIO_FORMAT_DTS);
        formats.add(AUDIO_FORMAT_DTS_HD);
        supportsRawSurround = true;
    }
    // Add support for IEC61937 if raw surround supported.
    // The HAL could do this but add it here, just in case.
    if (supportsRawSurround && !supportsIEC61937) {
        formats.add(AUDIO_FORMAT_IEC61937);
        // supportsIEC61937 = true;
    }
    // Just for debugging.
    for (size_t formatIndex = 0; formatIndex < formats.size(); formatIndex++) {
        audio_format_t format = formats[formatIndex];
        ALOGI("%s: final formats: #%x", __FUNCTION__, format);
    }
}

void AudioPolicyManager::updateAudioProfiles(audio_io_handle_t ioHandle,
                                             AudioProfileVector &profiles)
{
    String8 reply;
    char *value;
    // Format MUST be checked first to update the list of AudioProfile
    if (profiles.hasDynamicFormat()) {
        reply = mpClientInterface->getParameters(ioHandle,
                                                 String8(AUDIO_PARAMETER_STREAM_SUP_FORMATS));
        ALOGI("%s: supported formats %s", __FUNCTION__, reply.string());
        AudioParameter repliedParameters(reply);
        if (repliedParameters.get(
                String8(AUDIO_PARAMETER_STREAM_SUP_FORMATS), reply) != NO_ERROR) {
            ALOGE("%s: failed to retrieve format, bailing out", __FUNCTION__);
            return;
        }
        FormatVector formats = formatsFromString(reply.string());
        filterSurroundFormats(formats);
        profiles.setFormats(formats);
    }
    const FormatVector &supportedFormats = profiles.getSupportedFormats();

    for (size_t formatIndex = 0; formatIndex < supportedFormats.size(); formatIndex++) {
        audio_format_t format = supportedFormats[formatIndex];
        ChannelsVector channelMasks;
        SampleRateVector samplingRates;
        AudioParameter requestedParameters;
        requestedParameters.addInt(String8(AUDIO_PARAMETER_STREAM_FORMAT), format);

        if (profiles.hasDynamicRateFor(format)) {
            reply = mpClientInterface->getParameters(ioHandle,
                                                     requestedParameters.toString() + ";" +
                                                     AUDIO_PARAMETER_STREAM_SUP_SAMPLING_RATES);
            ALOGV("%s: supported sampling rates %s", __FUNCTION__, reply.string());
            AudioParameter repliedParameters(reply);
            if (repliedParameters.get(
                    String8(AUDIO_PARAMETER_STREAM_SUP_SAMPLING_RATES), reply) == NO_ERROR) {
                samplingRates = samplingRatesFromString(reply.string());
            }
        }
        if (profiles.hasDynamicChannelsFor(format)) {
            reply = mpClientInterface->getParameters(ioHandle,
                                                     requestedParameters.toString() + ";" +
                                                     AUDIO_PARAMETER_STREAM_SUP_CHANNELS);
            ALOGV("%s: supported channel masks %s", __FUNCTION__, reply.string());
            AudioParameter repliedParameters(reply);
            if (repliedParameters.get(
                    String8(AUDIO_PARAMETER_STREAM_SUP_CHANNELS), reply) == NO_ERROR) {
                channelMasks = channelMasksFromString(reply.string());
            }
        }
        profiles.addProfileFromHal(new AudioProfile(format, channelMasks, samplingRates));
    }
}

}; // namespace android<|MERGE_RESOLUTION|>--- conflicted
+++ resolved
@@ -1665,9 +1665,6 @@
     // Routing?
     mInputRoutes.incRouteActivity(session);
 
-<<<<<<< HEAD
-    if (audioSession->activeCount() == 1 || mInputRoutes.hasRouteChanged(session)) {
-=======
     if (!inputDesc->isActive() || mInputRoutes.hasRouteChanged(session)) {
         // if input maps to a dynamic policy with an activity listener, notify of state change
         if ((inputDesc->mPolicyMix != NULL)
@@ -1675,18 +1672,12 @@
             mpClientInterface->onDynamicPolicyMixStateUpdate(inputDesc->mPolicyMix->mDeviceAddress,
                     MIX_STATE_MIXING);
         }
->>>>>>> 9462ca1f
-
-        setInputDevice(input, getNewInputDevice(inputDesc), true /* force */);
-
-<<<<<<< HEAD
-        if (inputDesc->getAudioSessionCount(true/*activeOnly*/) == 1) {
-            // if input maps to a dynamic policy with an activity listener, notify of state change
-            if ((inputDesc->mPolicyMix != NULL)
-                    && ((inputDesc->mPolicyMix->mCbFlags & AudioMix::kCbFlagNotifyActivity) != 0)) {
-                mpClientInterface->onDynamicPolicyMixStateUpdate(inputDesc->mPolicyMix->mRegistrationId,
-                        MIX_STATE_MIXING);
-=======
+
+        if (mInputs.activeInputsCount() == 0) {
+            SoundTrigger::setCaptureState(true);
+        }
+        setInputDevice(input, getNewInputDevice(input), true /* force */);
+
         // automatically enable the remote submix output when input is started if not
         // used by a policy mix of type MIX_TYPE_RECORDERS
         // For remote submix (a virtual device), we open only one input per capture request.
@@ -1696,28 +1687,11 @@
                 address = String8("0");
             } else if (inputDesc->mPolicyMix->mMixType == MIX_TYPE_PLAYERS) {
                 address = inputDesc->mPolicyMix->mDeviceAddress;
->>>>>>> 9462ca1f
-            }
-
-            if (mInputs.activeInputsCount() == 0) {
-                SoundTrigger::setCaptureState(true);
-            }
-
-            // automatically enable the remote submix output when input is started if not
-            // used by a policy mix of type MIX_TYPE_RECORDERS
-            // For remote submix (a virtual device), we open only one input per capture request.
-            if (audio_is_remote_submix_device(inputDesc->mDevice)) {
-                String8 address = String8("");
-                if (inputDesc->mPolicyMix == NULL) {
-                    address = String8("0");
-                } else if (inputDesc->mPolicyMix->mMixType == MIX_TYPE_PLAYERS) {
-                    address = inputDesc->mPolicyMix->mRegistrationId;
-                }
-                if (address != "") {
-                    setDeviceConnectionStateInt(AUDIO_DEVICE_OUT_REMOTE_SUBMIX,
-                            AUDIO_POLICY_DEVICE_STATE_AVAILABLE,
-                            address, "remote-submix");
-                }
+            }
+            if (address != "") {
+                setDeviceConnectionStateInt(AUDIO_DEVICE_OUT_REMOTE_SUBMIX,
+                        AUDIO_POLICY_DEVICE_STATE_AVAILABLE,
+                        address, "remote-submix");
             }
         }
     }
@@ -1754,34 +1728,6 @@
     // Routing?
     mInputRoutes.decRouteActivity(session);
 
-<<<<<<< HEAD
-    if (audioSession->activeCount() == 0) {
-
-        if (inputDesc->isActive()) {
-            setInputDevice(input, getNewInputDevice(inputDesc), false /* force */);
-        } else {
-            // if input maps to a dynamic policy with an activity listener, notify of state change
-            if ((inputDesc->mPolicyMix != NULL)
-                    && ((inputDesc->mPolicyMix->mCbFlags & AudioMix::kCbFlagNotifyActivity) != 0)) {
-                mpClientInterface->onDynamicPolicyMixStateUpdate(inputDesc->mPolicyMix->mRegistrationId,
-                        MIX_STATE_IDLE);
-            }
-
-            // automatically disable the remote submix output when input is stopped if not
-            // used by a policy mix of type MIX_TYPE_RECORDERS
-            if (audio_is_remote_submix_device(inputDesc->mDevice)) {
-                String8 address = String8("");
-                if (inputDesc->mPolicyMix == NULL) {
-                    address = String8("0");
-                } else if (inputDesc->mPolicyMix->mMixType == MIX_TYPE_PLAYERS) {
-                    address = inputDesc->mPolicyMix->mRegistrationId;
-                }
-                if (address != "") {
-                    setDeviceConnectionStateInt(AUDIO_DEVICE_OUT_REMOTE_SUBMIX,
-                                             AUDIO_POLICY_DEVICE_STATE_UNAVAILABLE,
-                                             address, "remote-submix");
-                }
-=======
     if (!inputDesc->isActive()) {
         // if input maps to a dynamic policy with an activity listener, notify of state change
         if ((inputDesc->mPolicyMix != NULL)
@@ -1803,7 +1749,6 @@
                 setDeviceConnectionStateInt(AUDIO_DEVICE_OUT_REMOTE_SUBMIX,
                                          AUDIO_POLICY_DEVICE_STATE_UNAVAILABLE,
                                          address, "remote-submix");
->>>>>>> 9462ca1f
             }
 
             resetInputDevice(input);
