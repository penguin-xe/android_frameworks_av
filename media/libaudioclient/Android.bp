cc_library_headers {
    name: "libaudioclient_headers",
    vendor_available: true,
    export_include_dirs: ["include"],
}

cc_library_shared {
    name: "libaudioclient",

    aidl: {
        export_aidl_headers: true,
        local_include_dirs: ["aidl"],
        include_dirs: [
            "frameworks/av/media/libaudioclient/aidl",
        ],
    },

    srcs: [
        // AIDL files for audioclient interfaces
        // The headers for these interfaces will be available to any modules that
        // include libaudioclient, at the path "aidl/package/path/BnFoo.h"
        "aidl/android/media/IAudioRecord.aidl",
        ":libaudioclient_aidl",

        "AudioEffect.cpp",
        "AudioPolicy.cpp",
        "AudioRecord.cpp",
        "AudioSystem.cpp",
        "AudioTrack.cpp",
        "AudioTrackShared.cpp",
        "IAudioFlinger.cpp",
        "IAudioFlingerClient.cpp",
        "IAudioPolicyService.cpp",
        "IAudioPolicyServiceClient.cpp",
        "IAudioTrack.cpp",
        "IEffect.cpp",
        "IEffectClient.cpp",
        "ToneGenerator.cpp",
        "PlayerBase.cpp",
        "TrackPlayerBase.cpp",
    ],
    shared_libs: [
        "libaudioutils",
        "libaudiomanager",
        "libbinder",
        "libcutils",
        "libdl",
        "liblog",
        "libmedia_helper",
        "libmediametrics",
        "libmediautils",
        "libnblog",
        "libutils",
    ],
    export_shared_lib_headers: ["libbinder"],

    local_include_dirs: ["include/media", "aidl"],
<<<<<<< HEAD
    include_dirs: ["frameworks/av/media/libavextensions"],
    header_libs: ["libaudioclient_headers"],
=======
    header_libs: [
        "libaudioclient_headers",
        "libbase_headers",
    ],
>>>>>>> 770baddf
    export_header_lib_headers: ["libaudioclient_headers"],

    // for memory heap analysis
    static_libs: [
        "libc_malloc_debug_backtrace",
        "libavmediaextentions",
    ],
    cflags: [
        "-Wall",
        "-Werror",
        "-Wno-error=deprecated-declarations",
    ],
    sanitize: {
        misc_undefined : [
            "unsigned-integer-overflow",
            "signed-integer-overflow",
        ],
    },
}

// AIDL interface between libaudioclient and framework.jar
filegroup {
    name: "libaudioclient_aidl",
    srcs: [
        "aidl/android/media/IPlayer.aidl",
    ],
}<|MERGE_RESOLUTION|>--- conflicted
+++ resolved
@@ -55,15 +55,11 @@
     export_shared_lib_headers: ["libbinder"],
 
     local_include_dirs: ["include/media", "aidl"],
-<<<<<<< HEAD
     include_dirs: ["frameworks/av/media/libavextensions"],
-    header_libs: ["libaudioclient_headers"],
-=======
     header_libs: [
         "libaudioclient_headers",
         "libbase_headers",
     ],
->>>>>>> 770baddf
     export_header_lib_headers: ["libaudioclient_headers"],
 
     // for memory heap analysis
