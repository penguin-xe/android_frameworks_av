--- conflicted
+++ resolved
@@ -513,16 +513,18 @@
                 break;
             case AudioPolicyInterface::API_INPUT_TELEPHONY_RX:
                 // FIXME: use the same permission as for remote submix for now.
-<<<<<<< HEAD
                 // Do not deny permission when SUBMIX_IN is unavailable for input type
                 // API_INPUT_MIX_CAPTURE as SUBMIX_IN does not 'capture' audio
-=======
                 if (!canCaptureTelephonyOutput) {
+                    if (property_get_bool("vendor.audio.enable.mirrorlink", false) &&
+                        getDeviceConnectionState(AUDIO_DEVICE_IN_REMOTE_SUBMIX, "") !=
+                                                 AUDIO_POLICY_DEVICE_STATE_UNAVAILABLE) {
+                        break;
+                    }
                     ALOGE("getInputForAttr() permission denied: call capture not allowed");
                     status = PERMISSION_DENIED;
                 }
                 break;
->>>>>>> 0fc88fb0
             case AudioPolicyInterface::API_INPUT_MIX_CAPTURE:
                 if (!canCaptureOutput) {
                     if (property_get_bool("vendor.audio.enable.mirrorlink", false) &&
