--- conflicted
+++ resolved
@@ -100,35 +100,6 @@
 
 audio_channel_mask_t AAudioConvert_aaudioToAndroidChannelLayoutMask(
         aaudio_channel_mask_t channelMask, bool isInput);
-<<<<<<< HEAD
-
-aaudio_channel_mask_t AAudioConvert_androidToAAudioChannelLayoutMask(
-        audio_channel_mask_t channelMask, bool isInput);
-
-aaudio_channel_mask_t AAudioConvert_androidToAAudioChannelIndexMask(
-        audio_channel_mask_t channelMask);
-
-audio_channel_mask_t AAudioConvert_aaudioToAndroidChannelIndexMask(
-        aaudio_channel_mask_t channelMask);
-
-aaudio_channel_mask_t AAudioConvert_androidToAAudioChannelMask(
-        audio_channel_mask_t channelMask, bool isInput, bool indexMaskRequired);
-
-audio_channel_mask_t AAudioConvert_aaudioToAndroidChannelMask(
-        aaudio_channel_mask_t channelMask, bool isInput);
-
-bool AAudio_isChannelIndexMask(aaudio_channel_mask_t channelMask);
-
-int32_t AAudioConvert_channelMaskToCount(aaudio_channel_mask_t channelMask);
-
-aaudio_channel_mask_t AAudioConvert_channelCountToMask(int32_t channelCount);
-
-audio_channel_mask_t AAudio_getChannelMaskForOpen(
-        aaudio_channel_mask_t channelMask, int32_t samplesPerFrame, bool isInput);
-
-// Note that this code may be replaced by Settings or by some other system configuration tool.
-=======
->>>>>>> 853fde3f
 
 aaudio_channel_mask_t AAudioConvert_androidToAAudioChannelLayoutMask(
         audio_channel_mask_t channelMask, bool isInput);
