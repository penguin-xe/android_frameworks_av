--- conflicted
+++ resolved
@@ -223,12 +223,9 @@
     binder::Status setA11yServicesUids(const std::vector<int32_t>& uids) override;
     binder::Status setCurrentImeUid(int32_t uid) override;
     binder::Status isHapticPlaybackSupported(bool* _aidl_return) override;
-<<<<<<< HEAD
+    binder::Status isUltrasoundSupported(bool* _aidl_return) override;
 
           status_t doStartOutput(audio_port_handle_t portId);
-=======
-    binder::Status isUltrasoundSupported(bool* _aidl_return) override;
->>>>>>> 2e60890b
     binder::Status listAudioProductStrategies(
             std::vector<media::AudioProductStrategy>* _aidl_return) override;
     binder::Status getProductStrategyFromAudioAttributes(const media::AudioAttributesEx& aa,
