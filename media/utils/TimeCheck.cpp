/*
 * Copyright (C) 2018 The Android Open Source Project
 *
 * Licensed under the Apache License, Version 2.0 (the "License");
 * you may not use this file except in compliance with the License.
 * You may obtain a copy of the License at
 *
 *      http://www.apache.org/licenses/LICENSE-2.0
 *
 * Unless required by applicable law or agreed to in writing, software
 * distributed under the License is distributed on an "AS IS" BASIS,
 * WITHOUT WARRANTIES OR CONDITIONS OF ANY KIND, either express or implied.
 * See the License for the specific language governing permissions and
 * limitations under the License.
 */

#define LOG_TAG "TimeCheck"

#include <optional>

#include <android-base/logging.h>
#include <audio_utils/clock.h>
#include <mediautils/EventLog.h>
<<<<<<< HEAD
#include <cutils/properties.h>
=======
#include <mediautils/MethodStatistics.h>
#include <mediautils/TimeCheck.h>
>>>>>>> 12b79cb0
#include <utils/Log.h>
#include <mediautils/TimeCheck.h>
#include "debuggerd/handler.h"

namespace android::mediautils {

/**
 * Returns the std::string "HH:MM:SS.MSc" from a system_clock time_point.
 */
std::string formatTime(std::chrono::system_clock::time_point t) {
    auto time_string = audio_utils_time_string_from_ns(
            std::chrono::nanoseconds(t.time_since_epoch()).count());

    // The time string is 19 characters (including null termination).
    // Example: "03-27 16:47:06.187"
    //           MM DD HH MM SS MS
    // We offset by 6 to get HH:MM:SS.MSc
    //
    return time_string.time + 6; // offset to remove month/day.
}

/**
 * Finds the end of the common time prefix.
 *
 * This is as an option to remove the common time prefix to avoid
 * unnecessary duplicated strings.
 *
 * \param time1 a time string
 * \param time2 a time string
 * \return      the position where the common time prefix ends. For abbreviated
 *              printing of time2, offset the character pointer by this position.
 */
static size_t commonTimePrefixPosition(std::string_view time1, std::string_view time2) {
    const size_t endPos = std::min(time1.size(), time2.size());
    size_t i;

    // Find location of the first mismatch between strings
    for (i = 0; ; ++i) {
        if (i == endPos) {
            return i; // strings match completely to the length of one of the strings.
        }
        if (time1[i] != time2[i]) {
            break;
        }
        if (time1[i] == '\0') {
            return i; // "printed" strings match completely.  No need to check further.
        }
    }

    // Go backwards until we find a delimeter or space.
    for (; i > 0
           && isdigit(time1[i]) // still a number
           && time1[i - 1] != ' '
         ; --i) {
    }
    return i;
}

/**
 * Returns the unique suffix of time2 that isn't present in time1.
 *
 * If time2 is identical to time1, then an empty string_view is returned.
 * This method is used to elide the common prefix when printing times.
 */
std::string_view timeSuffix(std::string_view time1, std::string_view time2) {
    const size_t pos = commonTimePrefixPosition(time1, time2);
    return time2.substr(pos);
}

// Audio HAL server pids vector used to generate audio HAL processes tombstone
// when audioserver watchdog triggers.
// We use a lockless storage to avoid potential deadlocks in the context of watchdog
// trigger.
// Protection again simultaneous writes is not needed given one update takes place
// during AudioFlinger construction and other comes necessarily later once the IAudioFlinger
// interface is available.
// The use of an atomic index just guaranties that current vector is fully initialized
// when read.
/* static */
void TimeCheck::accessAudioHalPids(std::vector<pid_t>* pids, bool update) {
    static constexpr int kNumAudioHalPidsVectors = 3;
    static std::vector<pid_t> audioHalPids[kNumAudioHalPidsVectors];
    static std::atomic<unsigned> curAudioHalPids = 0;

    if (update) {
        audioHalPids[(curAudioHalPids++ + 1) % kNumAudioHalPidsVectors] = *pids;
    } else {
        *pids = audioHalPids[curAudioHalPids % kNumAudioHalPidsVectors];
    }
}

/* static */
void TimeCheck::setAudioHalPids(const std::vector<pid_t>& pids) {
    accessAudioHalPids(&(const_cast<std::vector<pid_t>&>(pids)), true);
}

/* static */
std::vector<pid_t> TimeCheck::getAudioHalPids() {
    std::vector<pid_t> pids;
    accessAudioHalPids(&pids, false);
    return pids;
}

/* static */
TimerThread& TimeCheck::getTimeCheckThread() {
    static TimerThread sTimeCheckThread{};
    return sTimeCheckThread;
}

<<<<<<< HEAD
static uint32_t timeOutMs = TimeCheck::kDefaultTimeOutMs;

void TimeCheck::setSystemReadyTimeoutMs(uint32_t timeout_ms)
{
    timeOutMs = timeout_ms;
}

// BUG(b/214424164)
TimeCheck::TimeCheck(std::string tag, OnTimerFunc&& onTimer,
=======
/* static */
std::string TimeCheck::toString() {
    // note pending and retired are individually locked for maximum concurrency,
    // snapshot is not instantaneous at a single time.
    return getTimeCheckThread().toString();
}

TimeCheck::TimeCheck(std::string tag, OnTimerFunc&& onTimer, uint32_t timeoutMs,
>>>>>>> 12b79cb0
        bool crashOnTimeout)
    : mTimeCheckHandler(new TimeCheckHandler{
            std::move(tag), std::move(onTimer), crashOnTimeout,
            std::chrono::system_clock::now(), gettid()})
<<<<<<< HEAD
    , mTimerHandle(getTimeCheckThread().scheduleTask(
              // Pass in all the arguments by value to this task for safety.
              // The thread could call the callback before the constructor is finished.
              // The destructor will be blocked on the callback, but that is implementation
              // dependent.
              [ timeCheckHandler = mTimeCheckHandler ] {
                  timeCheckHandler->onTimeout();
              },
              std::chrono::milliseconds(timeOutMs))) {}
=======
    , mTimerHandle(timeoutMs == 0
              ? getTimeCheckThread().trackTask(mTimeCheckHandler->tag)
              : getTimeCheckThread().scheduleTask(
                      mTimeCheckHandler->tag,
                      // Pass in all the arguments by value to this task for safety.
                      // The thread could call the callback before the constructor is finished.
                      // The destructor is not blocked on callback.
                      [ timeCheckHandler = mTimeCheckHandler ] {
                          timeCheckHandler->onTimeout();
                      },
                      std::chrono::milliseconds(timeoutMs))) {}
>>>>>>> 12b79cb0

TimeCheck::~TimeCheck() {
    if (mTimeCheckHandler) {
        mTimeCheckHandler->onCancel(mTimerHandle);
    }
}

void TimeCheck::TimeCheckHandler::onCancel(TimerThread::Handle timerHandle) const
{
    if (TimeCheck::getTimeCheckThread().cancelTask(timerHandle) && onTimer) {
        const std::chrono::system_clock::time_point endTime = std::chrono::system_clock::now();
        onTimer(false /* timeout */,
                std::chrono::duration_cast<std::chrono::duration<float, std::milli>>(
                        endTime - startTime).count());
    }
}

void TimeCheck::TimeCheckHandler::onTimeout() const
{
    const std::chrono::system_clock::time_point endTime = std::chrono::system_clock::now();
    if (onTimer) {
        onTimer(true /* timeout */,
                std::chrono::duration_cast<std::chrono::duration<float, std::milli>>(
                        endTime - startTime).count());
    }

    if (!crashOnTimeout) return;

    // Generate the TimerThread summary string early before sending signals to the
    // HAL processes which can affect thread behavior.
    const std::string summary = getTimeCheckThread().toString(4 /* retiredCount */);

    // Generate audio HAL processes tombstones and allow time to complete
    // before forcing restart
    std::vector<pid_t> pids = TimeCheck::getAudioHalPids();
    if (pids.size() != 0) {
        for (const auto& pid : pids) {
            ALOGI("requesting tombstone for pid: %d", pid);
            sigqueue(pid, DEBUGGER_SIGNAL, {.sival_int = 0});
        }
        sleep(1);
    } else {
        ALOGI("No HAL process pid available, skipping tombstones");
    }

    LOG_EVENT_STRING(LOGTAG_AUDIO_BINDER_TIMEOUT, tag.c_str());

    // Create abort message string - caution: this can be very large.
    const std::string abortMessage = std::string("TimeCheck timeout for ")
            .append(tag)
            .append(" scheduled ").append(formatTime(startTime))
            .append(" on thread ").append(std::to_string(tid)).append("\n")
            .append(summary);

    // Note: LOG_ALWAYS_FATAL limits the size of the string - per log/log.h:
    // Log message text may be truncated to less than an
    // implementation-specific limit (1023 bytes).
    //
    // Here, we send the string through android-base/logging.h LOG()
    // to avoid the size limitation. LOG(FATAL) does an abort whereas
    // LOG(FATAL_WITHOUT_ABORT) does not abort.

    LOG(FATAL) << abortMessage;
}

// Automatically create a TimeCheck class for a class and method.
// This is used for Audio HIDL support.
mediautils::TimeCheck makeTimeCheckStatsForClassMethod(
        std::string_view className, std::string_view methodName) {
    std::shared_ptr<MethodStatistics<std::string>> statistics =
            mediautils::getStatisticsForClass(className);
    if (!statistics) return {}; // empty TimeCheck.
    return mediautils::TimeCheck(
            std::string(className).append("::").append(methodName),
            [ clazz = std::string(className), method = std::string(methodName),
              stats = std::move(statistics) ]
            (bool timeout, float elapsedMs) {
                    if (timeout) {
                        ; // ignored, there is no timeout value.
                    } else {
                        stats->event(method, elapsedMs);
                    }
            }, 0 /* timeoutMs */);
}

}  // namespace android::mediautils<|MERGE_RESOLUTION|>--- conflicted
+++ resolved
@@ -21,12 +21,8 @@
 #include <android-base/logging.h>
 #include <audio_utils/clock.h>
 #include <mediautils/EventLog.h>
-<<<<<<< HEAD
 #include <cutils/properties.h>
-=======
 #include <mediautils/MethodStatistics.h>
-#include <mediautils/TimeCheck.h>
->>>>>>> 12b79cb0
 #include <utils/Log.h>
 #include <mediautils/TimeCheck.h>
 #include "debuggerd/handler.h"
@@ -136,7 +132,6 @@
     return sTimeCheckThread;
 }
 
-<<<<<<< HEAD
 static uint32_t timeOutMs = TimeCheck::kDefaultTimeOutMs;
 
 void TimeCheck::setSystemReadyTimeoutMs(uint32_t timeout_ms)
@@ -144,9 +139,6 @@
     timeOutMs = timeout_ms;
 }
 
-// BUG(b/214424164)
-TimeCheck::TimeCheck(std::string tag, OnTimerFunc&& onTimer,
-=======
 /* static */
 std::string TimeCheck::toString() {
     // note pending and retired are individually locked for maximum concurrency,
@@ -154,24 +146,13 @@
     return getTimeCheckThread().toString();
 }
 
-TimeCheck::TimeCheck(std::string tag, OnTimerFunc&& onTimer, uint32_t timeoutMs,
->>>>>>> 12b79cb0
+// BUG(b/214424164)
+TimeCheck::TimeCheck(std::string tag, OnTimerFunc&& onTimer,
         bool crashOnTimeout)
     : mTimeCheckHandler(new TimeCheckHandler{
             std::move(tag), std::move(onTimer), crashOnTimeout,
             std::chrono::system_clock::now(), gettid()})
-<<<<<<< HEAD
-    , mTimerHandle(getTimeCheckThread().scheduleTask(
-              // Pass in all the arguments by value to this task for safety.
-              // The thread could call the callback before the constructor is finished.
-              // The destructor will be blocked on the callback, but that is implementation
-              // dependent.
-              [ timeCheckHandler = mTimeCheckHandler ] {
-                  timeCheckHandler->onTimeout();
-              },
-              std::chrono::milliseconds(timeOutMs))) {}
-=======
-    , mTimerHandle(timeoutMs == 0
+    , mTimerHandle(timeOutMs == 0
               ? getTimeCheckThread().trackTask(mTimeCheckHandler->tag)
               : getTimeCheckThread().scheduleTask(
                       mTimeCheckHandler->tag,
@@ -181,8 +162,7 @@
                       [ timeCheckHandler = mTimeCheckHandler ] {
                           timeCheckHandler->onTimeout();
                       },
-                      std::chrono::milliseconds(timeoutMs))) {}
->>>>>>> 12b79cb0
+                      std::chrono::milliseconds(timeOutMs))) {}
 
 TimeCheck::~TimeCheck() {
     if (mTimeCheckHandler) {
