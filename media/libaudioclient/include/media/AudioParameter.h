--- conflicted
+++ resolved
@@ -67,18 +67,12 @@
     //  keyAudioLanguagePreferred: Preferred audio language
     static const char * const keyAudioLanguagePreferred;
 
-<<<<<<< HEAD
-    //  keyStreamConnect / Disconnect: value is an int in audio_devices_t
-    static const char * const keyStreamConnect;
-    static const char * const keyStreamDisconnect;
-=======
     //  keyDeviceConnect / Disconnect: value is an int in audio_devices_t
     static const char * const keyDeviceConnect;
     static const char * const keyDeviceDisconnect;
     //  Need to be here because vendors still use them.
     static const char * const keyStreamConnect;  // Deprecated: DO NOT USE.
     static const char * const keyStreamDisconnect;  // Deprecated: DO NOT USE.
->>>>>>> c1aabf30
 
     // For querying stream capabilities. All the returned values are lists.
     //   keyStreamSupportedFormats: audio_format_t
