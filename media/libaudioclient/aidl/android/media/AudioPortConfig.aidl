/*
 * Copyright (C) 2020 The Android Open Source Project
 *
 * Licensed under the Apache License, Version 2.0 (the "License");
 * you may not use this file except in compliance with the License.
 * You may obtain a copy of the License at
 *
 *      http://www.apache.org/licenses/LICENSE-2.0
 *
 * Unless required by applicable law or agreed to in writing, software
 * distributed under the License is distributed on an "AS IS" BASIS,
 * WITHOUT WARRANTIES OR CONDITIONS OF ANY KIND, either express or implied.
 * See the License for the specific language governing permissions and
 * limitations under the License.
 */

package android.media;

<<<<<<< HEAD
import android.media.AudioChannelLayout;
import android.media.AudioGainConfig;
import android.media.AudioIoFlags;
import android.media.AudioPortConfigExt;
import android.media.AudioPortConfigType;
import android.media.AudioPortRole;
import android.media.AudioPortType;
import android.media.AudioFormatDescription;
=======
import android.media.AudioPortConfigSys;
import android.media.audio.common.AudioPortConfig;
>>>>>>> 853fde3f

/**
 * {@hide}
 */
parcelable AudioPortConfig {
<<<<<<< HEAD
    /**
     * Port unique ID.
     * Interpreted as audio_port_handle_t.
     */
    int id;
    /** Sink or source. */
    AudioPortRole role;
    /** Device, mix ... */
    AudioPortType type;
    /** Bitmask, indexed by AudioPortConfigType. */
    int configMask;
    /** Sampling rate in Hz. */
    int sampleRate;
    /**
     * Channel mask, if applicable.
     */
    AudioChannelLayout channelMask;
    /**
     * Format, if applicable.
     */
    AudioFormatDescription format;
    /** Gain to apply, if applicable. */
    AudioGainConfig gain;
    /** Framework only: HW_AV_SYNC, DIRECT, ... */
    AudioIoFlags flags;
    AudioPortConfigExt ext;
=======
    AudioPortConfig hal;
    AudioPortConfigSys sys;
>>>>>>> 853fde3f
}<|MERGE_RESOLUTION|>--- conflicted
+++ resolved
@@ -16,53 +16,13 @@
 
 package android.media;
 
-<<<<<<< HEAD
-import android.media.AudioChannelLayout;
-import android.media.AudioGainConfig;
-import android.media.AudioIoFlags;
-import android.media.AudioPortConfigExt;
-import android.media.AudioPortConfigType;
-import android.media.AudioPortRole;
-import android.media.AudioPortType;
-import android.media.AudioFormatDescription;
-=======
 import android.media.AudioPortConfigSys;
 import android.media.audio.common.AudioPortConfig;
->>>>>>> 853fde3f
 
 /**
  * {@hide}
  */
 parcelable AudioPortConfig {
-<<<<<<< HEAD
-    /**
-     * Port unique ID.
-     * Interpreted as audio_port_handle_t.
-     */
-    int id;
-    /** Sink or source. */
-    AudioPortRole role;
-    /** Device, mix ... */
-    AudioPortType type;
-    /** Bitmask, indexed by AudioPortConfigType. */
-    int configMask;
-    /** Sampling rate in Hz. */
-    int sampleRate;
-    /**
-     * Channel mask, if applicable.
-     */
-    AudioChannelLayout channelMask;
-    /**
-     * Format, if applicable.
-     */
-    AudioFormatDescription format;
-    /** Gain to apply, if applicable. */
-    AudioGainConfig gain;
-    /** Framework only: HW_AV_SYNC, DIRECT, ... */
-    AudioIoFlags flags;
-    AudioPortConfigExt ext;
-=======
     AudioPortConfig hal;
     AudioPortConfigSys sys;
->>>>>>> 853fde3f
 }