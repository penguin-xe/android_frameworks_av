/*
 * Copyright (C) 2017 The Android Open Source Project
 *
 * Licensed under the Apache License, Version 2.0 (the "License");
 * you may not use this file except in compliance with the License.
 * You may obtain a copy of the License at
 *
 *      http://www.apache.org/licenses/LICENSE-2.0
 *
 * Unless required by applicable law or agreed to in writing, software
 * distributed under the License is distributed on an "AS IS" BASIS,
 * WITHOUT WARRANTIES OR CONDITIONS OF ANY KIND, either express or implied.
 * See the License for the specific language governing permissions and
 * limitations under the License.
 */

//#define LOG_NDEBUG 0
#define LOG_TAG "FrameDecoder"

#include "include/FrameDecoder.h"
#include "include/FrameCaptureLayer.h"
#include "include/HevcUtils.h"
#include <binder/MemoryBase.h>
#include <binder/MemoryHeapBase.h>
#include <gui/Surface.h>
#include <inttypes.h>
#include <mediadrm/ICrypto.h>
#include <media/IMediaSource.h>
#include <media/MediaCodecBuffer.h>
#include <media/stagefright/foundation/avc_utils.h>
#include <media/stagefright/foundation/ADebug.h>
#include <media/stagefright/foundation/AMessage.h>
#include <media/stagefright/foundation/ColorUtils.h>
#include <media/stagefright/ColorConverter.h>
#include <media/stagefright/FrameCaptureProcessor.h>
#include <media/stagefright/MediaBuffer.h>
#include <media/stagefright/MediaCodec.h>
#include <media/stagefright/MediaCodecConstants.h>
#include <media/stagefright/MediaDefs.h>
#include <media/stagefright/MediaErrors.h>
#include <media/stagefright/Utils.h>
#include <private/media/VideoFrame.h>
#include <utils/Log.h>

namespace android {

static const int64_t kBufferTimeOutUs = 10000LL; // 10 msec
static const size_t kRetryCount = 100; // must be >0
static const int64_t kDefaultSampleDurationUs = 33333LL; // 33ms

sp<IMemory> allocVideoFrame(const sp<MetaData>& trackMeta,
        int32_t width, int32_t height, int32_t tileWidth, int32_t tileHeight,
        int32_t dstBpp, uint32_t bitDepth, bool allocRotated, bool metaOnly) {
    int32_t rotationAngle;
    if (!trackMeta->findInt32(kKeyRotation, &rotationAngle)) {
        rotationAngle = 0;  // By default, no rotation
    }
    uint32_t type;
    const void *iccData;
    size_t iccSize;
    if (!trackMeta->findData(kKeyIccProfile, &type, &iccData, &iccSize)){
        iccData = NULL;
        iccSize = 0;
    }

    int32_t sarWidth, sarHeight;
    int32_t displayWidth, displayHeight;
    if (trackMeta->findInt32(kKeySARWidth, &sarWidth)
            && trackMeta->findInt32(kKeySARHeight, &sarHeight)
            && sarHeight != 0) {
        int32_t multVal;
        if (width < 0 || sarWidth < 0 ||
            __builtin_mul_overflow(width, sarWidth, &multVal)) {
            ALOGE("displayWidth overflow %dx%d", width, sarWidth);
            return NULL;
        }
        displayWidth = (width * sarWidth) / sarHeight;
        displayHeight = height;
    } else if (trackMeta->findInt32(kKeyDisplayWidth, &displayWidth)
                && trackMeta->findInt32(kKeyDisplayHeight, &displayHeight)
                && displayWidth > 0 && displayHeight > 0
                && width > 0 && height > 0) {
        ALOGV("found display size %dx%d", displayWidth, displayHeight);
    } else {
        displayWidth = width;
        displayHeight = height;
    }

    if (allocRotated && (rotationAngle == 90 || rotationAngle == 270)) {
        int32_t tmp;
        tmp = width; width = height; height = tmp;
        tmp = displayWidth; displayWidth = displayHeight; displayHeight = tmp;
        tmp = tileWidth; tileWidth = tileHeight; tileHeight = tmp;
    }
    if (allocRotated)
        rotationAngle = 0;

    if (!metaOnly) {
        int32_t multVal;
        if (width < 0 || height < 0 || dstBpp < 0 ||
            __builtin_mul_overflow(dstBpp, width, &multVal) ||
            __builtin_mul_overflow(multVal, height, &multVal)) {
            ALOGE("Frame size overflow %dx%d bpp %d", width, height, dstBpp);
            return NULL;
        }
    }

    VideoFrame frame(width, height, displayWidth, displayHeight,
            tileWidth, tileHeight, rotationAngle, dstBpp, bitDepth, !metaOnly, iccSize);

    size_t size = frame.getFlattenedSize();
    sp<MemoryHeapBase> heap = new MemoryHeapBase(size, 0, "MetadataRetrieverClient");
    if (heap == NULL) {
        ALOGE("failed to create MemoryDealer");
        return NULL;
    }
    sp<IMemory> frameMem = new MemoryBase(heap, 0, size);
    if (frameMem == NULL || frameMem->unsecurePointer() == NULL) {
        ALOGE("not enough memory for VideoFrame size=%zu", size);
        return NULL;
    }
    VideoFrame* frameCopy = static_cast<VideoFrame*>(frameMem->unsecurePointer());
    frameCopy->init(frame, iccData, iccSize);

    return frameMem;
}

sp<IMemory> allocVideoFrame(const sp<MetaData>& trackMeta,
        int32_t width, int32_t height, int32_t tileWidth, int32_t tileHeight,
        int32_t dstBpp, uint8_t bitDepth, bool allocRotated = false) {
    return allocVideoFrame(trackMeta, width, height, tileWidth, tileHeight, dstBpp, bitDepth,
            allocRotated, false /*metaOnly*/);
}

sp<IMemory> allocMetaFrame(const sp<MetaData>& trackMeta,
        int32_t width, int32_t height, int32_t tileWidth, int32_t tileHeight,
        int32_t dstBpp, uint8_t bitDepth) {
    return allocVideoFrame(trackMeta, width, height, tileWidth, tileHeight, dstBpp, bitDepth,
            false /*allocRotated*/, true /*metaOnly*/);
}

bool isAvif(const sp<MetaData> &trackMeta) {
    const char *mime;
    return trackMeta->findCString(kKeyMIMEType, &mime)
        && (!strcasecmp(mime, MEDIA_MIMETYPE_VIDEO_AV1)
            || !strcasecmp(mime, MEDIA_MIMETYPE_IMAGE_AVIF));
}

bool findThumbnailInfo(
        const sp<MetaData> &trackMeta, int32_t *width, int32_t *height,
        uint32_t *type = NULL, const void **data = NULL, size_t *size = NULL) {
    uint32_t dummyType;
    const void *dummyData;
    size_t dummySize;
    int codecConfigKey = isAvif(trackMeta) ? kKeyThumbnailAV1C : kKeyThumbnailHVCC;
    return trackMeta->findInt32(kKeyThumbnailWidth, width)
        && trackMeta->findInt32(kKeyThumbnailHeight, height)
        && trackMeta->findData(codecConfigKey,
                type ?: &dummyType, data ?: &dummyData, size ?: &dummySize);
}

bool findGridInfo(const sp<MetaData> &trackMeta,
        int32_t *tileWidth, int32_t *tileHeight, int32_t *gridRows, int32_t *gridCols) {
    return trackMeta->findInt32(kKeyTileWidth, tileWidth) && (*tileWidth > 0)
        && trackMeta->findInt32(kKeyTileHeight, tileHeight) && (*tileHeight > 0)
        && trackMeta->findInt32(kKeyGridRows, gridRows) && (*gridRows > 0)
        && trackMeta->findInt32(kKeyGridCols, gridCols) && (*gridCols > 0);
}

bool getDstColorFormat(
        android_pixel_format_t colorFormat,
        OMX_COLOR_FORMATTYPE *dstFormat,
        ui::PixelFormat *captureFormat,
        int32_t *dstBpp) {
    switch (colorFormat) {
        case HAL_PIXEL_FORMAT_RGB_565:
        {
            *dstFormat = OMX_COLOR_Format16bitRGB565;
            *captureFormat = ui::PixelFormat::RGB_565;
            *dstBpp = 2;
            return true;
        }
        case HAL_PIXEL_FORMAT_RGBA_8888:
        {
            *dstFormat = OMX_COLOR_Format32BitRGBA8888;
            *captureFormat = ui::PixelFormat::RGBA_8888;
            *dstBpp = 4;
            return true;
        }
        case HAL_PIXEL_FORMAT_BGRA_8888:
        {
            *dstFormat = OMX_COLOR_Format32bitBGRA8888;
            *captureFormat = ui::PixelFormat::BGRA_8888;
            *dstBpp = 4;
            return true;
        }
        case HAL_PIXEL_FORMAT_RGBA_1010102:
        {
            *dstFormat = (OMX_COLOR_FORMATTYPE)COLOR_Format32bitABGR2101010;
            *captureFormat = ui::PixelFormat::RGBA_1010102;
            *dstBpp = 4;
            return true;
        }
        default:
        {
            ALOGE("Unsupported color format: %d", colorFormat);
            break;
        }
    }
    return false;
}

//static
sp<IMemory> FrameDecoder::getMetadataOnly(
        const sp<MetaData> &trackMeta, int colorFormat, bool thumbnail, uint32_t bitDepth) {
    OMX_COLOR_FORMATTYPE dstFormat;
    ui::PixelFormat captureFormat;
    int32_t dstBpp;
    if (!getDstColorFormat((android_pixel_format_t)colorFormat,
            &dstFormat, &captureFormat, &dstBpp)) {
        return NULL;
    }

    int32_t width, height, tileWidth = 0, tileHeight = 0;
    if (thumbnail) {
        if (!findThumbnailInfo(trackMeta, &width, &height)) {
            return NULL;
        }
    } else {
        CHECK(trackMeta->findInt32(kKeyWidth, &width));
        CHECK(trackMeta->findInt32(kKeyHeight, &height));

        int32_t gridRows, gridCols;
        if (!findGridInfo(trackMeta, &tileWidth, &tileHeight, &gridRows, &gridCols)) {
            tileWidth = tileHeight = 0;
        }
    }

    sp<IMemory> metaMem =
            allocMetaFrame(trackMeta, width, height, tileWidth, tileHeight, dstBpp, bitDepth);

    // try to fill sequence meta's duration based on average frame rate,
    // default to 33ms if frame rate is unavailable.
    int32_t frameRate;
    VideoFrame* meta = static_cast<VideoFrame*>(metaMem->unsecurePointer());
    if (trackMeta->findInt32(kKeyFrameRate, &frameRate) && frameRate > 0) {
        meta->mDurationUs = 1000000LL / frameRate;
    } else {
        meta->mDurationUs = kDefaultSampleDurationUs;
    }
    return metaMem;
}

FrameDecoder::FrameDecoder(
        const AString &componentName,
        const sp<MetaData> &trackMeta,
        const sp<IMediaSource> &source)
    : mIDRSent(false),
      mHaveMoreInputs(true),
      mFirstSample(true),
      mSource(source),
      mComponentName(componentName),
      mTrackMeta(trackMeta),
      mDstFormat(OMX_COLOR_Format16bitRGB565),
      mDstBpp(2) {
    ALOGD("FrameDecoder created");
}

FrameDecoder::~FrameDecoder() {
    if (mDecoder != NULL) {
        mDecoder->release();
        mSource->stop();
    }
    ALOGD("FrameDecoder destroyed");
}

bool isHDR(const sp<AMessage> &format) {
    uint32_t standard, transfer;
    if (!format->findInt32("color-standard", (int32_t*)&standard)) {
        standard = 0;
    }
    if (!format->findInt32("color-transfer", (int32_t*)&transfer)) {
        transfer = 0;
    }
    return standard == ColorUtils::kColorStandardBT2020 &&
            (transfer == ColorUtils::kColorTransferST2084 ||
            transfer == ColorUtils::kColorTransferHLG);
}

status_t FrameDecoder::init(
        int64_t frameTimeUs, int option, int colorFormat) {
    if (!getDstColorFormat((android_pixel_format_t)colorFormat,
            &mDstFormat, &mCaptureFormat, &mDstBpp)) {
        return ERROR_UNSUPPORTED;
    }

    sp<AMessage> videoFormat = onGetFormatAndSeekOptions(
            frameTimeUs, option, &mReadOptions, &mSurface);
    if (videoFormat == NULL) {
        ALOGE("video format or seek mode not supported");
        return ERROR_UNSUPPORTED;
    }

    status_t err;
    sp<ALooper> looper = new ALooper;
    looper->start();
    sp<MediaCodec> decoder = MediaCodec::CreateByComponentName(
            looper, mComponentName, &err);
    if (decoder.get() == NULL || err != OK) {
        ALOGW("Failed to instantiate decoder [%s]", mComponentName.c_str());
        return (decoder.get() == NULL) ? NO_MEMORY : err;
    }

    err = decoder->configure(
            videoFormat, mSurface, NULL /* crypto */, 0 /* flags */);
    if (err != OK) {
        ALOGW("configure returned error %d (%s)", err, asString(err));
        decoder->release();
        return err;
    }

    err = decoder->start();
    if (err != OK) {
        ALOGW("start returned error %d (%s)", err, asString(err));
        decoder->release();
        return err;
    }

    err = mSource->start();
    if (err != OK) {
        ALOGW("source failed to start: %d (%s)", err, asString(err));
        decoder->release();
        return err;
    }
    mDecoder = decoder;

    return OK;
}

sp<IMemory> FrameDecoder::extractFrame(FrameRect *rect) {
    status_t err = onExtractRect(rect);
    if (err == OK) {
        err = extractInternal();
    }
    if (err != OK) {
        return NULL;
    }

    return mFrameMemory;
}

status_t FrameDecoder::extractInternal() {
    status_t err = OK;
    bool done = false;
    size_t retriesLeft = kRetryCount;
    do {
        size_t index;
        int64_t ptsUs = 0LL;
        uint32_t flags = 0;

        // Queue as many inputs as we possibly can, then block on dequeuing
        // outputs. After getting each output, come back and queue the inputs
        // again to keep the decoder busy.
        while (mHaveMoreInputs) {
            err = mDecoder->dequeueInputBuffer(&index, 0);
            if (err != OK) {
                ALOGV("Timed out waiting for input");
                if (retriesLeft) {
                    err = OK;
                }
                break;
            }
            sp<MediaCodecBuffer> codecBuffer;
            err = mDecoder->getInputBuffer(index, &codecBuffer);
            if (err != OK) {
                ALOGE("failed to get input buffer %zu", index);
                break;
            }

            MediaBufferBase *mediaBuffer = NULL;

            err = mSource->read(&mediaBuffer, &mReadOptions);
            mReadOptions.clearSeekTo();
            if (err != OK) {
                mHaveMoreInputs = false;
                if (!mFirstSample && err == ERROR_END_OF_STREAM) {
                    (void)mDecoder->queueInputBuffer(
                            index, 0, 0, 0, MediaCodec::BUFFER_FLAG_EOS);
                    err = OK;
                    flags |= MediaCodec::BUFFER_FLAG_EOS;
                    mHaveMoreInputs = true;
                } else {
                    ALOGW("Input Error: err=%d", err);
                }
                break;
            }

            if (mediaBuffer->range_length() > codecBuffer->capacity()) {
                ALOGE("buffer size (%zu) too large for codec input size (%zu)",
                        mediaBuffer->range_length(), codecBuffer->capacity());
                mHaveMoreInputs = false;
                err = BAD_VALUE;
            } else {
                codecBuffer->setRange(0, mediaBuffer->range_length());

                CHECK(mediaBuffer->meta_data().findInt64(kKeyTime, &ptsUs));
                memcpy(codecBuffer->data(),
                        (const uint8_t*)mediaBuffer->data() + mediaBuffer->range_offset(),
                        mediaBuffer->range_length());

                onInputReceived(codecBuffer, mediaBuffer->meta_data(), mFirstSample, &flags);
                mFirstSample = false;
            }

            mediaBuffer->release();

            if (mHaveMoreInputs) {
                ALOGV("QueueInput: size=%zu ts=%" PRId64 " us flags=%x",
                        codecBuffer->size(), ptsUs, flags);

                err = mDecoder->queueInputBuffer(
                        index,
                        codecBuffer->offset(),
                        codecBuffer->size(),
                        ptsUs,
                        flags);

                if (flags & MediaCodec::BUFFER_FLAG_EOS) {
                    mHaveMoreInputs = false;
                }
            }
        }

        while (err == OK) {
            size_t offset, size;
            // wait for a decoded buffer
            err = mDecoder->dequeueOutputBuffer(
                    &index,
                    &offset,
                    &size,
                    &ptsUs,
                    &flags,
                    kBufferTimeOutUs);

            if (err == INFO_FORMAT_CHANGED) {
                ALOGV("Received format change");
                err = mDecoder->getOutputFormat(&mOutputFormat);
            } else if (err == INFO_OUTPUT_BUFFERS_CHANGED) {
                ALOGV("Output buffers changed");
                err = OK;
            } else {
                if (err == -EAGAIN /* INFO_TRY_AGAIN_LATER */ && --retriesLeft > 0) {
                    ALOGV("Timed-out waiting for output.. retries left = %zu", retriesLeft);
                    err = OK;
                } else if (err == OK) {
                    // If we're seeking with CLOSEST option and obtained a valid targetTimeUs
                    // from the extractor, decode to the specified frame. Otherwise we're done.
                    ALOGV("Received an output buffer, timeUs=%lld", (long long)ptsUs);
                    sp<MediaCodecBuffer> videoFrameBuffer;
                    err = mDecoder->getOutputBuffer(index, &videoFrameBuffer);
                    if (err != OK) {
                        ALOGE("failed to get output buffer %zu", index);
                        break;
                    }
                    if (mSurface != nullptr) {
                        if (!shouldDropOutput(ptsUs)) {
                            mDecoder->renderOutputBufferAndRelease(index);
                        } else {
                            mDecoder->releaseOutputBuffer(index);
                        }
                        err = onOutputReceived(videoFrameBuffer, mOutputFormat, ptsUs, &done);
                    } else {
                        err = onOutputReceived(videoFrameBuffer, mOutputFormat, ptsUs, &done);
                        mDecoder->releaseOutputBuffer(index);
                    }
                } else {
                    ALOGW("Received error %d (%s) instead of output", err, asString(err));
                    done = true;
                }
                break;
            }
        }
    } while (err == OK && !done);

    if (err != OK) {
        ALOGE("failed to get video frame (err %d)", err);
    }

    return err;
}

//////////////////////////////////////////////////////////////////////

VideoFrameDecoder::VideoFrameDecoder(
        const AString &componentName,
        const sp<MetaData> &trackMeta,
        const sp<IMediaSource> &source)
    : FrameDecoder(componentName, trackMeta, source),
      mFrame(NULL),
      mIsAvc(false),
      mIsHevc(false),
      mSeekMode(MediaSource::ReadOptions::SEEK_PREVIOUS_SYNC),
      mTargetTimeUs(-1LL),
      mDefaultSampleDurationUs(0) {
}

sp<AMessage> VideoFrameDecoder::onGetFormatAndSeekOptions(
        int64_t frameTimeUs, int seekMode,
        MediaSource::ReadOptions *options,
        sp<Surface> *window) {
    mSeekMode = static_cast<MediaSource::ReadOptions::SeekMode>(seekMode);
    if (mSeekMode < MediaSource::ReadOptions::SEEK_PREVIOUS_SYNC ||
            mSeekMode > MediaSource::ReadOptions::SEEK_FRAME_INDEX) {
        ALOGE("Unknown seek mode: %d", mSeekMode);
        return NULL;
    }

    const char *mime;
    if (!trackMeta()->findCString(kKeyMIMEType, &mime)) {
        ALOGE("Could not find mime type");
        return NULL;
    }

    mIsAvc = !strcasecmp(mime, MEDIA_MIMETYPE_VIDEO_AVC);
    mIsHevc = !strcasecmp(mime, MEDIA_MIMETYPE_VIDEO_HEVC);

    if (frameTimeUs < 0) {
        int64_t thumbNailTime = -1ll;
        if (!trackMeta()->findInt64(kKeyThumbnailTime, &thumbNailTime)
                || thumbNailTime < 0) {
            thumbNailTime = 0;
        }
        options->setSeekTo(thumbNailTime, mSeekMode);
    } else {
        options->setSeekTo(frameTimeUs, mSeekMode);
    }

    sp<AMessage> videoFormat;
    if (convertMetaDataToMessage(trackMeta(), &videoFormat) != OK) {
        ALOGE("b/23680780");
        ALOGW("Failed to convert meta data to message");
        return NULL;
    }

    if (dstFormat() == COLOR_Format32bitABGR2101010) {
        videoFormat->setInt32("color-format", COLOR_FormatYUVP010);
    } else {
        videoFormat->setInt32("color-format", OMX_COLOR_FormatYUV420Planar);
    }

    // For the thumbnail extraction case, try to allocate single buffer in both
    // input and output ports, if seeking to a sync frame. NOTE: This request may
    // fail if component requires more than that for decoding.
    bool isSeekingClosest = (mSeekMode == MediaSource::ReadOptions::SEEK_CLOSEST)
            || (mSeekMode == MediaSource::ReadOptions::SEEK_FRAME_INDEX);
    if (!isSeekingClosest) {
        videoFormat->setInt32("android._num-input-buffers", 1);
        videoFormat->setInt32("android._num-output-buffers", 1);
        videoFormat->setInt32("thumbnail-mode", 1);
        videoFormat->setInt32("vendor.qti-ext-dec-thumbnail-mode.value", 1);
    }

    // force surface-mode for all thumbnails
    if (true /*isHDR(videoFormat)*/) {
        *window = initSurface();
        if (*window == NULL) {
            ALOGE("Failed to init surface control for HDR, fallback to non-hdr");
        } else {
            ALOGI("using surface mode");
            videoFormat->setInt32("color-format", OMX_COLOR_FormatAndroidOpaque);
        }
    }

    int32_t frameRate;
    if (trackMeta()->findInt32(kKeyFrameRate, &frameRate) && frameRate > 0) {
        mDefaultSampleDurationUs = 1000000LL / frameRate;
    } else {
        mDefaultSampleDurationUs = kDefaultSampleDurationUs;
    }

    return videoFormat;
}

status_t VideoFrameDecoder::onInputReceived(
        const sp<MediaCodecBuffer> &codecBuffer,
        MetaDataBase &sampleMeta, bool firstSample, uint32_t *flags) {
    bool isSeekingClosest = (mSeekMode == MediaSource::ReadOptions::SEEK_CLOSEST)
            || (mSeekMode == MediaSource::ReadOptions::SEEK_FRAME_INDEX);

    if (firstSample && isSeekingClosest) {
        sampleMeta.findInt64(kKeyTargetTime, &mTargetTimeUs);
        ALOGV("Seeking closest: targetTimeUs=%lld", (long long)mTargetTimeUs);
    }

    if ((!isSeekingClosest
            && ((mIsAvc && IsIDR(codecBuffer->data(), codecBuffer->size()))
            || (mIsHevc && IsIDR(
            codecBuffer->data(), codecBuffer->size())))) || (mIDRSent == true)) {
        // Only need to decode one IDR frame, unless we're seeking with CLOSEST
        // option, in which case we need to actually decode to targetTimeUs.
        mIDRSent == false ? mIDRSent = true : *flags |= MediaCodec::BUFFER_FLAG_EOS;
    }
    int64_t durationUs;
    if (sampleMeta.findInt64(kKeyDuration, &durationUs)) {
        mSampleDurations.push_back(durationUs);
    } else {
        mSampleDurations.push_back(mDefaultSampleDurationUs);
    }
    return OK;
}

status_t VideoFrameDecoder::onOutputReceived(
        const sp<MediaCodecBuffer> &videoFrameBuffer,
        const sp<AMessage> &outputFormat,
        int64_t timeUs, bool *done) {
    int64_t durationUs = mDefaultSampleDurationUs;
    if (!mSampleDurations.empty()) {
        durationUs = *mSampleDurations.begin();
        mSampleDurations.erase(mSampleDurations.begin());
    }

    // If this is not the target frame, skip color convert.
    if (shouldDropOutput(timeUs)) {
        *done = false;
        return OK;
    }

    *done = true;

    if (outputFormat == NULL) {
        return ERROR_MALFORMED;
    }

    int32_t width, height, stride, srcFormat, slice_height;
    if (!outputFormat->findInt32("width", &width) ||
            !outputFormat->findInt32("height", &height) ||
            !outputFormat->findInt32("color-format", &srcFormat)) {
        ALOGE("format missing dimension or color: %s",
                outputFormat->debugString().c_str());
        return ERROR_MALFORMED;
    }

    if (!outputFormat->findInt32("slice-height", &slice_height)) {
        slice_height = height;
    }

    if (!outputFormat->findInt32("stride", &stride)) {
        if (mCaptureLayer == NULL) {
            ALOGE("format must have stride for byte buffer mode: %s",
                    outputFormat->debugString().c_str());
            return ERROR_MALFORMED;
        }
        // for surface output, set stride to width, we don't actually need it.
        stride = width;
    }

    int32_t crop_left, crop_top, crop_right, crop_bottom;
    if (!outputFormat->findRect("crop", &crop_left, &crop_top, &crop_right, &crop_bottom)) {
        crop_left = crop_top = 0;
        crop_right = width - 1;
        crop_bottom = height - 1;
    }

    if (outputFormat->findInt32("slice-height", &slice_height) && slice_height > 0) {
        height = slice_height;
    }

    uint32_t bitDepth = 8;
    if (COLOR_FormatYUVP010 == srcFormat) {
        bitDepth = 10;
    }

    if (mFrame == NULL) {
        sp<IMemory> frameMem = allocVideoFrame(
                trackMeta(),
                (crop_right - crop_left + 1),
                (crop_bottom - crop_top + 1),
                0,
                0,
                dstBpp(),
                bitDepth,
                mCaptureLayer != nullptr /*allocRotated*/);
        if (frameMem == nullptr) {
            return NO_MEMORY;
        }

        mFrame = static_cast<VideoFrame*>(frameMem->unsecurePointer());

        setFrame(frameMem);
    }

    mFrame->mDurationUs = durationUs;

    if (mCaptureLayer != nullptr) {
        return captureSurface();
    }

    ColorConverter converter((OMX_COLOR_FORMATTYPE)srcFormat, dstFormat());

    uint32_t standard, range, transfer;
    if (!outputFormat->findInt32("color-standard", (int32_t*)&standard)) {
        standard = 0;
    }
    if (!outputFormat->findInt32("color-range", (int32_t*)&range)) {
        range = 0;
    }
    if (!outputFormat->findInt32("color-transfer", (int32_t*)&transfer)) {
        transfer = 0;
    }
    converter.setSrcColorSpace(standard, range, transfer);

    if (converter.isValid()) {
        converter.convert(
                (const uint8_t *)videoFrameBuffer->data(),
                width, slice_height, stride,
                crop_left, crop_top, crop_right, crop_bottom,
                mFrame->getFlattenedData(),
                mFrame->mWidth, mFrame->mHeight, mFrame->mRowBytes,
                // since the frame is allocated with top-left adjusted,
                // the dst rect should start at {0,0} as well.
                0, 0, mFrame->mWidth - 1, mFrame->mHeight - 1);
        return OK;
    }

    ALOGE("Unable to convert from format 0x%08x to 0x%08x",
                srcFormat, dstFormat());
    return ERROR_UNSUPPORTED;
}

sp<Surface> VideoFrameDecoder::initSurface() {
    // create the consumer listener interface, and hold sp so that this
    // interface lives as long as the GraphicBufferSource.
    sp<FrameCaptureLayer> captureLayer = new FrameCaptureLayer();
    if (captureLayer->init() != OK) {
        ALOGE("failed to init capture layer");
        return nullptr;
    }
    mCaptureLayer = captureLayer;

    return captureLayer->getSurface();
}

status_t VideoFrameDecoder::captureSurface() {
    sp<GraphicBuffer> outBuffer;
    status_t err = mCaptureLayer->capture(
            captureFormat(), Rect(0, 0, mFrame->mWidth, mFrame->mHeight), &outBuffer);

    if (err != OK) {
        ALOGE("failed to capture layer (err %d)", err);
        return err;
    }

    ALOGV("capture: %dx%d, format %d, stride %d",
            outBuffer->getWidth(),
            outBuffer->getHeight(),
            outBuffer->getPixelFormat(),
            outBuffer->getStride());

    uint8_t *base;
    int32_t outBytesPerPixel, outBytesPerStride;
    err = outBuffer->lock(
            GraphicBuffer::USAGE_SW_READ_OFTEN,
            reinterpret_cast<void**>(&base),
            &outBytesPerPixel,
            &outBytesPerStride);
    if (err != OK) {
        ALOGE("failed to lock graphic buffer: err %d", err);
        return err;
    }

    uint8_t *dst = mFrame->getFlattenedData();
    for (size_t y = 0 ; y < fmin(mFrame->mHeight, outBuffer->getHeight()) ; y++) {
        memcpy(dst, base, fmin(mFrame->mWidth, outBuffer->getWidth()) * mFrame->mBytesPerPixel);
        dst += mFrame->mRowBytes;
        base += outBuffer->getStride() * mFrame->mBytesPerPixel;
    }
    outBuffer->unlock();
    return OK;
}

////////////////////////////////////////////////////////////////////////

struct MediaImageDecoder::ImageOutputThread : public Thread {
    ImageOutputThread(MediaImageDecoder *mediaImageDecoder)
        : Thread(false /*canCallJava*/),
          mImageDecoder(mediaImageDecoder) {
        ALOGD("ImageOutputThread created");
    }

    virtual bool threadLoop() {
        return mImageDecoder->outputLoop();
    }

protected:
    virtual ~ImageOutputThread() {
        ALOGD("ImageOutputThread destroyed");
    }

private:
    MediaImageDecoder *mImageDecoder;

    DISALLOW_EVIL_CONSTRUCTORS(ImageOutputThread);
};

MediaImageDecoder::MediaImageDecoder(
        const AString &componentName,
        const sp<MetaData> &trackMeta,
        const sp<IMediaSource> &source)
    : FrameDecoder(componentName, trackMeta, source),
      mFrame(NULL),
      mWidth(0),
      mHeight(0),
      mGridRows(1),
      mGridCols(1),
      mTileWidth(0),
      mTileHeight(0),
      mTilesDecoded(0),
      mTargetTiles(0),
      mThread(NULL),
      mUseMultiThread(false) {
}

MediaImageDecoder::~MediaImageDecoder() {
    if (mThread != NULL) {
        {
            ALOGI("Signalling ImageOutputThread to exit");
            Mutexed<OutputInfo>::Locked outInfo(mOutInfo);
            outInfo->mSignalType = EXIT;
            outInfo->mCond.signal();
        }
        mThread->requestExitAndWait();
        mThread.clear();
    }
}

sp<AMessage> MediaImageDecoder::onGetFormatAndSeekOptions(
        int64_t frameTimeUs, int /*seekMode*/,
        MediaSource::ReadOptions *options, sp<Surface> * /*window*/) {
    sp<MetaData> overrideMeta;
    if (frameTimeUs < 0) {
        uint32_t type;
        const void *data;
        size_t size;

        // if we have a stand-alone thumbnail, set up the override meta,
        // and set seekTo time to -1.
        if (!findThumbnailInfo(trackMeta(), &mWidth, &mHeight, &type, &data, &size)) {
            ALOGE("Thumbnail not available");
            return NULL;
        }
        overrideMeta = new MetaData(*(trackMeta()));
        overrideMeta->remove(kKeyDisplayWidth);
        overrideMeta->remove(kKeyDisplayHeight);
        overrideMeta->setInt32(kKeyWidth, mWidth);
        overrideMeta->setInt32(kKeyHeight, mHeight);
        // The AV1 codec configuration data is passed via CSD0 to the AV1
        // decoder.
        const int codecConfigKey = isAvif(trackMeta()) ? kKeyOpaqueCSD0 : kKeyHVCC;
        overrideMeta->setData(codecConfigKey, type, data, size);
        options->setSeekTo(-1);
    } else {
        CHECK(trackMeta()->findInt32(kKeyWidth, &mWidth));
        CHECK(trackMeta()->findInt32(kKeyHeight, &mHeight));

        options->setSeekTo(frameTimeUs);
    }

    mGridRows = mGridCols = 1;
    if (overrideMeta == NULL) {
        // check if we're dealing with a tiled heif
        int32_t tileWidth, tileHeight, gridRows, gridCols;
        int32_t widthColsProduct = 0;
        int32_t heightRowsProduct = 0;
        if (findGridInfo(trackMeta(), &tileWidth, &tileHeight, &gridRows, &gridCols)) {
            if (__builtin_mul_overflow(tileWidth, gridCols, &widthColsProduct) ||
                    __builtin_mul_overflow(tileHeight, gridRows, &heightRowsProduct)) {
                ALOGE("Multiplication overflowed Grid size: %dx%d, Picture size: %dx%d",
                        gridCols, gridRows, tileWidth, tileHeight);
                return nullptr;
            }
            if (mWidth <= widthColsProduct && mHeight <= heightRowsProduct) {
                ALOGV("grid: %dx%d, tile size: %dx%d, picture size: %dx%d",
                        gridCols, gridRows, tileWidth, tileHeight, mWidth, mHeight);

                overrideMeta = new MetaData(*(trackMeta()));
                overrideMeta->setInt32(kKeyWidth, tileWidth);
                overrideMeta->setInt32(kKeyHeight, tileHeight);
                mTileWidth = tileWidth;
                mTileHeight = tileHeight;
                mGridCols = gridCols;
                mGridRows = gridRows;
            } else {
                ALOGW("ignore bad grid: %dx%d, tile size: %dx%d, picture size: %dx%d",
                        gridCols, gridRows, tileWidth, tileHeight, mWidth, mHeight);
            }
        }
        if (overrideMeta == NULL) {
            overrideMeta = trackMeta();
        }
    }
    mTargetTiles = mGridCols * mGridRows;

    sp<AMessage> videoFormat;
    if (convertMetaDataToMessage(overrideMeta, &videoFormat) != OK) {
        ALOGE("b/23680780");
        ALOGW("Failed to convert meta data to message");
        return NULL;
    }

    if (dstFormat() == COLOR_Format32bitABGR2101010) {
        videoFormat->setInt32("color-format", COLOR_FormatYUVP010);
    } else {
        videoFormat->setInt32("color-format", OMX_COLOR_FormatYUV420Planar);
    }
    videoFormat->setInt32("vendor.qti-ext-dec-heif-mode.value", 1);

    if ((mGridRows == 1) && (mGridCols == 1)) {
        videoFormat->setInt32("android._num-input-buffers", 1);
        videoFormat->setInt32("android._num-output-buffers", 1);
        videoFormat->setInt32("thumbnail-mode", 1);
        videoFormat->setInt32("vendor.qti-ext-dec-thumbnail-mode.value", 1);
    } else {
        ALOGD("Enable multi-thread for Heif");
        mUseMultiThread = true;
    }
    return videoFormat;
}

status_t MediaImageDecoder::onExtractRect(FrameRect *rect) {
    // TODO:
    // This callback is for verifying whether we can decode the rect,
    // and if so, set up the internal variables for decoding.
    // Currently, rect decoding is restricted to sequentially decoding one
    // row of tiles at a time. We can't decode arbitrary rects, as the image
    // track doesn't yet support seeking by tiles. So all we do here is to
    // verify the rect against what we expect.
    // When seeking by tile is supported, this code should be updated to
    // set the seek parameters.
    if (rect == NULL) {
        if (mTilesDecoded > 0) {
            return ERROR_UNSUPPORTED;
        }
        mTargetTiles = mGridRows * mGridCols;
        return OK;
    }

    if (mTileWidth <= 0 || mTileHeight <=0) {
        return ERROR_UNSUPPORTED;
    }

    int32_t row = mTilesDecoded / mGridCols;
    int32_t expectedTop = row * mTileHeight;
    int32_t expectedBot = (row + 1) * mTileHeight;
    if (expectedBot > mHeight) {
        expectedBot = mHeight;
    }
    if (rect->left != 0 || rect->top != expectedTop
            || rect->right != mWidth || rect->bottom != expectedBot) {
        ALOGE("currently only support sequential decoding of slices");
        return ERROR_UNSUPPORTED;
    }

    // advance one row
    mTargetTiles = mTilesDecoded + mGridCols;
    return OK;
}

status_t MediaImageDecoder::onOutputReceived(
        const sp<MediaCodecBuffer> &videoFrameBuffer,
        const sp<AMessage> &outputFormat, int64_t /*timeUs*/, bool *done) {
    if (outputFormat == NULL) {
        return ERROR_MALFORMED;
    }

<<<<<<< HEAD
    int32_t width, height, stride, slice_height;
=======
    int32_t width, height, stride, srcFormat;
>>>>>>> 6bcd5623
    if (outputFormat->findInt32("width", &width) == false) {
        ALOGE("MediaImageDecoder::onOutputReceived:width is missing in outputFormat");
        return ERROR_MALFORMED;
    }
    if (outputFormat->findInt32("height", &height) == false) {
        ALOGE("MediaImageDecoder::onOutputReceived:height is missing in outputFormat");
        return ERROR_MALFORMED;
    }
    if (outputFormat->findInt32("stride", &stride) == false) {
        ALOGE("MediaImageDecoder::onOutputReceived:stride is missing in outputFormat");
        return ERROR_MALFORMED;
    }
<<<<<<< HEAD
    if (outputFormat->findInt32("slice-height", &slice_height) == false) {
        ALOGE("MediaImageDecoder::onOutputReceived:slice-height is missing in outputFormat");
        return ERROR_MALFORMED;
    }
=======
    if (outputFormat->findInt32("color-format", &srcFormat) == false) {
        ALOGE("MediaImageDecoder::onOutputReceived: color format is missing in outputFormat");
        return ERROR_MALFORMED;
    }

    uint32_t bitDepth = 8;
    if (COLOR_FormatYUVP010 == srcFormat) {
        bitDepth = 10;
    }
>>>>>>> 6bcd5623

    if (mFrame == NULL) {
        sp<IMemory> frameMem = allocVideoFrame(
                trackMeta(), mWidth, mHeight, mTileWidth, mTileHeight, dstBpp(), bitDepth);

        if (frameMem == nullptr) {
            return NO_MEMORY;
        }

        mFrame = static_cast<VideoFrame*>(frameMem->unsecurePointer());

        setFrame(frameMem);
    }

    ColorConverter converter((OMX_COLOR_FORMATTYPE)srcFormat, dstFormat());

    uint32_t standard, range, transfer;
    if (!outputFormat->findInt32("color-standard", (int32_t*)&standard)) {
        standard = 0;
    }
    if (!outputFormat->findInt32("color-range", (int32_t*)&range)) {
        range = 0;
    }
    if (!outputFormat->findInt32("color-transfer", (int32_t*)&transfer)) {
        transfer = 0;
    }
    converter.setSrcColorSpace(standard, range, transfer);

    int32_t crop_left, crop_top, crop_right, crop_bottom;
    if (!outputFormat->findRect("crop", &crop_left, &crop_top, &crop_right, &crop_bottom)) {
        crop_left = crop_top = 0;
        crop_right = width - 1;
        crop_bottom = height - 1;
    }

    if (outputFormat->findInt32("slice-height", &slice_height) && slice_height > 0) {
        height = slice_height;
    }

    int32_t crop_width, crop_height;
    crop_width = crop_right - crop_left + 1;
    crop_height = crop_bottom - crop_top + 1;

    int32_t dstLeft, dstTop, dstRight, dstBottom;
    dstLeft = mTilesDecoded % mGridCols * crop_width;
    dstTop = mTilesDecoded / mGridCols * crop_height;
    dstRight = dstLeft + crop_width - 1;
    dstBottom = dstTop + crop_height - 1;

    // apply crop on bottom-right
    // TODO: need to move this into the color converter itself.
    if (dstRight >= mWidth) {
        crop_right = crop_left + mWidth - dstLeft - 1;
        dstRight = mWidth - 1;
    }
    if (dstBottom >= mHeight) {
        crop_bottom = crop_top + mHeight - dstTop - 1;
        dstBottom = mHeight - 1;
    }

    *done = (++mTilesDecoded >= mTargetTiles);

    if (converter.isValid()) {
        converter.convert(
                (const uint8_t *)videoFrameBuffer->data(),
                width, height, stride,
                crop_left, crop_top, crop_right, crop_bottom,
                mFrame->getFlattenedData(),
                mFrame->mWidth, mFrame->mHeight, mFrame->mRowBytes,
                dstLeft, dstTop, dstRight, dstBottom);
        return OK;
    }

    ALOGE("Unable to convert from format 0x%08x to 0x%08x",
                srcFormat, dstFormat());
    return ERROR_UNSUPPORTED;
}

bool MediaImageDecoder::outputLoop() {
    status_t err = OK;
    size_t index;
    int64_t ptsUs = 0LL;
    uint32_t flags = 0;
    constexpr nsecs_t kConditionTimeoutNs = nsecs_t(100) * 1000 * 1000;  // 100ms

    mOutInfo.lock()->mThrStarted = true;
    do {
        if (err == OK){
            Mutexed<OutputInfo>::Locked outInfo(mOutInfo);
            if (outInfo->mSignalType == NONE) {
                err = outInfo.waitForConditionRelative(outInfo->mCond, kConditionTimeoutNs);
            }
        }

        if (err == OK) {
            // Check the signal type
            if (mOutInfo.lock()->mSignalType == EXIT) {
                ALOGI("Exiting the ImageOutputThread");
                return 0;
            } else if(mOutInfo.lock()->mSignalType == EXECUTE) {
                ALOGI("ImageOutputThread execution signalled ");
                mOutInfo.lock()->mSignalType = NONE;
                break;
            }
        } else if(err == -ETIMEDOUT) {
            err = OK;
            usleep(10 * 1000); // 10ms sleep
        } else {
            ALOGI("Error %d from waitForConditionRelative. Exiting thread!", err);
            return err;
        }
    } while(1);

    bool done = mOutInfo.lock()->mDone;
    while (err == OK && !done) {
        if (mOutInfo.lock()->mSignalType == EXIT) {
            ALOGI("Exiting the ImageOutputThread");
            return 0;
        }

        size_t offset, size;
        // wait for a decoded buffer
        err = mDecoder->dequeueOutputBuffer(
                &index,
                &offset,
                &size,
                &ptsUs,
                &flags,
                kBufferTimeOutUs);
        if (err == INFO_FORMAT_CHANGED) {
            ALOGV("Received format change");
            err = mDecoder->getOutputFormat(&mOutputFormat);
        } else if (err == INFO_OUTPUT_BUFFERS_CHANGED) {
            ALOGV("Output buffers changed");
            err = OK;
        } else {
            if (err == -EAGAIN && --mOutInfo.lock()->mRetriesLeft > 0) {
                ALOGV("Timed-out waiting for output.. retries left = %zu",
                    mOutInfo.lock()->mRetriesLeft);
                err = OK;
            } else if (err == OK) {
                // If we're seeking with CLOSEST option and obtained a valid targetTimeUs
                // from the extractor, decode to the specified frame. Otherwise we're done.
                ALOGV("Received an output buffer, timeUs=%lld", (long long)ptsUs);
                sp<MediaCodecBuffer> videoFrameBuffer;
                err = mDecoder->getOutputBuffer(index, &videoFrameBuffer);
                if (err != OK) {
                    ALOGE("failed to get output buffer %zu", index);
                    break;
                }
                if (mSurface != nullptr) {
                    if (!shouldDropOutput(ptsUs)) {
                        mDecoder->renderOutputBufferAndRelease(index);
                    } else {
                        mDecoder->releaseOutputBuffer(index);
                    }
                    err = onOutputReceived(videoFrameBuffer, mOutputFormat, ptsUs, &done);
                } else {
                    err = onOutputReceived(videoFrameBuffer, mOutputFormat, ptsUs, &done);
                    mDecoder->releaseOutputBuffer(index);
                }
            } else {
                ALOGW("Received error %d (%s) instead of output", err, asString(err));
                done = true;
            }
            if(done) {
                mOutInfo.lock()->mDone = done;
            }
        }
    }
    mOutInfo.lock()->mErrorCode = err;

    return done;
}

status_t MediaImageDecoder::extractInternal() {
    status_t err = OK;
    bool done = false;
    bool outThreadRunning = false;

    {
        Mutexed<OutputInfo>::Locked outInfo(mOutInfo);
        outInfo->mRetriesLeft = kRetryCount;
        outInfo->mErrorCode = OK;
        outInfo->mDone = false;
        outInfo->mSignalType = NONE;
    }

    if (mUseMultiThread && mThread == NULL) {
        mThread = new ImageOutputThread(this);
        err = mThread->run("ImageDecoderOutput");
        if (err != OK) {
            ALOGE("Failed to create MediaImageDecoder output thread");
            mThread.clear();
            return err;
        }
    }

    do {
        size_t index;
        int64_t ptsUs = 0LL;
        uint32_t flags = 0;

        // Queue as many inputs as we possibly can, then block on dequeuing
        // outputs. After getting each output, come back and queue the inputs
        // again to keep the decoder busy.
        while (mHaveMoreInputs) {
            err = mDecoder->dequeueInputBuffer(&index, 0);
            if (err != OK) {
                ALOGV("Timed out waiting for input");
                if (mOutInfo.lock()->mRetriesLeft) {
                    err = OK;
                }
                break;
            }
            sp<MediaCodecBuffer> codecBuffer;
            err = mDecoder->getInputBuffer(index, &codecBuffer);
            if (err != OK) {
                ALOGE("failed to get input buffer %zu", index);
                break;
            }

            MediaBufferBase *mediaBuffer = NULL;

            err = mSource->read(&mediaBuffer, &mReadOptions);
            mReadOptions.clearSeekTo();
            if (err != OK) {
                mHaveMoreInputs = false;
                if (!mFirstSample && err == ERROR_END_OF_STREAM) {
                    (void)mDecoder->queueInputBuffer(
                            index, 0, 0, 0, MediaCodec::BUFFER_FLAG_EOS);
                    err = OK;
                    flags |= MediaCodec::BUFFER_FLAG_EOS;
                } else {
                    ALOGW("Input Error: err=%d", err);
                }
                break;
            }

            if (mediaBuffer->range_length() > codecBuffer->capacity()) {
                ALOGE("buffer size (%zu) too large for codec input size (%zu)",
                        mediaBuffer->range_length(), codecBuffer->capacity());
                mHaveMoreInputs = false;
                err = BAD_VALUE;
            } else {
                codecBuffer->setRange(0, mediaBuffer->range_length());

                CHECK(mediaBuffer->meta_data().findInt64(kKeyTime, &ptsUs));
                memcpy(codecBuffer->data(),
                        (const uint8_t*)mediaBuffer->data() + mediaBuffer->range_offset(),
                        mediaBuffer->range_length());
                mFirstSample = false;
            }

            mediaBuffer->release();

            if (mHaveMoreInputs) {
                ALOGV("QueueInput: size=%zu ts=%" PRId64 " us flags=%x",
                        codecBuffer->size(), ptsUs, flags);

                err = mDecoder->queueInputBuffer(
                        index,
                        codecBuffer->offset(),
                        codecBuffer->size(),
                        ptsUs,
                        flags);

                if (flags & MediaCodec::BUFFER_FLAG_EOS) {
                    mHaveMoreInputs = false;
                }

                // Signal output thread after queueing at least 1 input
                if (mUseMultiThread && !outThreadRunning && mOutInfo.lock()->mThrStarted) {
                    ALOGI("Signaling ImageOutputThread to start executing");
                    Mutexed<OutputInfo>::Locked outInfo(mOutInfo);
                    outInfo->mSignalType = EXECUTE;
                    outInfo->mCond.signal();
                    outThreadRunning = true;
                }
            }
        }

        // If output thread is still not running, signal it now.
        if (mUseMultiThread && !outThreadRunning && mOutInfo.lock()->mThrStarted) {
            ALOGI("ImageOutputThread is not executing. Signaling now");
            Mutexed<OutputInfo>::Locked outInfo(mOutInfo);
            outInfo->mSignalType = EXECUTE;
            outInfo->mCond.signal();
            outThreadRunning = true;
        }

        while (!mUseMultiThread && err == OK) {
            size_t offset, size;
            // wait for a decoded buffer
            err = mDecoder->dequeueOutputBuffer(
                    &index,
                    &offset,
                    &size,
                    &ptsUs,
                    &flags,
                    kBufferTimeOutUs);

            if (err == INFO_FORMAT_CHANGED) {
                ALOGV("Received format change");
                err = mDecoder->getOutputFormat(&mOutputFormat);
            } else if (err == INFO_OUTPUT_BUFFERS_CHANGED) {
                ALOGV("Output buffers changed");
                err = OK;
            } else {
                if (err == -EAGAIN && --mOutInfo.lock()->mRetriesLeft > 0) {
                    ALOGV("Timed-out waiting for output.. retries left = %zu",
                        mOutInfo.lock()->mRetriesLeft);
                    err = OK;
                } else if (err == OK) {
                    // If we're seeking with CLOSEST option and obtained a valid targetTimeUs
                    // from the extractor, decode to the specified frame. Otherwise we're done.
                    ALOGV("Received an output buffer, timeUs=%lld", (long long)ptsUs);
                    sp<MediaCodecBuffer> videoFrameBuffer;
                    err = mDecoder->getOutputBuffer(index, &videoFrameBuffer);
                    if (err != OK) {
                        ALOGE("failed to get output buffer %zu", index);
                        break;
                    }
                    if (mSurface != nullptr) {
                        if (!shouldDropOutput(ptsUs)) {
                            mDecoder->renderOutputBufferAndRelease(index);
                        } else {
                            mDecoder->releaseOutputBuffer(index);
                        }
                        err = onOutputReceived(videoFrameBuffer, mOutputFormat, ptsUs, &done);
                    } else {
                        err = onOutputReceived(videoFrameBuffer, mOutputFormat, ptsUs, &done);
                        mDecoder->releaseOutputBuffer(index);
                    }
                } else {
                    ALOGW("Received error %d (%s) instead of output", err, asString(err));
                    done = true;
                }
                if(done) {
                    mOutInfo.lock()->mDone = done;
                }
                break;
            }
        }
        err |= mOutInfo.lock()->mErrorCode;
    } while (err == OK && !mOutInfo.lock()->mDone);

    if (err != OK) {
        ALOGE("failed to get video frame (err %d)", err);
    }

    return err;
}

}  // namespace android<|MERGE_RESOLUTION|>--- conflicted
+++ resolved
@@ -972,11 +972,7 @@
         return ERROR_MALFORMED;
     }
 
-<<<<<<< HEAD
-    int32_t width, height, stride, slice_height;
-=======
-    int32_t width, height, stride, srcFormat;
->>>>>>> 6bcd5623
+    int32_t width, height, stride, slice_height, srcFormat;
     if (outputFormat->findInt32("width", &width) == false) {
         ALOGE("MediaImageDecoder::onOutputReceived:width is missing in outputFormat");
         return ERROR_MALFORMED;
@@ -989,22 +985,20 @@
         ALOGE("MediaImageDecoder::onOutputReceived:stride is missing in outputFormat");
         return ERROR_MALFORMED;
     }
-<<<<<<< HEAD
+    if (outputFormat->findInt32("color-format", &srcFormat) == false) {
+        ALOGE("MediaImageDecoder::onOutputReceived: color format is missing in outputFormat");
+        return ERROR_MALFORMED;
+    }
+
+    uint32_t bitDepth = 8;
+    if (COLOR_FormatYUVP010 == srcFormat) {
+        bitDepth = 10;
+    }
+
     if (outputFormat->findInt32("slice-height", &slice_height) == false) {
         ALOGE("MediaImageDecoder::onOutputReceived:slice-height is missing in outputFormat");
         return ERROR_MALFORMED;
     }
-=======
-    if (outputFormat->findInt32("color-format", &srcFormat) == false) {
-        ALOGE("MediaImageDecoder::onOutputReceived: color format is missing in outputFormat");
-        return ERROR_MALFORMED;
-    }
-
-    uint32_t bitDepth = 8;
-    if (COLOR_FormatYUVP010 == srcFormat) {
-        bitDepth = 10;
-    }
->>>>>>> 6bcd5623
 
     if (mFrame == NULL) {
         sp<IMemory> frameMem = allocVideoFrame(
