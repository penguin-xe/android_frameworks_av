--- conflicted
+++ resolved
@@ -1805,11 +1805,6 @@
         def.nBufferCountActual = newBufferCount;
         err = mOMX->setParameter(
                 mNode, OMX_IndexParamPortDefinition, &def, sizeof(def));
-<<<<<<< HEAD
-        if (err != OK) {
-            CODEC_LOGE("setting nBufferCountActual to %lu failed: %d",
-                    newBufferCount, err);
-=======
 
         if (err == OK) {
             minUndequeuedBufs += extraBuffers;
@@ -1820,7 +1815,6 @@
                 newBufferCount, err);
         /* exit condition */
         if (extraBuffers == 0) {
->>>>>>> cbd74fcb
             return err;
         }
     }
