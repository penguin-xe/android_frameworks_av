/*
 * Copyright (C) 2020 The Android Open Source Project
 *
 * Licensed under the Apache License, Version 2.0 (the "License");
 * you may not use this file except in compliance with the License.
 * You may obtain a copy of the License at
 *
 *      http://www.apache.org/licenses/LICENSE-2.0
 *
 * Unless required by applicable law or agreed to in writing, software
 * distributed under the License is distributed on an "AS IS" BASIS,
 * WITHOUT WARRANTIES OR CONDITIONS OF ANY KIND, either express or implied.
 * See the License for the specific language governing permissions and
 * limitations under the License.
 */
#ifndef ANDROID_SERVERS_CAMERA_SESSION_CONFIGURATION_UTILS_H
#define ANDROID_SERVERS_CAMERA_SESSION_CONFIGURATION_UTILS_H

#include <android/hardware/camera2/BnCameraDeviceUser.h>
#include <android/hardware/camera2/ICameraDeviceCallbacks.h>
#include <camera/camera2/OutputConfiguration.h>
#include <camera/camera2/SessionConfiguration.h>
#include <camera/camera2/SubmitInfo.h>
#include <android/hardware/camera/device/3.8/types.h>
#include <aidl/android/hardware/camera/device/ICameraDevice.h>
#include <android/hardware/camera/device/3.4/ICameraDeviceSession.h>
#include <android/hardware/camera/device/3.7/ICameraDeviceSession.h>
#include <android/hardware/camera/device/3.8/ICameraDeviceSession.h>

#include <device3/Camera3StreamInterface.h>

#include <set>
#include <stdint.h>

#include "SessionConfigurationUtilsHost.h"

// Convenience methods for constructing binder::Status objects for error returns

#define STATUS_ERROR(errorCode, errorString) \
    binder::Status::fromServiceSpecificError(errorCode, \
            String8::format("%s:%d: %s", __FUNCTION__, __LINE__, errorString))

#define STATUS_ERROR_FMT(errorCode, errorString, ...) \
    binder::Status::fromServiceSpecificError(errorCode, \
            String8::format("%s:%d: " errorString, __FUNCTION__, __LINE__, \
                    __VA_ARGS__))

namespace android {
namespace camera3 {

typedef std::function<CameraMetadata (const String8 &, int targetSdkVersion)> metadataGetter;

class StreamConfiguration {
public:
    int32_t format;
    int32_t width;
    int32_t height;
    int32_t isInput;
    static void getStreamConfigurations(
            const CameraMetadata &static_info, bool maxRes,
            std::unordered_map<int, std::vector<StreamConfiguration>> *scm);
    static void getStreamConfigurations(
            const CameraMetadata &static_info, int configuration,
            std::unordered_map<int, std::vector<StreamConfiguration>> *scm);
};

// Holds the default StreamConfigurationMap and Maximum resolution
// StreamConfigurationMap for a camera device.
struct StreamConfigurationPair {
    std::unordered_map<int, std::vector<camera3::StreamConfiguration>>
            mDefaultStreamConfigurationMap;
    std::unordered_map<int, std::vector<camera3::StreamConfiguration>>
            mMaximumResolutionStreamConfigurationMap;
};

namespace SessionConfigurationUtils {

camera3::Size getMaxJpegResolution(const CameraMetadata &metadata,
        bool ultraHighResolution);

size_t getUHRMaxJpegBufferSize(camera3::Size uhrMaxJpegSize,
        camera3::Size defaultMaxJpegSize, size_t defaultMaxJpegBufferSize);

int64_t euclidDistSquare(int32_t x0, int32_t y0, int32_t x1, int32_t y1);

// Find the closest dimensions for a given format in available stream configurations with
// a width <= ROUNDING_WIDTH_CAP
bool roundBufferDimensionNearest(int32_t width, int32_t height, int32_t format,
        android_dataspace dataSpace, const CameraMetadata& info, bool maxResolution,
        /*out*/int32_t* outWidth, /*out*/int32_t* outHeight, bool isPriviledgedClient);

// check if format is not custom format
bool isPublicFormat(int32_t format);

// Create a Surface from an IGraphicBufferProducer. Returns error if
// IGraphicBufferProducer's property doesn't match with streamInfo
binder::Status createSurfaceFromGbp(
        camera3::OutputStreamInfo& streamInfo, bool isStreamInfoValid,
        sp<Surface>& surface, const sp<IGraphicBufferProducer>& gbp,
        const String8 &logicalCameraId, const CameraMetadata &physicalCameraMetadata,
<<<<<<< HEAD
        const std::vector<int32_t> &sensorPixelModesUsed,  int dynamicRangeProfile,
        int streamUseCase,
        bool isPriviledgedClient=false);
=======
        const std::vector<int32_t> &sensorPixelModesUsed,  int64_t dynamicRangeProfile,
        int streamUseCase, int timestampBase, int mirrorMode);
>>>>>>> 2600bc81

void mapStreamInfo(const camera3::OutputStreamInfo &streamInfo,
        camera3::camera_stream_rotation_t rotation, String8 physicalId, int32_t groupId,
        hardware::camera::device::V3_8::Stream *stream /*out*/);

//check if format is 10-bit output compatible
bool is10bitCompatibleFormat(int32_t format);

// check if the dynamic range requires 10-bit output
bool is10bitDynamicRangeProfile(int64_t dynamicRangeProfile);

// Check if the device supports a given dynamicRangeProfile
bool isDynamicRangeProfileSupported(int64_t dynamicRangeProfile, const CameraMetadata& staticMeta);

bool isStreamUseCaseSupported(int streamUseCase, const CameraMetadata &deviceInfo);

void mapStreamInfo(const OutputStreamInfo &streamInfo,
        camera3::camera_stream_rotation_t rotation, String8 physicalId,
        int32_t groupId, aidl::android::hardware::camera::device::Stream *stream /*out*/);

// Check that the physicalCameraId passed in is spported by the camera
// device.
binder::Status checkPhysicalCameraId(
const std::vector<std::string> &physicalCameraIds, const String8 &physicalCameraId,
const String8 &logicalCameraId);

binder::Status checkSurfaceType(size_t numBufferProducers,
bool deferredConsumer, int surfaceType);

binder::Status checkOperatingMode(int operatingMode,
const CameraMetadata &staticInfo, const String8 &cameraId);

// utility function to convert AIDL SessionConfiguration to HIDL
// streamConfiguration. Also checks for validity of SessionConfiguration and
// returns a non-ok binder::Status if the passed in session configuration
// isn't valid.
binder::Status
convertToHALStreamCombination(const SessionConfiguration& sessionConfiguration,
        const String8 &cameraId, const CameraMetadata &deviceInfo,
        metadataGetter getMetadata, const std::vector<std::string> &physicalCameraIds,
        hardware::camera::device::V3_8::StreamConfiguration &streamConfiguration,
        bool overrideForPerfClass, bool *earlyExit, bool isPriviledgedClient = false);

// Utility function to convert a V3_8::StreamConfiguration to
// V3_7::StreamConfiguration. Return false if the original V3_8 configuration cannot
// be used by older version HAL.
bool convertHALStreamCombinationFromV38ToV37(
        hardware::camera::device::V3_7::StreamConfiguration &streamConfigV37,
        const hardware::camera::device::V3_8::StreamConfiguration &streamConfigV38);

binder::Status
convertToHALStreamCombination(
    const SessionConfiguration& sessionConfiguration,
    const String8 &logicalCameraId, const CameraMetadata &deviceInfo,
    metadataGetter getMetadata, const std::vector<std::string> &physicalCameraIds,
    aidl::android::hardware::camera::device::StreamConfiguration &streamConfiguration,
    bool overrideForPerfClass, bool *earlyExit);

// Utility function to convert a V3_7::StreamConfiguration to
// V3_4::StreamConfiguration. Return false if the original V3_7 configuration cannot
// be used by older version HAL.
bool convertHALStreamCombinationFromV37ToV34(
        hardware::camera::device::V3_4::StreamConfiguration &streamConfigV34,
        const hardware::camera::device::V3_7::StreamConfiguration &streamConfigV37);

StreamConfigurationPair getStreamConfigurationPair(const CameraMetadata &metadata);

status_t checkAndOverrideSensorPixelModesUsed(
        const std::vector<int32_t> &sensorPixelModesUsed, int format, int width, int height,
        const CameraMetadata &staticInfo, bool flexibleConsumer,
        std::unordered_set<int32_t> *overriddenSensorPixelModesUsed);

bool targetPerfClassPrimaryCamera(
        const std::set<std::string>& perfClassPrimaryCameraIds, const std::string& cameraId,
        int32_t targetSdkVersion);

constexpr int32_t MAX_SURFACES_PER_STREAM = 4;

constexpr int32_t ROUNDING_WIDTH_CAP = 1920;

constexpr int32_t SDK_VERSION_S = 31;
extern int32_t PERF_CLASS_LEVEL;
extern bool IS_PERF_CLASS;
constexpr int32_t PERF_CLASS_JPEG_THRESH_W = 1920;
constexpr int32_t PERF_CLASS_JPEG_THRESH_H = 1080;

} // SessionConfigurationUtils
} // camera3
} // android

#endif<|MERGE_RESOLUTION|>--- conflicted
+++ resolved
@@ -98,14 +98,11 @@
         camera3::OutputStreamInfo& streamInfo, bool isStreamInfoValid,
         sp<Surface>& surface, const sp<IGraphicBufferProducer>& gbp,
         const String8 &logicalCameraId, const CameraMetadata &physicalCameraMetadata,
-<<<<<<< HEAD
-        const std::vector<int32_t> &sensorPixelModesUsed,  int dynamicRangeProfile,
+        const std::vector<int32_t> &sensorPixelModesUsed,  int64_t dynamicRangeProfile,
         int streamUseCase,
+        int timestampBase,
+        int mirrorMode,
         bool isPriviledgedClient=false);
-=======
-        const std::vector<int32_t> &sensorPixelModesUsed,  int64_t dynamicRangeProfile,
-        int streamUseCase, int timestampBase, int mirrorMode);
->>>>>>> 2600bc81
 
 void mapStreamInfo(const camera3::OutputStreamInfo &streamInfo,
         camera3::camera_stream_rotation_t rotation, String8 physicalId, int32_t groupId,
@@ -162,7 +159,7 @@
     const String8 &logicalCameraId, const CameraMetadata &deviceInfo,
     metadataGetter getMetadata, const std::vector<std::string> &physicalCameraIds,
     aidl::android::hardware::camera::device::StreamConfiguration &streamConfiguration,
-    bool overrideForPerfClass, bool *earlyExit);
+    bool overrideForPerfClass, bool *earlyExit, bool isPrivilegedClient = false);
 
 // Utility function to convert a V3_7::StreamConfiguration to
 // V3_4::StreamConfiguration. Return false if the original V3_7 configuration cannot
