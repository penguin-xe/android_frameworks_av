/*
 * Copyright (C) 2010 The Android Open Source Project
 *
 * Licensed under the Apache License, Version 2.0 (the "License");
 * you may not use this file except in compliance with the License.
 * You may obtain a copy of the License at
 *
 *      http://www.apache.org/licenses/LICENSE-2.0
 *
 * Unless required by applicable law or agreed to in writing, software
 * distributed under the License is distributed on an "AS IS" BASIS,
 * WITHOUT WARRANTIES OR CONDITIONS OF ANY KIND, either express or implied.
 * See the License for the specific language governing permissions and
 * limitations under the License.
 */

//#define LOG_NDEBUG 0
#define LOG_TAG "NuPlayerDriver"
#include <inttypes.h>
#include <android-base/macros.h>
#include <utils/Log.h>
#include <cutils/properties.h>

#include "NuPlayerDriver.h"

#include "NuPlayer.h"
#include "NuPlayerSource.h"

#include <media/stagefright/foundation/ADebug.h>
#include <media/stagefright/foundation/ALooper.h>
#include <media/stagefright/foundation/AUtils.h>
#include <media/stagefright/foundation/ByteUtils.h>
#include <media/stagefright/MediaClock.h>
#include <media/stagefright/MetaData.h>
#include <media/stagefright/Utils.h>
#include <media/stagefright/FoundationUtils.h>

static const int kDumpLockRetries = 50;
static const int kDumpLockSleepUs = 20000;
#include "mediaplayerservice/AVNuExtensions.h"
#include "mediaplayerservice/AVMediaServiceExtensions.h"

namespace android {

// key for media statistics
static const char *kKeyPlayer = "nuplayer";
// attrs for media statistics
    // NB: these are matched with public Java API constants defined
    // in frameworks/base/media/java/android/media/MediaPlayer.java
    // These must be kept synchronized with the constants there.
static const char *kPlayerVMime = "android.media.mediaplayer.video.mime";
static const char *kPlayerVCodec = "android.media.mediaplayer.video.codec";
static const char *kPlayerWidth = "android.media.mediaplayer.width";
static const char *kPlayerHeight = "android.media.mediaplayer.height";
static const char *kPlayerFrames = "android.media.mediaplayer.frames";
static const char *kPlayerFramesDropped = "android.media.mediaplayer.dropped";
static const char *kPlayerFrameRate = "android.media.mediaplayer.fps";
static const char *kPlayerAMime = "android.media.mediaplayer.audio.mime";
static const char *kPlayerACodec = "android.media.mediaplayer.audio.codec";
static const char *kPlayerDuration = "android.media.mediaplayer.durationMs";
static const char *kPlayerPlaying = "android.media.mediaplayer.playingMs";
static const char *kPlayerError = "android.media.mediaplayer.err";
static const char *kPlayerErrorCode = "android.media.mediaplayer.errcode";

    // NB: These are not yet exposed as public Java API constants.
static const char *kPlayerErrorState = "android.media.mediaplayer.errstate";
static const char *kPlayerDataSourceType = "android.media.mediaplayer.dataSource";
//
static const char *kPlayerRebuffering = "android.media.mediaplayer.rebufferingMs";
static const char *kPlayerRebufferingCount = "android.media.mediaplayer.rebuffers";
static const char *kPlayerRebufferingAtExit = "android.media.mediaplayer.rebufferExit";


NuPlayerDriver::NuPlayerDriver(pid_t pid)
    : mState(STATE_IDLE),
      mIsAsyncPrepare(false),
      mAsyncResult(UNKNOWN_ERROR),
      mSetSurfaceInProgress(false),
      mDurationUs(-1),
      mPositionUs(-1),
      mSeekInProgress(false),
      mPlayingTimeUs(0),
      mRebufferingTimeUs(0),
      mRebufferingEvents(0),
      mRebufferingAtExit(false),
      mLooper(new ALooper),
      mMediaClock(new MediaClock),
      mPlayer(AVNuFactory::get()->createNuPlayer(pid, mMediaClock)),
      mPlayerFlags(0),
      mMetricsItem(NULL),
      mClientUid(-1),
      mAtEOS(false),
      mLooping(false),
      mAutoLoop(false) {
    ALOGD("NuPlayerDriver(%p) created, clientPid(%d)", this, pid);
    mLooper->setName("NuPlayerDriver Looper");

    mMediaClock->init();

    // set up an analytics record
    mMetricsItem = mediametrics::Item::create(kKeyPlayer);

    mLooper->start(
            false, /* runOnCallingThread */
            true,  /* canCallJava */
            PRIORITY_AUDIO);

    mLooper->registerHandler(mPlayer);

    mPlayer->init(this);
}

NuPlayerDriver::~NuPlayerDriver() {
    ALOGV("~NuPlayerDriver(%p)", this);
    mLooper->stop();

    // finalize any pending metrics, usually a no-op.
    updateMetrics("destructor");
    logMetrics("destructor");

    if (mMetricsItem != NULL) {
        delete mMetricsItem;
        mMetricsItem = NULL;
    }
}

status_t NuPlayerDriver::initCheck() {
    return OK;
}

status_t NuPlayerDriver::setUID(uid_t uid) {
    mPlayer->setUID(uid);
    mClientUid = uid;
    if (mMetricsItem) {
        mMetricsItem->setUid(mClientUid);
    }

    return OK;
}

status_t NuPlayerDriver::setDataSource(
        const sp<IMediaHTTPService> &httpService,
        const char *url,
        const KeyedVector<String8, String8> *headers) {
    ALOGV("setDataSource(%p) url(%s)", this, uriDebugString(url, false).c_str());
    Mutex::Autolock autoLock(mLock);

    if (mState != STATE_IDLE) {
        return INVALID_OPERATION;
    }

    mState = STATE_SET_DATASOURCE_PENDING;

    mPlayer->setDataSourceAsync(httpService, url, headers);

    while (mState == STATE_SET_DATASOURCE_PENDING) {
        mCondition.wait(mLock);
    }

    return mAsyncResult;
}

status_t NuPlayerDriver::setDataSource(int fd, int64_t offset, int64_t length) {
    ALOGV("setDataSource(%p) file(%d)", this, fd);
    Mutex::Autolock autoLock(mLock);

    if (mState != STATE_IDLE) {
        return INVALID_OPERATION;
    }

    mState = STATE_SET_DATASOURCE_PENDING;

    mPlayer->setDataSourceAsync(fd, offset, length);

    while (mState == STATE_SET_DATASOURCE_PENDING) {
        mCondition.wait(mLock);
    }

    AVNuUtils::get()->printFileName(fd);
    return mAsyncResult;
}

status_t NuPlayerDriver::setDataSource(const sp<IStreamSource> &source) {
    ALOGV("setDataSource(%p) stream source", this);
    Mutex::Autolock autoLock(mLock);

    if (mState != STATE_IDLE) {
        return INVALID_OPERATION;
    }

    mState = STATE_SET_DATASOURCE_PENDING;

    mPlayer->setDataSourceAsync(source);

    while (mState == STATE_SET_DATASOURCE_PENDING) {
        mCondition.wait(mLock);
    }

    return mAsyncResult;
}

status_t NuPlayerDriver::setDataSource(const sp<DataSource> &source) {
    ALOGV("setDataSource(%p) callback source", this);
    Mutex::Autolock autoLock(mLock);

    if (mState != STATE_IDLE) {
        return INVALID_OPERATION;
    }

    mState = STATE_SET_DATASOURCE_PENDING;

    mPlayer->setDataSourceAsync(source);

    while (mState == STATE_SET_DATASOURCE_PENDING) {
        mCondition.wait(mLock);
    }

    return mAsyncResult;
}

status_t NuPlayerDriver::setVideoSurfaceTexture(
        const sp<IGraphicBufferProducer> &bufferProducer) {
    ALOGV("setVideoSurfaceTexture(%p)", this);
    Mutex::Autolock autoLock(mLock);

    if (mSetSurfaceInProgress) {
        return INVALID_OPERATION;
    }

    switch (mState) {
        case STATE_SET_DATASOURCE_PENDING:
        case STATE_RESET_IN_PROGRESS:
            return INVALID_OPERATION;

        default:
            break;
    }

    mSetSurfaceInProgress = true;

    mPlayer->setVideoSurfaceTextureAsync(bufferProducer);

    while (mSetSurfaceInProgress) {
        mCondition.wait(mLock);
    }

    return OK;
}

status_t NuPlayerDriver::getBufferingSettings(BufferingSettings* buffering) {
    ALOGV("getBufferingSettings(%p)", this);
    {
        Mutex::Autolock autoLock(mLock);
        if (mState == STATE_IDLE) {
            return INVALID_OPERATION;
        }
    }

    return mPlayer->getBufferingSettings(buffering);
}

status_t NuPlayerDriver::setBufferingSettings(const BufferingSettings& buffering) {
    ALOGV("setBufferingSettings(%p)", this);
    {
        Mutex::Autolock autoLock(mLock);
        if (mState == STATE_IDLE) {
            return INVALID_OPERATION;
        }
    }

    return mPlayer->setBufferingSettings(buffering);
}

status_t NuPlayerDriver::prepare() {
    ALOGV("prepare(%p)", this);
    Mutex::Autolock autoLock(mLock);
    return prepare_l();
}

status_t NuPlayerDriver::prepare_l() {
    switch (mState) {
        case STATE_UNPREPARED:
            mState = STATE_PREPARING;

            // Make sure we're not posting any notifications, success or
            // failure information is only communicated through our result
            // code.
            mIsAsyncPrepare = false;
            mPlayer->prepareAsync();
            while (mState == STATE_PREPARING) {
                mCondition.wait(mLock);
            }
            return (mState == STATE_PREPARED) ? OK : UNKNOWN_ERROR;
        case STATE_STOPPED:
            // this is really just paused. handle as seek to start
            mAtEOS = false;
            mState = STATE_STOPPED_AND_PREPARING;
            mIsAsyncPrepare = false;
            mPlayer->seekToAsync(0, MediaPlayerSeekMode::SEEK_PREVIOUS_SYNC /* mode */,
                    true /* needNotify */);
            while (mState == STATE_STOPPED_AND_PREPARING) {
                mCondition.wait(mLock);
            }
            return (mState == STATE_STOPPED_AND_PREPARED) ? OK : UNKNOWN_ERROR;
        default:
            return INVALID_OPERATION;
    };
}

status_t NuPlayerDriver::prepareAsync() {
    ALOGV("prepareAsync(%p)", this);
    Mutex::Autolock autoLock(mLock);

    switch (mState) {
        case STATE_UNPREPARED:
            mState = STATE_PREPARING;
            mIsAsyncPrepare = true;
            mPlayer->prepareAsync();
            return OK;
        case STATE_STOPPED:
            // this is really just paused. handle as seek to start
            mAtEOS = false;
            mState = STATE_STOPPED_AND_PREPARING;
            mIsAsyncPrepare = true;
            mPlayer->seekToAsync(0, MediaPlayerSeekMode::SEEK_PREVIOUS_SYNC /* mode */,
                    true /* needNotify */);
            return OK;
        default:
            return INVALID_OPERATION;
    };
}

status_t NuPlayerDriver::start() {
    ALOGV("start(%p), state is %d, eos is %d", this, mState, mAtEOS);
    Mutex::Autolock autoLock(mLock);
    return start_l();
}

status_t NuPlayerDriver::start_l() {
    switch (mState) {
        case STATE_UNPREPARED:
        {
            status_t err = prepare_l();

            if (err != OK) {
                return err;
            }

            CHECK_EQ(mState, STATE_PREPARED);

            FALLTHROUGH_INTENDED;
        }

        case STATE_PAUSED:
        case STATE_STOPPED_AND_PREPARED:
        case STATE_PREPARED:
        {
            mPlayer->start();

            FALLTHROUGH_INTENDED;
        }

        case STATE_RUNNING:
        {
            if (mAtEOS) {
                mPlayer->seekToAsync(0);
                mAtEOS = false;
                mPositionUs = -1;
            }
            break;
        }

        default:
            return INVALID_OPERATION;
    }

    mState = STATE_RUNNING;

    return OK;
}

status_t NuPlayerDriver::stop() {
    ALOGD("stop(%p)", this);
    Mutex::Autolock autoLock(mLock);

    switch (mState) {
        case STATE_RUNNING:
            mPlayer->pause();
            FALLTHROUGH_INTENDED;

        case STATE_PAUSED:
            mState = STATE_STOPPED;
            notifyListener_l(MEDIA_STOPPED);
            break;

        case STATE_PREPARED:
        case STATE_STOPPED:
        case STATE_STOPPED_AND_PREPARING:
        case STATE_STOPPED_AND_PREPARED:
            mState = STATE_STOPPED;
            break;

        default:
            return INVALID_OPERATION;
    }

    return OK;
}

status_t NuPlayerDriver::pause() {
    ALOGD("pause(%p)", this);
    // The NuPlayerRenderer may get flushed if pause for long enough, e.g. the pause timeout tear
    // down for audio offload mode. If that happens, the NuPlayerRenderer will no longer know the
    // current position. So similar to seekTo, update |mPositionUs| to the pause position by calling
    // getCurrentPosition here.
    int unused;
    getCurrentPosition(&unused);

    Mutex::Autolock autoLock(mLock);

    switch (mState) {
        case STATE_PAUSED:
        case STATE_PREPARED:
            return OK;

        case STATE_RUNNING:
            mState = STATE_PAUSED;
            notifyListener_l(MEDIA_PAUSED);
            mPlayer->pause();
            break;

        default:
            return INVALID_OPERATION;
    }

    return OK;
}

bool NuPlayerDriver::isPlaying() {
    return mState == STATE_RUNNING && !mAtEOS;
}

status_t NuPlayerDriver::setPlaybackSettings(const AudioPlaybackRate &rate) {
    status_t err = mPlayer->setPlaybackSettings(rate);
    if (err == OK) {
        // try to update position
        int unused;
        getCurrentPosition(&unused);
        Mutex::Autolock autoLock(mLock);
        if (rate.mSpeed == 0.f && mState == STATE_RUNNING) {
            mState = STATE_PAUSED;
            notifyListener_l(MEDIA_PAUSED);
        } else if (rate.mSpeed != 0.f
                && (mState == STATE_PAUSED
                    || mState == STATE_STOPPED_AND_PREPARED
                    || mState == STATE_PREPARED)) {
            err = start_l();
        }
    }
    return err;
}

status_t NuPlayerDriver::getPlaybackSettings(AudioPlaybackRate *rate) {
    return mPlayer->getPlaybackSettings(rate);
}

status_t NuPlayerDriver::setSyncSettings(const AVSyncSettings &sync, float videoFpsHint) {
    return mPlayer->setSyncSettings(sync, videoFpsHint);
}

status_t NuPlayerDriver::getSyncSettings(AVSyncSettings *sync, float *videoFps) {
    return mPlayer->getSyncSettings(sync, videoFps);
}

status_t NuPlayerDriver::seekTo(int msec, MediaPlayerSeekMode mode) {
    ALOGV("seekTo(%p) (%d ms, %d) at state %d", this, msec, mode, mState);
    Mutex::Autolock autoLock(mLock);

    int64_t seekTimeUs = msec * 1000LL;

    switch (mState) {
        case STATE_PREPARED:
        case STATE_STOPPED_AND_PREPARED:
        case STATE_PAUSED:
        case STATE_RUNNING:
        {
            mAtEOS = false;
            mSeekInProgress = true;
            // seeks can take a while, so we essentially paused
            notifyListener_l(MEDIA_PAUSED);
            mPlayer->seekToAsync(seekTimeUs, mode, true /* needNotify */);
            break;
        }

        default:
            return INVALID_OPERATION;
    }

    mPositionUs = seekTimeUs;
    return OK;
}

status_t NuPlayerDriver::getCurrentPosition(int *msec) {
    int64_t tempUs = 0;
    {
        Mutex::Autolock autoLock(mLock);
        if (mSeekInProgress || (mState == STATE_PAUSED && !mAtEOS)) {
            tempUs = (mPositionUs <= 0) ? 0 : mPositionUs;
            *msec = (int)divRound(tempUs, (int64_t)(1000));
            return OK;
        }
    }

    status_t ret = mPlayer->getCurrentPosition(&tempUs);

    Mutex::Autolock autoLock(mLock);
    // We need to check mSeekInProgress here because mPlayer->seekToAsync is an async call, which
    // means getCurrentPosition can be called before seek is completed. Iow, renderer may return a
    // position value that's different the seek to position.
    if (ret != OK) {
        tempUs = (mPositionUs <= 0) ? 0 : mPositionUs;
    } else {
        mPositionUs = tempUs;
    }
    *msec = (int)divRound(tempUs, (int64_t)(1000));
    return OK;
}

status_t NuPlayerDriver::getDuration(int *msec) {
    Mutex::Autolock autoLock(mLock);

    if (mDurationUs < 0) {
        return UNKNOWN_ERROR;
    }

    *msec = (mDurationUs + 500LL) / 1000;

    return OK;
}

void NuPlayerDriver::updateMetrics(const char *where) {

    if (where == NULL) {
        where = "unknown";
    }
    ALOGV("updateMetrics(%p) from %s at state %d", this, where, mState);

    // gather the final stats for this record
    Vector<sp<AMessage>> trackStats;
    mPlayer->getStats(&trackStats);

    if (trackStats.size() > 0) {
        for (size_t i = 0; i < trackStats.size(); ++i) {
            const sp<AMessage> &stats = trackStats.itemAt(i);

            AString mime;
            stats->findString("mime", &mime);

            AString name;
            stats->findString("component-name", &name);

            if (mime.startsWith("video/")) {
                int32_t width, height;
                mMetricsItem->setCString(kPlayerVMime, mime.c_str());
                if (!name.empty()) {
                    mMetricsItem->setCString(kPlayerVCodec, name.c_str());
                }

                if (stats->findInt32("width", &width)
                        && stats->findInt32("height", &height)) {
                    mMetricsItem->setInt32(kPlayerWidth, width);
                    mMetricsItem->setInt32(kPlayerHeight, height);
                }

                int64_t numFramesTotal = 0;
                int64_t numFramesDropped = 0;
                stats->findInt64("frames-total", &numFramesTotal);
                stats->findInt64("frames-dropped-output", &numFramesDropped);

                mMetricsItem->setInt64(kPlayerFrames, numFramesTotal);
                mMetricsItem->setInt64(kPlayerFramesDropped, numFramesDropped);

                float frameRate = 0;
                if (stats->findFloat("frame-rate-total", &frameRate)) {
                    mMetricsItem->setDouble(kPlayerFrameRate, (double) frameRate);
                }

            } else if (mime.startsWith("audio/")) {
                mMetricsItem->setCString(kPlayerAMime, mime.c_str());
                if (!name.empty()) {
                    mMetricsItem->setCString(kPlayerACodec, name.c_str());
                }
            }
        }
    }

    // always provide duration and playing time, even if they have 0/unknown values.

    // getDuration() uses mLock for mutex -- careful where we use it.
    int duration_ms = -1;
    getDuration(&duration_ms);
    mMetricsItem->setInt64(kPlayerDuration, duration_ms);

    mPlayer->updateInternalTimers();

    mMetricsItem->setInt64(kPlayerPlaying, (mPlayingTimeUs+500)/1000 );

    if (mRebufferingEvents != 0) {
        mMetricsItem->setInt64(kPlayerRebuffering, (mRebufferingTimeUs+500)/1000 );
        mMetricsItem->setInt32(kPlayerRebufferingCount, mRebufferingEvents);
        mMetricsItem->setInt32(kPlayerRebufferingAtExit, mRebufferingAtExit);

    }

    mMetricsItem->setCString(kPlayerDataSourceType, mPlayer->getDataSourceType());
}


void NuPlayerDriver::logMetrics(const char *where) {
    if (where == NULL) {
        where = "unknown";
    }
    ALOGV("logMetrics(%p) from %s at state %d", this, where, mState);

    if (mMetricsItem == NULL || mMetricsItem->isEnabled() == false) {
        return;
    }

    // log only non-empty records
    // we always updateMetrics() before we get here
    // and that always injects 3 fields (duration, playing time, and
    // datasource) into the record.
    // So the canonical "empty" record has 3 elements in it.
    if (mMetricsItem->count() > 3) {

        mMetricsItem->selfrecord();

        // re-init in case we prepare() and start() again.
        delete mMetricsItem ;
        mMetricsItem = mediametrics::Item::create(kKeyPlayer);
        if (mMetricsItem) {
            mMetricsItem->setUid(mClientUid);
        }
    } else {
        ALOGV("nothing to record (only %zu fields)", mMetricsItem->count());
    }
}

status_t NuPlayerDriver::reset() {
    ALOGD("reset(%p) at state %d", this, mState);

    updateMetrics("reset");
    logMetrics("reset");

    Mutex::Autolock autoLock(mLock);

    switch (mState) {
        case STATE_IDLE:
            return OK;

        case STATE_SET_DATASOURCE_PENDING:
        case STATE_RESET_IN_PROGRESS:
            return INVALID_OPERATION;

        case STATE_PREPARING:
        {
            CHECK(mIsAsyncPrepare);

            notifyListener_l(MEDIA_PREPARED);
            break;
        }

        default:
            break;
    }

    if (mState != STATE_STOPPED) {
        notifyListener_l(MEDIA_STOPPED);
    }

    if (property_get_bool("persist.debug.sf.stats", false)) {
        Vector<String16> args;
        dump(-1, args);
    }

    mState = STATE_RESET_IN_PROGRESS;
    mPlayer->resetAsync();

    while (mState == STATE_RESET_IN_PROGRESS) {
        mCondition.wait(mLock);
    }

    mDurationUs = -1;
    mPositionUs = -1;
    mLooping = false;
    mPlayingTimeUs = 0;
    mRebufferingTimeUs = 0;
    mRebufferingEvents = 0;
    mRebufferingAtExit = false;

    return OK;
}

status_t NuPlayerDriver::notifyAt(int64_t mediaTimeUs) {
    ALOGV("notifyAt(%p), time:%lld", this, (long long)mediaTimeUs);
    return mPlayer->notifyAt(mediaTimeUs);
}

status_t NuPlayerDriver::setLooping(int loop) {
    mLooping = loop != 0;
    return OK;
}

player_type NuPlayerDriver::playerType() {
    return NU_PLAYER;
}

status_t NuPlayerDriver::invoke(const Parcel &request, Parcel *reply) {
    if (reply == NULL) {
        ALOGE("reply is a NULL pointer");
        return BAD_VALUE;
    }

    int32_t methodId;
    status_t ret = request.readInt32(&methodId);
    if (ret != OK) {
        ALOGE("Failed to retrieve the requested method to invoke");
        return ret;
    }

    switch (methodId) {
        case INVOKE_ID_SET_VIDEO_SCALING_MODE:
        {
            int mode = request.readInt32();
            return mPlayer->setVideoScalingMode(mode);
        }

        case INVOKE_ID_GET_TRACK_INFO:
        {
            return mPlayer->getTrackInfo(reply);
        }

        case INVOKE_ID_SELECT_TRACK:
        {
            int trackIndex = request.readInt32();
            int msec = 0;
            // getCurrentPosition should always return OK
            getCurrentPosition(&msec);
            return mPlayer->selectTrack(trackIndex, true /* select */, msec * 1000LL);
        }

        case INVOKE_ID_UNSELECT_TRACK:
        {
            int trackIndex = request.readInt32();
            return mPlayer->selectTrack(trackIndex, false /* select */, 0xdeadbeef /* not used */);
        }

        case INVOKE_ID_GET_SELECTED_TRACK:
        {
            int32_t type = request.readInt32();
            return mPlayer->getSelectedTrack(type, reply);
        }

        default:
        {
            return INVALID_OPERATION;
        }
    }
}

void NuPlayerDriver::setAudioSink(const sp<AudioSink> &audioSink) {
    mPlayer->setAudioSink(audioSink);
    mAudioSink = audioSink;
}

status_t NuPlayerDriver::setParameter(
        int /* key */, const Parcel & /* request */) {
    return INVALID_OPERATION;
}

status_t NuPlayerDriver::getParameter(int key, Parcel *reply) {

    if (key == FOURCC('m','t','r','X') && mMetricsItem != NULL) {
        // mtrX -- a play on 'metrics' (not matrix)
        // gather current info all together, parcel it, and send it back
<<<<<<< HEAD
            updateMetrics("api");
            mAnalyticsItem->writeToParcel(reply);
            return OK;
=======
        updateMetrics("api");
        mMetricsItem->writeToParcel(reply);
        return OK;
>>>>>>> ee34d28b
    }

    return INVALID_OPERATION;
}

status_t NuPlayerDriver::getMetadata(
        const media::Metadata::Filter& /* ids */, Parcel *records) {
    Mutex::Autolock autoLock(mLock);

    using media::Metadata;

    Metadata meta(records);

    meta.appendBool(
            Metadata::kPauseAvailable,
            mPlayerFlags & NuPlayer::Source::FLAG_CAN_PAUSE);

    meta.appendBool(
            Metadata::kSeekBackwardAvailable,
            mPlayerFlags & NuPlayer::Source::FLAG_CAN_SEEK_BACKWARD);

    meta.appendBool(
            Metadata::kSeekForwardAvailable,
            mPlayerFlags & NuPlayer::Source::FLAG_CAN_SEEK_FORWARD);

    meta.appendBool(
            Metadata::kSeekAvailable,
            mPlayerFlags & NuPlayer::Source::FLAG_CAN_SEEK);

    AVMediaServiceUtils::get()->appendMeta(&meta);

    return OK;
}

void NuPlayerDriver::notifyResetComplete() {
    ALOGD("notifyResetComplete(%p)", this);
    Mutex::Autolock autoLock(mLock);

    CHECK_EQ(mState, STATE_RESET_IN_PROGRESS);
    mState = STATE_IDLE;
    mCondition.broadcast();
}

void NuPlayerDriver::notifySetSurfaceComplete() {
    ALOGV("notifySetSurfaceComplete(%p)", this);
    Mutex::Autolock autoLock(mLock);

    CHECK(mSetSurfaceInProgress);
    mSetSurfaceInProgress = false;

    mCondition.broadcast();
}

void NuPlayerDriver::notifyDuration(int64_t durationUs) {
    Mutex::Autolock autoLock(mLock);
    mDurationUs = durationUs;
}

void NuPlayerDriver::notifyMorePlayingTimeUs(int64_t playingUs) {
    Mutex::Autolock autoLock(mLock);
    mPlayingTimeUs += playingUs;
}

void NuPlayerDriver::notifyMoreRebufferingTimeUs(int64_t rebufferingUs) {
    Mutex::Autolock autoLock(mLock);
    mRebufferingTimeUs += rebufferingUs;
    mRebufferingEvents++;
}

void NuPlayerDriver::notifyRebufferingWhenExit(bool status) {
    Mutex::Autolock autoLock(mLock);
    mRebufferingAtExit = status;
}

void NuPlayerDriver::notifySeekComplete() {
    ALOGV("notifySeekComplete(%p)", this);
    Mutex::Autolock autoLock(mLock);
    mSeekInProgress = false;
    notifySeekComplete_l();
}

void NuPlayerDriver::notifySeekComplete_l() {
    bool wasSeeking = true;
    if (mState == STATE_STOPPED_AND_PREPARING) {
        wasSeeking = false;
        mState = STATE_STOPPED_AND_PREPARED;
        mCondition.broadcast();
        if (!mIsAsyncPrepare) {
            // if we are preparing synchronously, no need to notify listener
            return;
        }
    } else if (mState == STATE_STOPPED) {
        // no need to notify listener
        return;
    }
    notifyListener_l(wasSeeking ? MEDIA_SEEK_COMPLETE : MEDIA_PREPARED);
}

status_t NuPlayerDriver::dump(
        int fd, const Vector<String16> & /* args */) const {

    Vector<sp<AMessage> > trackStats;
    mPlayer->getStats(&trackStats);

    AString logString(" NuPlayer\n");
    char buf[256] = {0};

    bool locked = false;
    for (int i = 0; i < kDumpLockRetries; ++i) {
        if (mLock.tryLock() == NO_ERROR) {
            locked = true;
            break;
        }
        usleep(kDumpLockSleepUs);
    }

    if (locked) {
        snprintf(buf, sizeof(buf), "  state(%d), atEOS(%d), looping(%d), autoLoop(%d)\n",
                mState, mAtEOS, mLooping, mAutoLoop);
        mLock.unlock();
    } else {
        snprintf(buf, sizeof(buf), "  NPD(%p) lock is taken\n", this);
    }
    logString.append(buf);

    for (size_t i = 0; i < trackStats.size(); ++i) {
        const sp<AMessage> &stats = trackStats.itemAt(i);

        AString mime;
        if (stats->findString("mime", &mime)) {
            snprintf(buf, sizeof(buf), "  mime(%s)\n", mime.c_str());
            logString.append(buf);
        }

        AString name;
        if (stats->findString("component-name", &name)) {
            snprintf(buf, sizeof(buf), "    decoder(%s)\n", name.c_str());
            logString.append(buf);
        }

        if (mime.startsWith("video/")) {
            int32_t width, height;
            if (stats->findInt32("width", &width)
                    && stats->findInt32("height", &height)) {
                snprintf(buf, sizeof(buf), "    resolution(%d x %d)\n", width, height);
                logString.append(buf);
            }

            int64_t numFramesTotal = 0;
            int64_t numFramesDropped = 0;

            stats->findInt64("frames-total", &numFramesTotal);
            stats->findInt64("frames-dropped-output", &numFramesDropped);
            snprintf(buf, sizeof(buf), "    numFramesTotal(%lld), numFramesDropped(%lld), "
                     "percentageDropped(%.2f%%)\n",
                     (long long)numFramesTotal,
                     (long long)numFramesDropped,
                     numFramesTotal == 0
                            ? 0.0 : (double)(numFramesDropped * 100) / numFramesTotal);
            logString.append(buf);
        }
    }

    ALOGI("%s", logString.c_str());

    if (fd >= 0) {
        FILE *out = fdopen(dup(fd), "w");
        fprintf(out, "%s", logString.c_str());
        fclose(out);
        out = NULL;
    }

    return OK;
}

void NuPlayerDriver::notifyListener(
        int msg, int ext1, int ext2, const Parcel *in) {
    Mutex::Autolock autoLock(mLock);
    notifyListener_l(msg, ext1, ext2, in);
}

void NuPlayerDriver::notifyListener_l(
        int msg, int ext1, int ext2, const Parcel *in) {
    ALOGV("notifyListener_l(%p), (%d, %d, %d, %d), loop setting(%d, %d)",
            this, msg, ext1, ext2, (in == NULL ? -1 : (int)in->dataSize()), mAutoLoop, mLooping);
    switch (msg) {
        case MEDIA_PLAYBACK_COMPLETE:
        {
            if (mState != STATE_RESET_IN_PROGRESS) {
                if (mAutoLoop) {
                    audio_stream_type_t streamType = AUDIO_STREAM_MUSIC;
                    if (mAudioSink != NULL) {
                        streamType = mAudioSink->getAudioStreamType();
                    }
                    if (streamType == AUDIO_STREAM_NOTIFICATION) {
                        ALOGW("disabling auto-loop for notification");
                        mAutoLoop = false;
                    }
                }
                if (mLooping || mAutoLoop) {
                    mPlayer->seekToAsync(0);
                    if (mAudioSink != NULL) {
                        // The renderer has stopped the sink at the end in order to play out
                        // the last little bit of audio. If we're looping, we need to restart it.
                        mAudioSink->start();
                    }
                    // don't send completion event when looping
                    return;
                }

                mPlayer->pause();
                mState = STATE_PAUSED;
            }
            FALLTHROUGH_INTENDED;
        }

        case MEDIA_ERROR:
        {
            // when we have an error, add it to the analytics for this playback.
            // ext1 is our primary 'error type' value. Only add ext2 when non-zero.
            // [test against msg is due to fall through from previous switch value]
            if (msg == MEDIA_ERROR && mMetricsItem != NULL) {
                mMetricsItem->setInt32(kPlayerError, ext1);
                if (ext2 != 0) {
                    mMetricsItem->setInt32(kPlayerErrorCode, ext2);
                }
                mMetricsItem->setCString(kPlayerErrorState, stateString(mState).c_str());
            }
            mAtEOS = true;
            break;
        }

        default:
            break;
    }

    mLock.unlock();
    sendEvent(msg, ext1, ext2, in);
    mLock.lock();
}

void NuPlayerDriver::notifySetDataSourceCompleted(status_t err) {
    Mutex::Autolock autoLock(mLock);

    CHECK_EQ(mState, STATE_SET_DATASOURCE_PENDING);

    mAsyncResult = err;
    mState = (err == OK) ? STATE_UNPREPARED : STATE_IDLE;
    mCondition.broadcast();
}

void NuPlayerDriver::notifyPrepareCompleted(status_t err) {
    ALOGV("notifyPrepareCompleted %d", err);

    Mutex::Autolock autoLock(mLock);

    if (mState != STATE_PREPARING) {
        // We were preparing asynchronously when the client called
        // reset(), we sent a premature "prepared" notification and
        // then initiated the reset. This notification is stale.
        CHECK(mState == STATE_RESET_IN_PROGRESS || mState == STATE_IDLE);
        return;
    }

    CHECK_EQ(mState, STATE_PREPARING);

    mAsyncResult = err;

    if (err == OK) {
        // update state before notifying client, so that if client calls back into NuPlayerDriver
        // in response, NuPlayerDriver has the right state
        mState = STATE_PREPARED;
        if (mIsAsyncPrepare) {
            notifyListener_l(MEDIA_PREPARED);
        }
    } else {
        mState = STATE_UNPREPARED;
        if (mIsAsyncPrepare) {
            notifyListener_l(MEDIA_ERROR, MEDIA_ERROR_UNKNOWN, err);
        }
    }

    sp<MetaData> meta = mPlayer->getFileMeta();
    int32_t loop;
    if (meta != NULL
            && meta->findInt32(kKeyAutoLoop, &loop) && loop != 0) {
        mAutoLoop = true;
    }

    mCondition.broadcast();
}

void NuPlayerDriver::notifyFlagsChanged(uint32_t flags) {
    Mutex::Autolock autoLock(mLock);

    mPlayerFlags = flags;
}

// Modular DRM
status_t NuPlayerDriver::prepareDrm(const uint8_t uuid[16], const Vector<uint8_t> &drmSessionId)
{
    ALOGV("prepareDrm(%p) state: %d", this, mState);

    // leaving the state verification for mediaplayer.cpp
    status_t ret = mPlayer->prepareDrm(uuid, drmSessionId);

    ALOGV("prepareDrm ret: %d", ret);

    return ret;
}

status_t NuPlayerDriver::releaseDrm()
{
    ALOGV("releaseDrm(%p) state: %d", this, mState);

    // leaving the state verification for mediaplayer.cpp
    status_t ret = mPlayer->releaseDrm();

    ALOGV("releaseDrm ret: %d", ret);

    return ret;
}

std::string NuPlayerDriver::stateString(State state) {
    const char *rval = NULL;
    char rawbuffer[16];  // allows "%d"

    switch (state) {
        case STATE_IDLE: rval = "IDLE"; break;
        case STATE_SET_DATASOURCE_PENDING: rval = "SET_DATASOURCE_PENDING"; break;
        case STATE_UNPREPARED: rval = "UNPREPARED"; break;
        case STATE_PREPARING: rval = "PREPARING"; break;
        case STATE_PREPARED: rval = "PREPARED"; break;
        case STATE_RUNNING: rval = "RUNNING"; break;
        case STATE_PAUSED: rval = "PAUSED"; break;
        case STATE_RESET_IN_PROGRESS: rval = "RESET_IN_PROGRESS"; break;
        case STATE_STOPPED: rval = "STOPPED"; break;
        case STATE_STOPPED_AND_PREPARING: rval = "STOPPED_AND_PREPARING"; break;
        case STATE_STOPPED_AND_PREPARED: rval = "STOPPED_AND_PREPARED"; break;
        default:
            // yes, this buffer is shared and vulnerable to races
            snprintf(rawbuffer, sizeof(rawbuffer), "%d", state);
            rval = rawbuffer;
            break;
    }

    return rval;
}

}  // namespace android<|MERGE_RESOLUTION|>--- conflicted
+++ resolved
@@ -783,15 +783,9 @@
     if (key == FOURCC('m','t','r','X') && mMetricsItem != NULL) {
         // mtrX -- a play on 'metrics' (not matrix)
         // gather current info all together, parcel it, and send it back
-<<<<<<< HEAD
-            updateMetrics("api");
-            mAnalyticsItem->writeToParcel(reply);
-            return OK;
-=======
         updateMetrics("api");
         mMetricsItem->writeToParcel(reply);
         return OK;
->>>>>>> ee34d28b
     }
 
     return INVALID_OPERATION;
