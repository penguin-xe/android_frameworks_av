--- conflicted
+++ resolved
@@ -7437,7 +7437,6 @@
     }
 }
 
-<<<<<<< HEAD
 void AudioFlinger::MixerThread::onIdleMixer()
 {
     PlaybackThread::onIdleMixer();
@@ -7471,12 +7470,13 @@
         sq->push(FastMixerStateQueue::BLOCK_UNTIL_ACKED);
     } else {
         sq->end(false /*didModify*/);
-=======
+    }
+}
+
 void AudioFlinger::OffloadThread::invalidateTracks(std::set<audio_port_handle_t>& portIds) {
     Mutex::Autolock _l(mLock);
     if (PlaybackThread::invalidateTracks_l(portIds)) {
         mFlushPending = true;
->>>>>>> 7e4eb601
     }
 }
 
