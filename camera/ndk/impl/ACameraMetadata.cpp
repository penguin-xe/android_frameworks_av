--- conflicted
+++ resolved
@@ -21,7 +21,6 @@
 #include <utils/Vector.h>
 #include <system/graphics.h>
 #include <media/NdkImage.h>
-#include <NdkImagePriv.h>
 
 using namespace android;
 
@@ -317,13 +316,9 @@
         } else if (format == HAL_PIXEL_FORMAT_Y16) {
             format = AIMAGE_FORMAT_DEPTH16;
         } else if (format == HAL_PIXEL_FORMAT_RAW16) {
-<<<<<<< HEAD
-            format = AIMAGE_FORMAT_RAW_DEPTH;
-=======
             format = static_cast<int32_t>(AIMAGE_FORMAT_RAW_DEPTH);
         } else if (format == HAL_PIXEL_FORMAT_RAW10) {
             format = static_cast<int32_t>(AIMAGE_FORMAT_RAW_DEPTH10);
->>>>>>> 4b643229
         }
 
         filteredDepthStreamConfigs.push_back(format);
