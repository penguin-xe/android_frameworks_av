/*
 * Copyright (C) 2009 The Android Open Source Project
 *
 * Licensed under the Apache License, Version 2.0 (the "License");
 * you may not use this file except in compliance with the License.
 * You may obtain a copy of the License at
 *
 *      http://www.apache.org/licenses/LICENSE-2.0
 *
 * Unless required by applicable law or agreed to in writing, software
 * distributed under the License is distributed on an "AS IS" BASIS,
 * WITHOUT WARRANTIES OR CONDITIONS OF ANY KIND, either express or implied.
 * See the License for the specific language governing permissions and
 * limitations under the License.
 */

//#define LOG_NDEBUG 0
#define LOG_TAG "MPEG4Writer"

#include <algorithm>

#include <arpa/inet.h>
#include <fcntl.h>
#include <inttypes.h>
#include <pthread.h>
#include <sys/prctl.h>
#include <sys/stat.h>
#include <sys/types.h>
#include <unistd.h>

#include <utils/Log.h>

#include <functional>

#include <media/MediaSource.h>
#include <media/stagefright/foundation/ADebug.h>
#include <media/stagefright/foundation/AMessage.h>
#include <media/stagefright/foundation/AUtils.h>
#include <media/stagefright/foundation/ByteUtils.h>
#include <media/stagefright/foundation/ColorUtils.h>
#include <media/stagefright/foundation/avc_utils.h>
#include <media/stagefright/MPEG4Writer.h>
#include <media/stagefright/MediaBuffer.h>
#include <media/stagefright/MetaData.h>
#include <media/stagefright/MediaDefs.h>
#include <media/stagefright/MediaErrors.h>
#include <media/stagefright/Utils.h>
#include <media/mediarecorder.h>
#include <cutils/properties.h>

#include "include/ESDS.h"
#include "include/HevcUtils.h"

#include <stagefright/AVExtensions.h>

#ifndef __predict_false
#define __predict_false(exp) __builtin_expect((exp) != 0, 0)
#endif

#define WARN_UNLESS(condition, message, ...) \
( (__predict_false(condition)) ? false : ({ \
    ALOGW("Condition %s failed "  message, #condition, ##__VA_ARGS__); \
    true; \
}))

namespace android {

static const int64_t kMinStreamableFileSizeInBytes = 5 * 1024 * 1024;
static const int64_t kMax32BitFileSize = 0x00ffffffffLL; // 2^32-1 : max FAT32
                                                         // filesystem file size
                                                         // used by most SD cards
static const uint8_t kNalUnitTypeSeqParamSet = 0x07;
static const uint8_t kNalUnitTypePicParamSet = 0x08;
static const int64_t kInitialDelayTimeUs     = 700000LL;
static const int64_t kMaxMetadataSize = 0x4000000LL;   // 64MB max per-frame metadata size

static const char kMetaKey_Version[]    = "com.android.version";
static const char kMetaKey_Manufacturer[]      = "com.android.manufacturer";
static const char kMetaKey_Model[]      = "com.android.model";

#ifdef SHOW_BUILD
static const char kMetaKey_Build[]      = "com.android.build";
#endif
static const char kMetaKey_CaptureFps[] = "com.android.capture.fps";
static const char kMetaKey_TemporalLayerCount[] = "com.android.video.temporal_layers_count";

static const int kTimestampDebugCount = 10;
static const int kItemIdBase = 10000;
static const char kExifHeader[] = {'E', 'x', 'i', 'f', '\0', '\0'};
static const uint8_t kExifApp1Marker[] = {'E', 'x', 'i', 'f', 0xff, 0xe1};

static const uint8_t kMandatoryHevcNalUnitTypes[3] = {
    kHevcNalUnitTypeVps,
    kHevcNalUnitTypeSps,
    kHevcNalUnitTypePps,
};
static const uint8_t kHevcNalUnitTypes[5] = {
    kHevcNalUnitTypeVps,
    kHevcNalUnitTypeSps,
    kHevcNalUnitTypePps,
    kHevcNalUnitTypePrefixSei,
    kHevcNalUnitTypeSuffixSei,
};
/* uncomment to include build in meta */
//#define SHOW_MODEL_BUILD 1

class MPEG4Writer::Track {
public:
    Track(MPEG4Writer *owner, const sp<MediaSource> &source, size_t trackId);

    ~Track();

    status_t start(MetaData *params);
    status_t stop(bool stopSource = true);
    status_t pause();
    bool reachedEOS();

    int64_t getDurationUs() const;
    int64_t getEstimatedTrackSizeBytes() const;
    int32_t getMetaSizeIncrease(int32_t angle, int32_t trackCount) const;
    void writeTrackHeader(bool use32BitOffset = true);
    int64_t getMinCttsOffsetTimeUs();
    void bufferChunk(int64_t timestampUs);
    bool isAvc() const { return mIsAvc; }
    bool isHevc() const { return mIsHevc; }
    bool isHeic() const { return mIsHeic; }
    bool isAudio() const { return mIsAudio; }
    bool isMPEG4() const { return mIsMPEG4; }
    bool usePrefix() const { return (mIsAvc || mIsHevc || mIsHeic) && !mNalLengthBitstream; }
    bool isExifData(MediaBufferBase *buffer, uint32_t *tiffHdrOffset) const;
    void addChunkOffset(off64_t offset);
    void addItemOffsetAndSize(off64_t offset, size_t size, bool isExif);
    void flushItemRefs();
    int32_t getTrackId() const { return mTrackId; }
    status_t dump(int fd, const Vector<String16>& args) const;
    static const char *getFourCCForMime(const char *mime);
    const char *getTrackType() const;
    void resetInternal();

private:
    enum {
        // TODO: need to increase this considering the bug
        // about camera app not sending video frames continuously?
        kMaxCttsOffsetTimeUs = 1000000LL,  // 1 second
        kSampleArraySize = 1000,
    };

    // A helper class to handle faster write box with table entries
    template<class TYPE, unsigned ENTRY_SIZE>
    // ENTRY_SIZE: # of values in each entry
    struct ListTableEntries {
        static_assert(ENTRY_SIZE > 0, "ENTRY_SIZE must be positive");
        ListTableEntries(uint32_t elementCapacity)
            : mElementCapacity(elementCapacity),
            mTotalNumTableEntries(0),
            mNumValuesInCurrEntry(0),
            mCurrTableEntriesElement(NULL) {
            CHECK_GT(mElementCapacity, 0u);
            // Ensure no integer overflow on allocation in add().
            CHECK_LT(ENTRY_SIZE, UINT32_MAX / mElementCapacity);
        }

        // Free the allocated memory.
        ~ListTableEntries() {
            while (!mTableEntryList.empty()) {
                typename List<TYPE *>::iterator it = mTableEntryList.begin();
                delete[] (*it);
                mTableEntryList.erase(it);
            }
        }

        // Replace the value at the given position by the given value.
        // There must be an existing value at the given position.
        // @arg value must be in network byte order
        // @arg pos location the value must be in.
        void set(const TYPE& value, uint32_t pos) {
            CHECK_LT(pos, mTotalNumTableEntries * ENTRY_SIZE);

            typename List<TYPE *>::iterator it = mTableEntryList.begin();
            uint32_t iterations = (pos / (mElementCapacity * ENTRY_SIZE));
            while (it != mTableEntryList.end() && iterations > 0) {
                ++it;
                --iterations;
            }
            CHECK(it != mTableEntryList.end());
            CHECK_EQ(iterations, 0u);

            (*it)[(pos % (mElementCapacity * ENTRY_SIZE))] = value;
        }

        // Get the value at the given position by the given value.
        // @arg value the retrieved value at the position in network byte order.
        // @arg pos location the value must be in.
        // @return true if a value is found.
        bool get(TYPE& value, uint32_t pos) const {
            if (pos >= mTotalNumTableEntries * ENTRY_SIZE) {
                return false;
            }

            typename List<TYPE *>::iterator it = mTableEntryList.begin();
            uint32_t iterations = (pos / (mElementCapacity * ENTRY_SIZE));
            while (it != mTableEntryList.end() && iterations > 0) {
                ++it;
                --iterations;
            }
            CHECK(it != mTableEntryList.end());
            CHECK_EQ(iterations, 0u);

            value = (*it)[(pos % (mElementCapacity * ENTRY_SIZE))];
            return true;
        }

        // adjusts all values by |adjust(value)|
        void adjustEntries(
                std::function<void(size_t /* ix */, TYPE(& /* entry */)[ENTRY_SIZE])> update) {
            size_t nEntries = mTotalNumTableEntries + mNumValuesInCurrEntry / ENTRY_SIZE;
            size_t ix = 0;
            for (TYPE *entryArray : mTableEntryList) {
                size_t num = std::min(nEntries, (size_t)mElementCapacity);
                for (size_t i = 0; i < num; ++i) {
                    update(ix++, (TYPE(&)[ENTRY_SIZE])(*entryArray));
                    entryArray += ENTRY_SIZE;
                }
                nEntries -= num;
            }
        }

        // Store a single value.
        // @arg value must be in network byte order.
        void add(const TYPE& value) {
            CHECK_LT(mNumValuesInCurrEntry, mElementCapacity);
            uint32_t nEntries = mTotalNumTableEntries % mElementCapacity;
            uint32_t nValues  = mNumValuesInCurrEntry % ENTRY_SIZE;
            if (nEntries == 0 && nValues == 0) {
                mCurrTableEntriesElement = new TYPE[ENTRY_SIZE * mElementCapacity];
                CHECK(mCurrTableEntriesElement != NULL);
                mTableEntryList.push_back(mCurrTableEntriesElement);
            }

            uint32_t pos = nEntries * ENTRY_SIZE + nValues;
            mCurrTableEntriesElement[pos] = value;

            ++mNumValuesInCurrEntry;
            if ((mNumValuesInCurrEntry % ENTRY_SIZE) == 0) {
                ++mTotalNumTableEntries;
                mNumValuesInCurrEntry = 0;
            }
        }

        // Write out the table entries:
        // 1. the number of entries goes first
        // 2. followed by the values in the table enties in order
        // @arg writer the writer to actual write to the storage
        void write(MPEG4Writer *writer) const {
            CHECK_EQ(mNumValuesInCurrEntry % ENTRY_SIZE, 0u);
            uint32_t nEntries = mTotalNumTableEntries;
            writer->writeInt32(nEntries);
            for (typename List<TYPE *>::iterator it = mTableEntryList.begin();
                it != mTableEntryList.end(); ++it) {
                CHECK_GT(nEntries, 0u);
                if (nEntries >= mElementCapacity) {
                    writer->write(*it, sizeof(TYPE) * ENTRY_SIZE, mElementCapacity);
                    nEntries -= mElementCapacity;
                } else {
                    writer->write(*it, sizeof(TYPE) * ENTRY_SIZE, nEntries);
                    break;
                }
            }
        }

        // Return the number of entries in the table.
        uint32_t count() const { return mTotalNumTableEntries; }

    private:
        uint32_t         mElementCapacity;  // # entries in an element
        uint32_t         mTotalNumTableEntries;
        uint32_t         mNumValuesInCurrEntry;  // up to ENTRY_SIZE
        TYPE             *mCurrTableEntriesElement;
        mutable List<TYPE *>     mTableEntryList;

        DISALLOW_EVIL_CONSTRUCTORS(ListTableEntries);
    };



    MPEG4Writer *mOwner;
    sp<MetaData> mMeta;
    sp<MediaSource> mSource;
    volatile bool mDone;
    volatile bool mPaused;
    volatile bool mResumed;
    volatile bool mStarted;
    bool mIsAvc;
    bool mIsHevc;
    bool mIsAudio;
    bool mIsVideo;
    bool mIsHeic;
    bool mIsMPEG4;
    bool mGotStartKeyFrame;
    bool mIsMalformed;
    int32_t mTrackId;
    int64_t mTrackDurationUs;
    int64_t mMaxChunkDurationUs;
    int64_t mLastDecodingTimeUs;
    int32_t mNalLengthBitstream;

    int64_t mEstimatedTrackSizeBytes;
    int64_t mMdatSizeBytes;
    int32_t mTimeScale;

    pthread_t mThread;


    List<MediaBuffer *> mChunkSamples;

    bool                mSamplesHaveSameSize;
    ListTableEntries<uint32_t, 1> *mStszTableEntries;

    ListTableEntries<uint32_t, 1> *mStcoTableEntries;
    ListTableEntries<off64_t, 1> *mCo64TableEntries;
    ListTableEntries<uint32_t, 3> *mStscTableEntries;
    ListTableEntries<uint32_t, 1> *mStssTableEntries;
    ListTableEntries<uint32_t, 2> *mSttsTableEntries;
    ListTableEntries<uint32_t, 2> *mCttsTableEntries;
    ListTableEntries<uint32_t, 3> *mElstTableEntries; // 3columns: segDuration, mediaTime, mediaRate

    int64_t mMinCttsOffsetTimeUs;
    int64_t mMinCttsOffsetTicks;
    int64_t mMaxCttsOffsetTicks;

    // Save the last 10 frames' timestamp and frame type for debug.
    struct TimestampDebugHelperEntry {
        int64_t pts;
        int64_t dts;
        std::string frameType;
    };

    std::list<TimestampDebugHelperEntry> mTimestampDebugHelper;

    // Sequence parameter set or picture parameter set
    struct AVCParamSet {
        AVCParamSet(uint16_t length, const uint8_t *data)
            : mLength(length), mData(data) {}

        uint16_t mLength;
        const uint8_t *mData;
    };
    List<AVCParamSet> mSeqParamSets;
    List<AVCParamSet> mPicParamSets;
    uint8_t mProfileIdc;
    uint8_t mProfileCompatible;
    uint8_t mLevelIdc;

    void *mCodecSpecificData;
    size_t mCodecSpecificDataSize;
    bool mGotAllCodecSpecificData;
    bool mTrackingProgressStatus;

    bool mReachedEOS;
    int64_t mStartTimestampUs;
    int64_t mStartTimeRealUs;
    int64_t mFirstSampleTimeRealUs;
    int64_t mPreviousTrackTimeUs;
    int64_t mTrackEveryTimeDurationUs;

    int32_t mRotation;

    Vector<uint16_t> mProperties;
    ItemRefs mDimgRefs;
    Vector<uint16_t> mExifList;
    uint16_t mImageItemId;
    int32_t mIsPrimary;
    int32_t mWidth, mHeight;
    int32_t mTileWidth, mTileHeight;
    int32_t mGridRows, mGridCols;
    size_t mNumTiles, mTileIndex;

    // Update the audio track's drift information.
    void updateDriftTime(const sp<MetaData>& meta);

    void dumpTimeStamps();

    int32_t getStartTimeOffsetScaledTime() const;

    static void *ThreadWrapper(void *me);
    status_t threadEntry();

    const uint8_t *parseParamSet(
        const uint8_t *data, size_t length, int type, size_t *paramSetLen);

    status_t copyCodecSpecificData(const uint8_t *data, size_t size, size_t minLength = 0);

    status_t makeAVCCodecSpecificData(const uint8_t *data, size_t size);
    status_t copyAVCCodecSpecificData(const uint8_t *data, size_t size);
    status_t parseAVCCodecSpecificData(const uint8_t *data, size_t size);

    status_t makeHEVCCodecSpecificData(const uint8_t *data, size_t size);
    status_t copyHEVCCodecSpecificData(const uint8_t *data, size_t size);
    status_t parseHEVCCodecSpecificData(
            const uint8_t *data, size_t size, HevcParameterSets &paramSets);

    // Track authoring progress status
    void trackProgressStatus(int64_t timeUs, status_t err = OK);
    void initTrackingProgressStatus(MetaData *params);

    void getCodecSpecificDataFromInputFormatIfPossible();

    // Determine the track time scale
    // If it is an audio track, try to use the sampling rate as
    // the time scale; however, if user chooses the overwrite
    // value, the user-supplied time scale will be used.
    void setTimeScale();

    // Simple validation on the codec specific data
    status_t checkCodecSpecificData() const;

    void updateTrackSizeEstimate();
    void addOneStscTableEntry(size_t chunkId, size_t sampleId);
    void addOneStssTableEntry(size_t sampleId);

    // Duration is time scale based
    void addOneSttsTableEntry(size_t sampleCount, int32_t timescaledDur);
    void addOneCttsTableEntry(size_t sampleCount, int32_t timescaledDur);
    void addOneElstTableEntry(uint32_t segmentDuration, int32_t mediaTime,
        int16_t mediaRate, int16_t mediaRateFraction);

    bool isTrackMalFormed() const;
    void sendTrackSummary(bool hasMultipleTracks);

    // Write the boxes
    void writeStcoBox(bool use32BitOffset);
    void writeStscBox();
    void writeStszBox();
    void writeStssBox();
    void writeSttsBox();
    void writeCttsBox();
    void writeD263Box();
    void writePaspBox();
    void writeAvccBox();
    void writeHvccBox();
    void writeUrlBox();
    void writeDrefBox();
    void writeDinfBox();
    void writeDamrBox();
    void writeMdhdBox(uint32_t now);
    void writeSmhdBox();
    void writeVmhdBox();
    void writeNmhdBox();
    void writeHdlrBox();
    void writeTkhdBox(uint32_t now);
    void writeColrBox();
    void writeMp4aEsdsBox();
    void writeMp4vEsdsBox();
    void writeAudioFourCCBox();
    void writeVideoFourCCBox();
    void writeMetadataFourCCBox();
    void writeStblBox(bool use32BitOffset);
    void writeEdtsBox();

    Track(const Track &);
    Track &operator=(const Track &);
};

MPEG4Writer::MPEG4Writer(int fd) {
    initInternal(fd, true /*isFirstSession*/);
}

MPEG4Writer::~MPEG4Writer() {
    reset();

    while (!mTracks.empty()) {
        List<Track *>::iterator it = mTracks.begin();
        delete *it;
        (*it) = NULL;
        mTracks.erase(it);
    }
    mTracks.clear();

    if (mNextFd != -1) {
        close(mNextFd);
    }
}

void MPEG4Writer::initInternal(int fd, bool isFirstSession) {
    ALOGV("initInternal");
    mFd = dup(fd);
    mNextFd = -1;
    mInitCheck = mFd < 0? NO_INIT: OK;

    mInterleaveDurationUs = 1000000;

    mStartTimestampUs = -1LL;
    mStartTimeOffsetMs = -1;
    mStartTimeOffsetBFramesUs = 0;
    mPaused = false;
    mStarted = false;
    mWriterThreadStarted = false;
    mSendNotify = false;

    // Reset following variables for all the sessions and they will be
    // initialized in start(MetaData *param).
    mIsRealTimeRecording = true;
    mUse4ByteNalLength = true;
    mUse32BitOffset = true;
    mOffset = 0;
    mMdatOffset = 0;
    mInMemoryCache = NULL;
    mInMemoryCacheOffset = 0;
    mInMemoryCacheSize = 0;
    mWriteBoxToMemory = false;
    mFreeBoxOffset = 0;
    mStreamableFile = false;
    mTimeScale = -1;
    mHasFileLevelMeta = false;
    mPrimaryItemId = 0;
    mAssociationEntryCount = 0;
    mNumGrids = 0;
    mHasRefs = false;

    // Following variables only need to be set for the first recording session.
    // And they will stay the same for all the recording sessions.
    if (isFirstSession) {
        mMoovExtraSize = 0;
        mHasMoovBox = false;
        mMetaKeys = new AMessage();
        addDeviceMeta();
        mLatitudex10000 = 0;
        mLongitudex10000 = 0;
        mAreGeoTagsAvailable = false;
        mSwitchPending = false;
        mIsFileSizeLimitExplicitlyRequested = false;
    }

    // Verify mFd is seekable
    off64_t off = lseek64(mFd, 0, SEEK_SET);
    if (off < 0) {
        ALOGE("cannot seek mFd: %s (%d) %lld", strerror(errno), errno, (long long)mFd);
        release();
    }
    for (List<Track *>::iterator it = mTracks.begin();
         it != mTracks.end(); ++it) {
        (*it)->resetInternal();
    }
}

status_t MPEG4Writer::dump(
        int fd, const Vector<String16>& args) {
    const size_t SIZE = 256;
    char buffer[SIZE];
    String8 result;
    snprintf(buffer, SIZE, "   MPEG4Writer %p\n", this);
    result.append(buffer);
    snprintf(buffer, SIZE, "     mStarted: %s\n", mStarted? "true": "false");
    result.append(buffer);
    ::write(fd, result.string(), result.size());
    for (List<Track *>::iterator it = mTracks.begin();
         it != mTracks.end(); ++it) {
        (*it)->dump(fd, args);
    }
    return OK;
}

status_t MPEG4Writer::Track::dump(
        int fd, const Vector<String16>& /* args */) const {
    const size_t SIZE = 256;
    char buffer[SIZE];
    String8 result;
    snprintf(buffer, SIZE, "     %s track\n", getTrackType());
    result.append(buffer);
    snprintf(buffer, SIZE, "       reached EOS: %s\n",
            mReachedEOS? "true": "false");
    result.append(buffer);
    snprintf(buffer, SIZE, "       frames encoded : %d\n", mStszTableEntries->count());
    result.append(buffer);
    snprintf(buffer, SIZE, "       duration encoded : %" PRId64 " us\n", mTrackDurationUs);
    result.append(buffer);
    ::write(fd, result.string(), result.size());
    return OK;
}

// static
const char *MPEG4Writer::Track::getFourCCForMime(const char *mime) {
    if (mime == NULL) {
        return NULL;
    }
    if (!strncasecmp(mime, "audio/", 6)) {
        if (!strcasecmp(MEDIA_MIMETYPE_AUDIO_AMR_NB, mime)) {
            return "samr";
        } else if (!strcasecmp(MEDIA_MIMETYPE_AUDIO_AMR_WB, mime)) {
            return "sawb";
        } else if (!strcasecmp(MEDIA_MIMETYPE_AUDIO_AAC, mime)) {
            return "mp4a";
        }
    } else if (!strncasecmp(mime, "video/", 6)) {
        if (!strcasecmp(MEDIA_MIMETYPE_VIDEO_MPEG4, mime)) {
            return "mp4v";
        } else if (!strcasecmp(MEDIA_MIMETYPE_VIDEO_H263, mime)) {
            return "s263";
        } else if (!strcasecmp(MEDIA_MIMETYPE_VIDEO_AVC, mime)) {
            return "avc1";
        } else if (!strcasecmp(MEDIA_MIMETYPE_VIDEO_HEVC, mime)) {
            return "hvc1";
        }
    } else if (!strncasecmp(mime, "application/", 12)) {
        return "mett";
    } else if (!strcasecmp(MEDIA_MIMETYPE_IMAGE_ANDROID_HEIC, mime)) {
        return "heic";
    } else {
        ALOGE("Track (%s) other than video/audio/metadata is not supported", mime);
    }
    return NULL;
}

status_t MPEG4Writer::addSource(const sp<MediaSource> &source) {
    Mutex::Autolock l(mLock);
    if (mStarted) {
        ALOGE("Attempt to add source AFTER recording is started");
        return UNKNOWN_ERROR;
    }

    CHECK(source.get() != NULL);

    const char *mime;
    source->getFormat()->findCString(kKeyMIMEType, &mime);
    bool isAudio = !strncasecmp(mime, "audio/", 6);
    if (Track::getFourCCForMime(mime) == NULL) {
        ALOGE("Unsupported mime '%s'", mime);
        return ERROR_UNSUPPORTED;
    }

    if (isAudio && !AVUtils::get()->isAudioMuxFormatSupported(mime)) {
        ALOGE("Muxing is not supported for %s", mime);
        return ERROR_UNSUPPORTED;
    }

    // This is a metadata track or the first track of either audio or video
    // Go ahead to add the track.
    Track *track = new Track(this, source, 1 + mTracks.size());
    mTracks.push_back(track);

    mHasMoovBox |= !track->isHeic();
    mHasFileLevelMeta |= track->isHeic();

    return OK;
}

status_t MPEG4Writer::startTracks(MetaData *params) {
    if (mTracks.empty()) {
        ALOGE("No source added");
        return INVALID_OPERATION;
    }

    for (List<Track *>::iterator it = mTracks.begin();
         it != mTracks.end(); ++it) {
        status_t err = (*it)->start(params);

        if (err != OK) {
            for (List<Track *>::iterator it2 = mTracks.begin();
                 it2 != it; ++it2) {
                (*it2)->stop();
            }

            return err;
        }
    }
    return OK;
}

void MPEG4Writer::addDeviceMeta() {
    // add device info and estimate space in 'moov'
    char val[PROPERTY_VALUE_MAX];
    size_t n;
    // meta size is estimated by adding up the following:
    // - meta header structures, which occur only once (total 66 bytes)
    // - size for each key, which consists of a fixed header (32 bytes),
    //   plus key length and data length.
    mMoovExtraSize += 66;
    if (property_get("ro.build.version.release", val, NULL)
            && (n = strlen(val)) > 0) {
        mMetaKeys->setString(kMetaKey_Version, val, n + 1);
        mMoovExtraSize += sizeof(kMetaKey_Version) + n + 32;
    }

    if (property_get_bool("media.recorder.show_manufacturer_and_model", false)) {
        if (property_get("ro.product.manufacturer", val, NULL)
                && (n = strlen(val)) > 0) {
            mMetaKeys->setString(kMetaKey_Manufacturer, val, n + 1);
            mMoovExtraSize += sizeof(kMetaKey_Manufacturer) + n + 32;
        }
        if (property_get("ro.product.model", val, NULL)
                && (n = strlen(val)) > 0) {
            mMetaKeys->setString(kMetaKey_Model, val, n + 1);
            mMoovExtraSize += sizeof(kMetaKey_Model) + n + 32;
        }
    }
#ifdef SHOW_MODEL_BUILD
    if (property_get("ro.build.display.id", val, NULL)
            && (n = strlen(val)) > 0) {
        mMetaKeys->setString(kMetaKey_Build, val, n + 1);
        mMoovExtraSize += sizeof(kMetaKey_Build) + n + 32;
    }
#endif
}

int64_t MPEG4Writer::estimateFileLevelMetaSize(MetaData *params) {
    int32_t rotation;
    if (!params || !params->findInt32(kKeyRotation, &rotation)) {
        rotation = 0;
    }

    // base meta size
    int64_t metaSize =     12  // meta fullbox header
                         + 33  // hdlr box
                         + 14  // pitm box
                         + 16  // iloc box (fixed size portion)
                         + 14  // iinf box (fixed size portion)
                         + 32  // iprp box (fixed size protion)
                         + 8   // idat box (when empty)
                         + 12  // iref box (when empty)
                         ;

    for (List<Track *>::iterator it = mTracks.begin();
         it != mTracks.end(); ++it) {
        if ((*it)->isHeic()) {
            metaSize += (*it)->getMetaSizeIncrease(rotation, mTracks.size());
        }
    }

    ALOGV("estimated meta size: %lld", (long long) metaSize);

    // Need at least 8-byte padding at the end, otherwise the left-over
    // freebox may become malformed
    return metaSize + 8;
}

int64_t MPEG4Writer::estimateMoovBoxSize(int32_t bitRate) {
    // This implementation is highly experimental/heurisitic.
    //
    // Statistical analysis shows that metadata usually accounts
    // for a small portion of the total file size, usually < 0.6%.

    // The default MIN_MOOV_BOX_SIZE is set to 0.6% x 1MB / 2,
    // where 1MB is the common file size limit for MMS application.
    // The default MAX _MOOV_BOX_SIZE value is based on about 3
    // minute video recording with a bit rate about 3 Mbps, because
    // statistics also show that most of the video captured are going
    // to be less than 3 minutes.

    // If the estimation is wrong, we will pay the price of wasting
    // some reserved space. This should not happen so often statistically.
    int32_t factor = mUse32BitOffset? 1: 2;
    static const int64_t MIN_MOOV_BOX_SIZE = 3 * 1024;  // 3 KB
    static const int64_t MAX_MOOV_BOX_SIZE = (180 * 3000000 * 6LL / 8000);
    int64_t size = MIN_MOOV_BOX_SIZE;

    // Max file size limit is set
    if (mMaxFileSizeLimitBytes != 0 && mIsFileSizeLimitExplicitlyRequested) {
        size = mMaxFileSizeLimitBytes * 6 / 1000;
    }

    // Max file duration limit is set
    if (mMaxFileDurationLimitUs != 0) {
        if (bitRate > 0) {
            int64_t size2 =
                ((mMaxFileDurationLimitUs / 1000) * bitRate * 6) / 8000000;
            if (mMaxFileSizeLimitBytes != 0 && mIsFileSizeLimitExplicitlyRequested) {
                // When both file size and duration limits are set,
                // we use the smaller limit of the two.
                if (size > size2) {
                    size = size2;
                }
            } else {
                // Only max file duration limit is set
                size = size2;
            }
        }
    }

    if (size < MIN_MOOV_BOX_SIZE) {
        size = MIN_MOOV_BOX_SIZE;
    }

    // Any long duration recording will be probably end up with
    // non-streamable mp4 file.
    if (size > MAX_MOOV_BOX_SIZE) {
        size = MAX_MOOV_BOX_SIZE;
    }

    // Account for the extra stuff (Geo, meta keys, etc.)
    size += mMoovExtraSize;

    ALOGI("limits: %" PRId64 "/%" PRId64 " bytes/us, bit rate: %d bps and the"
         " estimated moov size %" PRId64 " bytes",
         mMaxFileSizeLimitBytes, mMaxFileDurationLimitUs, bitRate, size);

    int64_t estimatedSize = factor * size;
    CHECK_GE(estimatedSize, 8);

    return estimatedSize;
}

status_t MPEG4Writer::start(MetaData *param) {
    if (mInitCheck != OK) {
        return UNKNOWN_ERROR;
    }
    mStartMeta = param;

    /*
     * Check mMaxFileSizeLimitBytes at the beginning
     * since mMaxFileSizeLimitBytes may be implicitly
     * changed later for 32-bit file offset even if
     * user does not ask to set it explicitly.
     */
    if (mMaxFileSizeLimitBytes != 0) {
        mIsFileSizeLimitExplicitlyRequested = true;
    }

    int32_t use64BitOffset;
    if (param &&
        param->findInt32(kKey64BitFileOffset, &use64BitOffset) &&
        use64BitOffset) {
        mUse32BitOffset = false;
    }

    if (mUse32BitOffset) {
        // Implicit 32 bit file size limit
        if (mMaxFileSizeLimitBytes == 0) {
            mMaxFileSizeLimitBytes = kMax32BitFileSize;
        }

        // If file size is set to be larger than the 32 bit file
        // size limit, treat it as an error.
        if (mMaxFileSizeLimitBytes > kMax32BitFileSize) {
            ALOGW("32-bit file size limit (%" PRId64 " bytes) too big. "
                 "It is changed to %" PRId64 " bytes",
                mMaxFileSizeLimitBytes, kMax32BitFileSize);
            mMaxFileSizeLimitBytes = kMax32BitFileSize;
        }
    }

    int32_t use2ByteNalLength;
    if (param &&
        param->findInt32(kKey2ByteNalLength, &use2ByteNalLength) &&
        use2ByteNalLength) {
        mUse4ByteNalLength = false;
    }

    int32_t isRealTimeRecording;
    if (param && param->findInt32(kKeyRealTimeRecording, &isRealTimeRecording)) {
        mIsRealTimeRecording = isRealTimeRecording;
    }

    mStartTimestampUs = -1;

    if (mStarted) {
        if (mPaused) {
            mPaused = false;
            return startTracks(param);
        }
        return OK;
    }

    if (!param ||
        !param->findInt32(kKeyTimeScale, &mTimeScale)) {
        mTimeScale = 1000;
    }
    CHECK_GT(mTimeScale, 0);
    ALOGV("movie time scale: %d", mTimeScale);

    /*
     * When the requested file size limit is small, the priority
     * is to meet the file size limit requirement, rather than
     * to make the file streamable. mStreamableFile does not tell
     * whether the actual recorded file is streamable or not.
     */
    mStreamableFile =
        (mMaxFileSizeLimitBytes != 0 &&
         mMaxFileSizeLimitBytes >= kMinStreamableFileSizeInBytes);

    /*
     * mWriteBoxToMemory is true if the amount of data in a file-level meta or
     * moov box is smaller than the reserved free space at the beginning of a
     * file, AND when the content of the box is constructed. Note that video/
     * audio frame data is always written to the file but not in the memory.
     *
     * Before stop()/reset() is called, mWriteBoxToMemory is always
     * false. When reset() is called at the end of a recording session,
     * file-level meta and/or moov box needs to be constructed.
     *
     * 1) Right before the box is constructed, mWriteBoxToMemory to set to
     * mStreamableFile so that if the file is intended to be streamable, it
     * is set to true; otherwise, it is set to false. When the value is set
     * to false, all the content of that box is written immediately to
     * the end of the file. When the value is set to true, all the
     * content of that box is written to an in-memory cache,
     * mInMemoryCache, util the following condition happens. Note
     * that the size of the in-memory cache is the same as the
     * reserved free space at the beginning of the file.
     *
     * 2) While the data of the box is written to an in-memory
     * cache, the data size is checked against the reserved space.
     * If the data size surpasses the reserved space, subsequent box data
     * could no longer be hold in the in-memory cache. This also
     * indicates that the reserved space was too small. At this point,
     * _all_ subsequent box data must be written to the end of the file.
     * mWriteBoxToMemory must be set to false to direct the write
     * to the file.
     *
     * 3) If the data size in the box is smaller than the reserved
     * space after the box is completely constructed, the in-memory
     * cache copy of the box is written to the reserved free space.
     * mWriteBoxToMemory is always set to false after all boxes that
     * using the in-memory cache have been constructed.
     */
    mWriteBoxToMemory = false;
    mInMemoryCache = NULL;
    mInMemoryCacheOffset = 0;


    ALOGV("muxer starting: mHasMoovBox %d, mHasFileLevelMeta %d",
            mHasMoovBox, mHasFileLevelMeta);

    writeFtypBox(param);

    mFreeBoxOffset = mOffset;

    if (mInMemoryCacheSize == 0) {
        int32_t bitRate = -1;
        if (mHasFileLevelMeta) {
            mInMemoryCacheSize += estimateFileLevelMetaSize(param);
        }
        if (mHasMoovBox) {
            if (param) {
                param->findInt32(kKeyBitRate, &bitRate);
            }
            mInMemoryCacheSize += estimateMoovBoxSize(bitRate);
        }
    }
    if (mStreamableFile) {
        // Reserve a 'free' box only for streamable file
        lseek64(mFd, mFreeBoxOffset, SEEK_SET);
        writeInt32(mInMemoryCacheSize);
        write("free", 4);
        mMdatOffset = mFreeBoxOffset + mInMemoryCacheSize;
    } else {
        mMdatOffset = mOffset;
    }

    mOffset = mMdatOffset;
    lseek64(mFd, mMdatOffset, SEEK_SET);
    if (mUse32BitOffset) {
        write("????mdat", 8);
    } else {
        write("\x00\x00\x00\x01mdat????????", 16);
    }

    status_t err = startWriterThread();
    if (err != OK) {
        return err;
    }

    err = startTracks(param);
    if (err != OK) {
        return err;
    }

    mStarted = true;
    return OK;
}

bool MPEG4Writer::use32BitFileOffset() const {
    return mUse32BitOffset;
}

status_t MPEG4Writer::pause() {
    ALOGW("MPEG4Writer: pause is not supported");
    return ERROR_UNSUPPORTED;
}

void MPEG4Writer::stopWriterThread() {
    ALOGD("Stopping writer thread");
    if (!mWriterThreadStarted) {
        return;
    }

    {
        Mutex::Autolock autolock(mLock);

        mDone = true;
        mChunkReadyCondition.signal();
    }

    void *dummy;
    pthread_join(mThread, &dummy);
    mWriterThreadStarted = false;
    ALOGD("Writer thread stopped");
}

/*
 * MP4 file standard defines a composition matrix:
 * | a  b  u |
 * | c  d  v |
 * | x  y  w |
 *
 * the element in the matrix is stored in the following
 * order: {a, b, u, c, d, v, x, y, w},
 * where a, b, c, d, x, and y is in 16.16 format, while
 * u, v and w is in 2.30 format.
 */
void MPEG4Writer::writeCompositionMatrix(int degrees) {
    ALOGV("writeCompositionMatrix");
    uint32_t a = 0x00010000;
    uint32_t b = 0;
    uint32_t c = 0;
    uint32_t d = 0x00010000;
    switch (degrees) {
        case 0:
            break;
        case 90:
            a = 0;
            b = 0x00010000;
            c = 0xFFFF0000;
            d = 0;
            break;
        case 180:
            a = 0xFFFF0000;
            d = 0xFFFF0000;
            break;
        case 270:
            a = 0;
            b = 0xFFFF0000;
            c = 0x00010000;
            d = 0;
            break;
        default:
            CHECK(!"Should never reach this unknown rotation");
            break;
    }

    writeInt32(a);           // a
    writeInt32(b);           // b
    writeInt32(0);           // u
    writeInt32(c);           // c
    writeInt32(d);           // d
    writeInt32(0);           // v
    writeInt32(0);           // x
    writeInt32(0);           // y
    writeInt32(0x40000000);  // w
}

void MPEG4Writer::release() {
    close(mFd);
    mFd = -1;
    mInitCheck = NO_INIT;
    mStarted = false;
    free(mInMemoryCache);
    mInMemoryCache = NULL;
}

void MPEG4Writer::finishCurrentSession() {
    reset(false /* stopSource */);
}

status_t MPEG4Writer::switchFd() {
    ALOGV("switchFd");
    Mutex::Autolock l(mLock);
    if (mSwitchPending) {
        return OK;
    }

    if (mNextFd == -1) {
        ALOGW("No FileDescripter for next recording");
        return INVALID_OPERATION;
    }

    mSwitchPending = true;
    sp<AMessage> msg = new AMessage(kWhatSwitch, mReflector);
    status_t err = msg->post();

    return err;
}

status_t MPEG4Writer::reset(bool stopSource) {
    if (mInitCheck != OK) {
        return OK;
    } else {
        if (!mWriterThreadStarted ||
            !mStarted) {
            if (mWriterThreadStarted) {
                stopWriterThread();
            }
            release();
            return OK;
        }
    }

    status_t err = OK;
    int64_t maxDurationUs = 0;
    int64_t minDurationUs = 0x7fffffffffffffffLL;
    int32_t nonImageTrackCount = 0;
    List<Track *>::iterator it = mTracks.end();
    do{
        --it;
        status_t status = (*it)->stop(stopSource);
        if (err == OK && status != OK) {
            err = status;
        }

        // skip image tracks
        if ((*it)->isHeic()) continue;
        nonImageTrackCount++;

        int64_t durationUs = (*it)->getDurationUs();
        if (durationUs > maxDurationUs) {
            maxDurationUs = durationUs;
        }
        if (durationUs < minDurationUs) {
            minDurationUs = durationUs;
        }
    } while (it != mTracks.begin());

    if (nonImageTrackCount > 1) {
        ALOGD("Duration from tracks range is [%" PRId64 ", %" PRId64 "] us",
            minDurationUs, maxDurationUs);
    }

    stopWriterThread();

    // Do not write out movie header on error.
    if (err != OK) {
        release();
        return err;
    }

    // Fix up the size of the 'mdat' chunk.
    if (mUse32BitOffset) {
        lseek64(mFd, mMdatOffset, SEEK_SET);
        uint32_t size = htonl(static_cast<uint32_t>(mOffset - mMdatOffset));
        ::write(mFd, &size, 4);
    } else {
        lseek64(mFd, mMdatOffset + 8, SEEK_SET);
        uint64_t size = mOffset - mMdatOffset;
        size = hton64(size);
        ::write(mFd, &size, 8);
    }
    lseek64(mFd, mOffset, SEEK_SET);

    // Construct file-level meta and moov box now
    mInMemoryCacheOffset = 0;
    mWriteBoxToMemory = mStreamableFile;
    if (mWriteBoxToMemory) {
        // There is no need to allocate in-memory cache
        // if the file is not streamable.

        mInMemoryCache = (uint8_t *) malloc(mInMemoryCacheSize);
        CHECK(mInMemoryCache != NULL);
    }

    if (mHasFileLevelMeta) {
        writeFileLevelMetaBox();
        if (mWriteBoxToMemory) {
            writeCachedBoxToFile("meta");
        } else {
            ALOGI("The file meta box is written at the end.");
        }
    }

    if (mHasMoovBox) {
        writeMoovBox(maxDurationUs);
        // mWriteBoxToMemory could be set to false in
        // MPEG4Writer::write() method
        if (mWriteBoxToMemory) {
            writeCachedBoxToFile("moov");
        } else {
            ALOGI("The mp4 file will not be streamable.");
        }
    }
    mWriteBoxToMemory = false;

    // Free in-memory cache for box writing
    if (mInMemoryCache != NULL) {
        free(mInMemoryCache);
        mInMemoryCache = NULL;
        mInMemoryCacheOffset = 0;
    }

    CHECK(mBoxes.empty());

    release();
    return err;
}

/*
 * Writes currently cached box into file.
 *
 * Must be called while mWriteBoxToMemory is true, and will not modify
 * mWriteBoxToMemory. After the call, remaining cache size will be
 * reduced and buffer offset will be set to the beginning of the cache.
 */
void MPEG4Writer::writeCachedBoxToFile(const char *type) {
    CHECK(mWriteBoxToMemory);

    mWriteBoxToMemory = false;
    // Content of the box is saved in the cache, and the in-memory
    // box needs to be written to the file in a single shot.

    CHECK_LE(mInMemoryCacheOffset + 8, mInMemoryCacheSize);

    // Cached box
    lseek64(mFd, mFreeBoxOffset, SEEK_SET);
    mOffset = mFreeBoxOffset;
    write(mInMemoryCache, 1, mInMemoryCacheOffset);

    // Free box
    lseek64(mFd, mOffset, SEEK_SET);
    mFreeBoxOffset = mOffset;
    writeInt32(mInMemoryCacheSize - mInMemoryCacheOffset);
    write("free", 4);

    // Rewind buffering to the beginning, and restore mWriteBoxToMemory flag
    mInMemoryCacheSize -= mInMemoryCacheOffset;
    mInMemoryCacheOffset = 0;
    mWriteBoxToMemory = true;

    ALOGV("dumped out %s box, estimated size remaining %lld",
            type, (long long)mInMemoryCacheSize);
}

uint32_t MPEG4Writer::getMpeg4Time() {
    time_t now = time(NULL);
    // MP4 file uses time counting seconds since midnight, Jan. 1, 1904
    // while time function returns Unix epoch values which starts
    // at 1970-01-01. Lets add the number of seconds between them
    static const uint32_t delta = (66 * 365 + 17) * (24 * 60 * 60);
    if (now < 0 || uint32_t(now) > UINT32_MAX - delta) {
        return 0;
    }
    uint32_t mpeg4Time = uint32_t(now) + delta;
    return mpeg4Time;
}

void MPEG4Writer::writeMvhdBox(int64_t durationUs) {
    uint32_t now = getMpeg4Time();
    beginBox("mvhd");
    writeInt32(0);             // version=0, flags=0
    writeInt32(now);           // creation time
    writeInt32(now);           // modification time
    writeInt32(mTimeScale);    // mvhd timescale
    int32_t duration = (durationUs * mTimeScale + 5E5) / 1E6;
    writeInt32(duration);
    writeInt32(0x10000);       // rate: 1.0
    writeInt16(0x100);         // volume
    writeInt16(0);             // reserved
    writeInt32(0);             // reserved
    writeInt32(0);             // reserved
    writeCompositionMatrix(0); // matrix
    writeInt32(0);             // predefined
    writeInt32(0);             // predefined
    writeInt32(0);             // predefined
    writeInt32(0);             // predefined
    writeInt32(0);             // predefined
    writeInt32(0);             // predefined
    writeInt32(mTracks.size() + 1);  // nextTrackID
    endBox();  // mvhd
}

void MPEG4Writer::writeMoovBox(int64_t durationUs) {
    beginBox("moov");
    writeMvhdBox(durationUs);
    if (mAreGeoTagsAvailable) {
        writeUdtaBox();
    }
    writeMoovLevelMetaBox();
    // Loop through all the tracks to get the global time offset if there is
    // any ctts table appears in a video track.
    int64_t minCttsOffsetTimeUs = kMaxCttsOffsetTimeUs;
    for (List<Track *>::iterator it = mTracks.begin();
        it != mTracks.end(); ++it) {
        if (!(*it)->isHeic()) {
            minCttsOffsetTimeUs =
                std::min(minCttsOffsetTimeUs, (*it)->getMinCttsOffsetTimeUs());
        }
    }
    ALOGI("Ajust the moov start time from %lld us -> %lld us",
            (long long)mStartTimestampUs,
            (long long)(mStartTimestampUs + minCttsOffsetTimeUs - kMaxCttsOffsetTimeUs));
    // Adjust the global start time.
    mStartTimestampUs += minCttsOffsetTimeUs - kMaxCttsOffsetTimeUs;

    // Add mStartTimeOffsetBFramesUs(-ve or zero) to the duration of first entry in STTS.
    mStartTimeOffsetBFramesUs = minCttsOffsetTimeUs - kMaxCttsOffsetTimeUs;
    ALOGV("mStartTimeOffsetBFramesUs :%" PRId32, mStartTimeOffsetBFramesUs);

    for (List<Track *>::iterator it = mTracks.begin();
        it != mTracks.end(); ++it) {
        if (!(*it)->isHeic()) {
            (*it)->writeTrackHeader(mUse32BitOffset);
        }
    }
    endBox();  // moov
}

void MPEG4Writer::writeFtypBox(MetaData *param) {
    beginBox("ftyp");

    int32_t fileType;
    if (!param || !param->findInt32(kKeyFileType, &fileType)) {
        fileType = OUTPUT_FORMAT_MPEG_4;
    }
    if (fileType != OUTPUT_FORMAT_MPEG_4 && fileType != OUTPUT_FORMAT_HEIF) {
        writeFourcc("3gp4");
        writeInt32(0);
        writeFourcc("isom");
        writeFourcc("3gp4");
    } else {
        // Only write "heic" as major brand if the client specified HEIF
        // AND we indeed receive some image heic tracks.
        if (fileType == OUTPUT_FORMAT_HEIF && mHasFileLevelMeta) {
            writeFourcc("heic");
        } else {
            writeFourcc("mp42");
        }
        writeInt32(0);
        if (mHasFileLevelMeta) {
            writeFourcc("mif1");
            writeFourcc("heic");
        }
        if (mHasMoovBox) {
            writeFourcc("isom");
            writeFourcc("mp42");
        }
    }

    endBox();
}

static bool isTestModeEnabled() {
#if (PROPERTY_VALUE_MAX < 5)
#error "PROPERTY_VALUE_MAX must be at least 5"
#endif

    // Test mode is enabled only if rw.media.record.test system
    // property is enabled.
    if (property_get_bool("rw.media.record.test", false)) {
        return true;
    }
    return false;
}

void MPEG4Writer::sendSessionSummary() {
    // Send session summary only if test mode is enabled
    if (!isTestModeEnabled()) {
        return;
    }

    for (List<ChunkInfo>::iterator it = mChunkInfos.begin();
         it != mChunkInfos.end(); ++it) {
        int trackNum = it->mTrack->getTrackId() << 28;
        notify(MEDIA_RECORDER_TRACK_EVENT_INFO,
                trackNum | MEDIA_RECORDER_TRACK_INTER_CHUNK_TIME_MS,
                it->mMaxInterChunkDurUs);
    }
}

status_t MPEG4Writer::setInterleaveDuration(uint32_t durationUs) {
    mInterleaveDurationUs = durationUs;
    return OK;
}

void MPEG4Writer::lock() {
    mLock.lock();
}

void MPEG4Writer::unlock() {
    mLock.unlock();
}

off64_t MPEG4Writer::addSample_l(
        MediaBuffer *buffer, bool usePrefix,
        uint32_t tiffHdrOffset, size_t *bytesWritten) {
    off64_t old_offset = mOffset;

    if (usePrefix) {
        addMultipleLengthPrefixedSamples_l(buffer);
    } else {
        if (tiffHdrOffset > 0) {
            tiffHdrOffset = htonl(tiffHdrOffset);
            ::write(mFd, &tiffHdrOffset, 4); // exif_tiff_header_offset field
            mOffset += 4;
        }

        ::write(mFd,
              (const uint8_t *)buffer->data() + buffer->range_offset(),
              buffer->range_length());

        mOffset += buffer->range_length();
    }

    *bytesWritten = mOffset - old_offset;
    return old_offset;
}

void MPEG4Writer:: StripStartcode(MediaBuffer *buffer) {
    if (buffer->range_length() < 4) {
        return;
    }

    const uint8_t *ptr =
        (const uint8_t *)buffer->data() + buffer->range_offset();

    if (!memcmp(ptr, "\x00\x00\x00\x01", 4)) {
        buffer->set_range(
                buffer->range_offset() + 4, buffer->range_length() - 4);
    }
}

void MPEG4Writer::addMultipleLengthPrefixedSamples_l(MediaBuffer *buffer) {
    const uint8_t *dataStart = (const uint8_t *)buffer->data() + buffer->range_offset();
    const uint8_t *currentNalStart = dataStart;
    const uint8_t *nextNalStart;
    const uint8_t *data = dataStart;
    size_t nextNalSize;
    size_t searchSize = buffer->range_length();

    while (getNextNALUnit(&data, &searchSize, &nextNalStart,
            &nextNalSize, true) == OK) {
        size_t currentNalSize = nextNalStart - currentNalStart - 4 /* strip start-code */;
        MediaBuffer *nalBuf = new MediaBuffer((void *)currentNalStart, currentNalSize);
        addLengthPrefixedSample_l(nalBuf);
        nalBuf->release();

        currentNalStart = nextNalStart;
    }

    size_t currentNalOffset = currentNalStart - dataStart;
    buffer->set_range(buffer->range_offset() + currentNalOffset,
            buffer->range_length() - currentNalOffset);
    addLengthPrefixedSample_l(buffer);
}

void MPEG4Writer::addLengthPrefixedSample_l(MediaBuffer *buffer) {
    size_t length = buffer->range_length();

    if (mUse4ByteNalLength) {
        uint8_t x = length >> 24;
        ::write(mFd, &x, 1);
        x = (length >> 16) & 0xff;
        ::write(mFd, &x, 1);
        x = (length >> 8) & 0xff;
        ::write(mFd, &x, 1);
        x = length & 0xff;
        ::write(mFd, &x, 1);

        ::write(mFd,
              (const uint8_t *)buffer->data() + buffer->range_offset(),
              length);

        mOffset += length + 4;
    } else {
        CHECK_LT(length, 65536u);

        uint8_t x = length >> 8;
        ::write(mFd, &x, 1);
        x = length & 0xff;
        ::write(mFd, &x, 1);
        ::write(mFd, (const uint8_t *)buffer->data() + buffer->range_offset(), length);
        mOffset += length + 2;
    }
}

size_t MPEG4Writer::write(
        const void *ptr, size_t size, size_t nmemb) {

    const size_t bytes = size * nmemb;
    if (mWriteBoxToMemory) {

        off64_t boxSize = 8 + mInMemoryCacheOffset + bytes;
        if (boxSize > mInMemoryCacheSize) {
            // The reserved free space at the beginning of the file is not big
            // enough. Boxes should be written to the end of the file from now
            // on, but not to the in-memory cache.

            // We write partial box that is in the memory to the file first.
            for (List<off64_t>::iterator it = mBoxes.begin();
                 it != mBoxes.end(); ++it) {
                (*it) += mOffset;
            }
            lseek64(mFd, mOffset, SEEK_SET);
            ::write(mFd, mInMemoryCache, mInMemoryCacheOffset);
            ::write(mFd, ptr, bytes);
            mOffset += (bytes + mInMemoryCacheOffset);

            // All subsequent boxes will be written to the end of the file.
            mWriteBoxToMemory = false;
        } else {
            memcpy(mInMemoryCache + mInMemoryCacheOffset, ptr, bytes);
            mInMemoryCacheOffset += bytes;
        }
    } else {
        ::write(mFd, ptr, size * nmemb);
        mOffset += bytes;
    }
    return bytes;
}

void MPEG4Writer::beginBox(uint32_t id) {
    mBoxes.push_back(mWriteBoxToMemory?
            mInMemoryCacheOffset: mOffset);

    writeInt32(0);
    writeInt32(id);
}

void MPEG4Writer::beginBox(const char *fourcc) {
    CHECK_EQ(strlen(fourcc), 4u);

    mBoxes.push_back(mWriteBoxToMemory?
            mInMemoryCacheOffset: mOffset);

    writeInt32(0);
    writeFourcc(fourcc);
}

void MPEG4Writer::endBox() {
    CHECK(!mBoxes.empty());

    off64_t offset = *--mBoxes.end();
    mBoxes.erase(--mBoxes.end());

    if (mWriteBoxToMemory) {
        int32_t x = htonl(mInMemoryCacheOffset - offset);
        memcpy(mInMemoryCache + offset, &x, 4);
    } else {
        lseek64(mFd, offset, SEEK_SET);
        writeInt32(mOffset - offset);
        mOffset -= 4;
        lseek64(mFd, mOffset, SEEK_SET);
    }
}

void MPEG4Writer::writeInt8(int8_t x) {
    write(&x, 1, 1);
}

void MPEG4Writer::writeInt16(int16_t x) {
    x = htons(x);
    write(&x, 1, 2);
}

void MPEG4Writer::writeInt32(int32_t x) {
    x = htonl(x);
    write(&x, 1, 4);
}

void MPEG4Writer::writeInt64(int64_t x) {
    x = hton64(x);
    write(&x, 1, 8);
}

void MPEG4Writer::writeCString(const char *s) {
    size_t n = strlen(s);
    write(s, 1, n + 1);
}

void MPEG4Writer::writeFourcc(const char *s) {
    CHECK_EQ(strlen(s), 4u);
    write(s, 1, 4);
}


// Written in +/-DD.DDDD format
void MPEG4Writer::writeLatitude(int degreex10000) {
    bool isNegative = (degreex10000 < 0);
    char sign = isNegative? '-': '+';

    // Handle the whole part
    char str[9];
    int wholePart = degreex10000 / 10000;
    if (wholePart == 0) {
        snprintf(str, 5, "%c%.2d.", sign, wholePart);
    } else {
        snprintf(str, 5, "%+.2d.", wholePart);
    }

    // Handle the fractional part
    int fractionalPart = degreex10000 - (wholePart * 10000);
    if (fractionalPart < 0) {
        fractionalPart = -fractionalPart;
    }
    snprintf(&str[4], 5, "%.4d", fractionalPart);

    // Do not write the null terminator
    write(str, 1, 8);
}

// Written in +/- DDD.DDDD format
void MPEG4Writer::writeLongitude(int degreex10000) {
    bool isNegative = (degreex10000 < 0);
    char sign = isNegative? '-': '+';

    // Handle the whole part
    char str[10];
    int wholePart = degreex10000 / 10000;
    if (wholePart == 0) {
        snprintf(str, 6, "%c%.3d.", sign, wholePart);
    } else {
        snprintf(str, 6, "%+.3d.", wholePart);
    }

    // Handle the fractional part
    int fractionalPart = degreex10000 - (wholePart * 10000);
    if (fractionalPart < 0) {
        fractionalPart = -fractionalPart;
    }
    snprintf(&str[5], 5, "%.4d", fractionalPart);

    // Do not write the null terminator
    write(str, 1, 9);
}

/*
 * Geodata is stored according to ISO-6709 standard.
 * latitudex10000 is latitude in degrees times 10000, and
 * longitudex10000 is longitude in degrees times 10000.
 * The range for the latitude is in [-90, +90], and
 * The range for the longitude is in [-180, +180]
 */
status_t MPEG4Writer::setGeoData(int latitudex10000, int longitudex10000) {
    // Is latitude or longitude out of range?
    if (latitudex10000 < -900000 || latitudex10000 > 900000 ||
        longitudex10000 < -1800000 || longitudex10000 > 1800000) {
        return BAD_VALUE;
    }

    mLatitudex10000 = latitudex10000;
    mLongitudex10000 = longitudex10000;
    mAreGeoTagsAvailable = true;
    mMoovExtraSize += 30;
    return OK;
}

status_t MPEG4Writer::setCaptureRate(float captureFps) {
    if (captureFps <= 0.0f) {
        return BAD_VALUE;
    }

    mMetaKeys->setFloat(kMetaKey_CaptureFps, captureFps);
    mMoovExtraSize += sizeof(kMetaKey_CaptureFps) + 4 + 32;

    return OK;
}

status_t MPEG4Writer::setTemporalLayerCount(uint32_t layerCount) {
    if (layerCount > 9) {
        return BAD_VALUE;
    }

    if (layerCount > 0) {
        mMetaKeys->setInt32(kMetaKey_TemporalLayerCount, layerCount);
        mMoovExtraSize += sizeof(kMetaKey_TemporalLayerCount) + 4 + 32;
    }

    return OK;
}

void MPEG4Writer::notifyApproachingLimit() {
    Mutex::Autolock autolock(mLock);
    // Only notify once.
    if (mSendNotify) {
        return;
    }
    ALOGW("Recorded file size is approaching limit %" PRId64 "bytes",
        mMaxFileSizeLimitBytes);
    notify(MEDIA_RECORDER_EVENT_INFO, MEDIA_RECORDER_INFO_MAX_FILESIZE_APPROACHING, 0);
    mSendNotify = true;
}

void MPEG4Writer::write(const void *data, size_t size) {
    write(data, 1, size);
}

bool MPEG4Writer::isFileStreamable() const {
    return mStreamableFile;
}

bool MPEG4Writer::exceedsFileSizeLimit() {
    // No limit
    if (mMaxFileSizeLimitBytes == 0) {
        return false;
    }
    int64_t nTotalBytesEstimate = static_cast<int64_t>(mInMemoryCacheSize);
    for (List<Track *>::iterator it = mTracks.begin();
         it != mTracks.end(); ++it) {
        nTotalBytesEstimate += (*it)->getEstimatedTrackSizeBytes();
    }

    if (!mStreamableFile) {
        // Add 1024 bytes as error tolerance
        return nTotalBytesEstimate + 1024 >= mMaxFileSizeLimitBytes;
    }

    // Be conservative in the estimate: do not exceed 95% of
    // the target file limit. For small target file size limit, though,
    // this will not help.
    return (nTotalBytesEstimate >= (95 * mMaxFileSizeLimitBytes) / 100);
}

bool MPEG4Writer::approachingFileSizeLimit() {
    // No limit
    if (mMaxFileSizeLimitBytes == 0) {
        return false;
    }

    int64_t nTotalBytesEstimate = static_cast<int64_t>(mInMemoryCacheSize);
    for (List<Track *>::iterator it = mTracks.begin();
         it != mTracks.end(); ++it) {
        nTotalBytesEstimate += (*it)->getEstimatedTrackSizeBytes();
    }

    if (!mStreamableFile) {
        // Add 1024 bytes as error tolerance
        return nTotalBytesEstimate + 1024 >= (90 * mMaxFileSizeLimitBytes) / 100;
    }

    return (nTotalBytesEstimate >= (90 * mMaxFileSizeLimitBytes) / 100);
}

bool MPEG4Writer::exceedsFileDurationLimit() {
    // No limit
    if (mMaxFileDurationLimitUs == 0) {
        return false;
    }

    for (List<Track *>::iterator it = mTracks.begin();
         it != mTracks.end(); ++it) {
        if (!(*it)->isHeic() && (*it)->getDurationUs() >= mMaxFileDurationLimitUs) {
            return true;
        }
    }
    return false;
}

bool MPEG4Writer::reachedEOS() {
    bool allDone = true;
    for (List<Track *>::iterator it = mTracks.begin();
         it != mTracks.end(); ++it) {
        if (!(*it)->reachedEOS()) {
            allDone = false;
            break;
        }
    }

    return allDone;
}

void MPEG4Writer::setStartTimestampUs(int64_t timeUs, int64_t *trackStartTime) {
    ALOGI("setStartTimestampUs: %" PRId64, timeUs);
    CHECK_GE(timeUs, 0LL);
    Mutex::Autolock autoLock(mLock);
    *trackStartTime = timeUs;
    if (mStartTimestampUs < 0 || mStartTimestampUs > timeUs) {
        mStartTimestampUs = timeUs;
        ALOGI("Earliest track starting time: %" PRId64, mStartTimestampUs);
    }
}

int64_t MPEG4Writer::getStartTimestampUs() {
    Mutex::Autolock autoLock(mLock);
    return mStartTimestampUs;
}

int32_t MPEG4Writer::getStartTimeOffsetBFramesUs() {
    Mutex::Autolock autoLock(mLock);
    return mStartTimeOffsetBFramesUs;
}

int64_t MPEG4Writer::getStartTimeOffsetTimeUs(int64_t startTime) {
    int64_t trackStartTimeOffsetUs = 0;
    Mutex::Autolock autoLock(mLock);
    if (startTime != -1 && startTime != mStartTimestampUs) {
        CHECK_GT(startTime, mStartTimestampUs);
        trackStartTimeOffsetUs = startTime - mStartTimestampUs;
    }
    return trackStartTimeOffsetUs;
}

size_t MPEG4Writer::numTracks() {
    Mutex::Autolock autolock(mLock);
    return mTracks.size();
}

////////////////////////////////////////////////////////////////////////////////

MPEG4Writer::Track::Track(
        MPEG4Writer *owner, const sp<MediaSource> &source, size_t trackId)
    : mOwner(owner),
      mMeta(source->getFormat()),
      mSource(source),
      mDone(false),
      mPaused(false),
      mResumed(false),
      mStarted(false),
      mGotStartKeyFrame(false),
      mIsMalformed(false),
      mTrackId(trackId),
      mTrackDurationUs(0),
      mNalLengthBitstream(0),
      mEstimatedTrackSizeBytes(0),
      mSamplesHaveSameSize(true),
      mStszTableEntries(new ListTableEntries<uint32_t, 1>(1000)),
      mStcoTableEntries(new ListTableEntries<uint32_t, 1>(1000)),
      mCo64TableEntries(new ListTableEntries<off64_t, 1>(1000)),
      mStscTableEntries(new ListTableEntries<uint32_t, 3>(1000)),
      mStssTableEntries(new ListTableEntries<uint32_t, 1>(1000)),
      mSttsTableEntries(new ListTableEntries<uint32_t, 2>(1000)),
      mCttsTableEntries(new ListTableEntries<uint32_t, 2>(1000)),
      mElstTableEntries(new ListTableEntries<uint32_t, 3>(3)), // Reserve 3 rows, a row has 3 items
      mMinCttsOffsetTimeUs(0),
      mMinCttsOffsetTicks(0),
      mMaxCttsOffsetTicks(0),
      mCodecSpecificData(NULL),
      mCodecSpecificDataSize(0),
      mGotAllCodecSpecificData(false),
      mReachedEOS(false),
      mStartTimestampUs(-1),
      mRotation(0),
      mDimgRefs("dimg"),
      mImageItemId(0),
      mIsPrimary(0),
      mWidth(0),
      mHeight(0),
      mTileWidth(0),
      mTileHeight(0),
      mGridRows(0),
      mGridCols(0),
      mNumTiles(1),
      mTileIndex(0) {
    getCodecSpecificDataFromInputFormatIfPossible();

    const char *mime;
    mMeta->findCString(kKeyMIMEType, &mime);
    mIsAvc = !strcasecmp(mime, MEDIA_MIMETYPE_VIDEO_AVC);
    mIsHevc = !strcasecmp(mime, MEDIA_MIMETYPE_VIDEO_HEVC);
    mIsAudio = !strncasecmp(mime, "audio/", 6);
    mIsVideo = !strncasecmp(mime, "video/", 6);
    mIsHeic = !strcasecmp(mime, MEDIA_MIMETYPE_IMAGE_ANDROID_HEIC);
    mIsMPEG4 = !strcasecmp(mime, MEDIA_MIMETYPE_VIDEO_MPEG4) ||
               !strcasecmp(mime, MEDIA_MIMETYPE_AUDIO_AAC);

    mMeta->findInt32(kKeyFeatureNalLengthBitstream, &mNalLengthBitstream);
    // store temporal layer count
    if (mIsVideo) {
        int32_t count;
        if (mMeta->findInt32(kKeyTemporalLayerCount, &count) && count > 1) {
            mOwner->setTemporalLayerCount(count);
        }
    }

    if (!mIsHeic) {
        setTimeScale();
    } else {
        CHECK(mMeta->findInt32(kKeyWidth, &mWidth) && (mWidth > 0));
        CHECK(mMeta->findInt32(kKeyHeight, &mHeight) && (mHeight > 0));

        int32_t tileWidth, tileHeight, gridRows, gridCols;
        if (mMeta->findInt32(kKeyTileWidth, &tileWidth) && (tileWidth > 0) &&
            mMeta->findInt32(kKeyTileHeight, &tileHeight) && (tileHeight > 0) &&
            mMeta->findInt32(kKeyGridRows, &gridRows) && (gridRows > 0) &&
            mMeta->findInt32(kKeyGridCols, &gridCols) && (gridCols > 0)) {
            mTileWidth = tileWidth;
            mTileHeight = tileHeight;
            mGridRows = gridRows;
            mGridCols = gridCols;
            mNumTiles = gridRows * gridCols;
        }
        if (!mMeta->findInt32(kKeyTrackIsDefault, &mIsPrimary)) {
            mIsPrimary = false;
        }
    }
}

// Clear all the internal states except the CSD data.
void MPEG4Writer::Track::resetInternal() {
    mDone = false;
    mPaused = false;
    mResumed = false;
    mStarted = false;
    mGotStartKeyFrame = false;
    mIsMalformed = false;
    mTrackDurationUs = 0;
    mEstimatedTrackSizeBytes = 0;
    mSamplesHaveSameSize = 0;
    if (mStszTableEntries != NULL) {
        delete mStszTableEntries;
        mStszTableEntries = new ListTableEntries<uint32_t, 1>(1000);
    }
    if (mStcoTableEntries != NULL) {
        delete mStcoTableEntries;
        mStcoTableEntries = new ListTableEntries<uint32_t, 1>(1000);
    }
    if (mCo64TableEntries != NULL) {
        delete mCo64TableEntries;
        mCo64TableEntries = new ListTableEntries<off64_t, 1>(1000);
    }
    if (mStscTableEntries != NULL) {
        delete mStscTableEntries;
        mStscTableEntries = new ListTableEntries<uint32_t, 3>(1000);
    }
    if (mStssTableEntries != NULL) {
        delete mStssTableEntries;
        mStssTableEntries = new ListTableEntries<uint32_t, 1>(1000);
    }
    if (mSttsTableEntries != NULL) {
        delete mSttsTableEntries;
        mSttsTableEntries = new ListTableEntries<uint32_t, 2>(1000);
    }
    if (mCttsTableEntries != NULL) {
        delete mCttsTableEntries;
        mCttsTableEntries = new ListTableEntries<uint32_t, 2>(1000);
    }
    if (mElstTableEntries != NULL) {
        delete mElstTableEntries;
        mElstTableEntries = new ListTableEntries<uint32_t, 3>(3);
    }
    mReachedEOS = false;
}

void MPEG4Writer::Track::updateTrackSizeEstimate() {
    mEstimatedTrackSizeBytes = mMdatSizeBytes;  // media data size

    if (!isHeic() && !mOwner->isFileStreamable()) {
        uint32_t stcoBoxCount = (mOwner->use32BitFileOffset()
                                ? mStcoTableEntries->count()
                                : mCo64TableEntries->count());
        int64_t stcoBoxSizeBytes = stcoBoxCount * 4;
        int64_t stszBoxSizeBytes = mSamplesHaveSameSize? 4: (mStszTableEntries->count() * 4);

        // Reserved free space is not large enough to hold
        // all meta data and thus wasted.
        mEstimatedTrackSizeBytes += mStscTableEntries->count() * 12 +  // stsc box size
                                    mStssTableEntries->count() * 4 +   // stss box size
                                    mSttsTableEntries->count() * 8 +   // stts box size
                                    mCttsTableEntries->count() * 8 +   // ctts box size
                                    mElstTableEntries->count() * 12 +   // elst box size
                                    stcoBoxSizeBytes +           // stco box size
                                    stszBoxSizeBytes;            // stsz box size
    }
}

void MPEG4Writer::Track::addOneStscTableEntry(
        size_t chunkId, size_t sampleId) {
    mStscTableEntries->add(htonl(chunkId));
    mStscTableEntries->add(htonl(sampleId));
    mStscTableEntries->add(htonl(1));
}

void MPEG4Writer::Track::addOneStssTableEntry(size_t sampleId) {
    mStssTableEntries->add(htonl(sampleId));
}

void MPEG4Writer::Track::addOneSttsTableEntry(
        size_t sampleCount, int32_t duration) {

    if (duration == 0) {
        ALOGW("0-duration samples found: %zu", sampleCount);
    }
    mSttsTableEntries->add(htonl(sampleCount));
    mSttsTableEntries->add(htonl(duration));
}

void MPEG4Writer::Track::addOneCttsTableEntry(
        size_t sampleCount, int32_t duration) {

    if (!mIsVideo) {
        return;
    }
    mCttsTableEntries->add(htonl(sampleCount));
    mCttsTableEntries->add(htonl(duration));
}

void MPEG4Writer::Track::addOneElstTableEntry(
    uint32_t segmentDuration, int32_t mediaTime, int16_t mediaRate, int16_t mediaRateFraction) {
    ALOGV("segmentDuration:%u, mediaTime:%d", segmentDuration, mediaTime);
    ALOGV("mediaRate :%" PRId16 ", mediaRateFraction :%" PRId16 ", Ored %u", mediaRate,
        mediaRateFraction, ((((uint32_t)mediaRate) << 16) | ((uint32_t)mediaRateFraction)));
    mElstTableEntries->add(htonl(segmentDuration));
    mElstTableEntries->add(htonl(mediaTime));
    mElstTableEntries->add(htonl((((uint32_t)mediaRate) << 16) | (uint32_t)mediaRateFraction));
}

status_t MPEG4Writer::setNextFd(int fd) {
    ALOGV("addNextFd");
    Mutex::Autolock l(mLock);
    if (mLooper == NULL) {
        mReflector = new AHandlerReflector<MPEG4Writer>(this);
        mLooper = new ALooper;
        mLooper->registerHandler(mReflector);
        mLooper->start();
    }

    if (mNextFd != -1) {
        // No need to set a new FD yet.
        return INVALID_OPERATION;
    }
    mNextFd = fd;
    return OK;
}

bool MPEG4Writer::Track::isExifData(
        MediaBufferBase *buffer, uint32_t *tiffHdrOffset) const {
    if (!mIsHeic) {
        return false;
    }

    // Exif block starting with 'Exif\0\0'
    size_t length = buffer->range_length();
    uint8_t *data = (uint8_t *)buffer->data() + buffer->range_offset();
    if ((length > sizeof(kExifHeader))
        && !memcmp(data, kExifHeader, sizeof(kExifHeader))) {
        *tiffHdrOffset = sizeof(kExifHeader);
        return true;
    }

    // Exif block starting with fourcc 'Exif' followed by APP1 marker
    if ((length > sizeof(kExifApp1Marker) + 2 + sizeof(kExifHeader))
            && !memcmp(data, kExifApp1Marker, sizeof(kExifApp1Marker))
            && !memcmp(data + sizeof(kExifApp1Marker) + 2, kExifHeader, sizeof(kExifHeader))) {
        // skip 'Exif' fourcc
        buffer->set_range(4, buffer->range_length() - 4);

        // 2-byte APP1 + 2-byte size followed by kExifHeader
        *tiffHdrOffset = 2 + 2 + sizeof(kExifHeader);
        return true;
    }

    return false;
}

void MPEG4Writer::Track::addChunkOffset(off64_t offset) {
    CHECK(!mIsHeic);
    if (mOwner->use32BitFileOffset()) {
        uint32_t value = offset;
        mStcoTableEntries->add(htonl(value));
    } else {
        mCo64TableEntries->add(hton64(offset));
    }
}

void MPEG4Writer::Track::addItemOffsetAndSize(off64_t offset, size_t size, bool isExif) {
    CHECK(mIsHeic);

    if (offset > UINT32_MAX || size > UINT32_MAX) {
        ALOGE("offset or size is out of range: %lld, %lld",
                (long long) offset, (long long) size);
        mIsMalformed = true;
    }
    if (mIsMalformed) {
        return;
    }

    if (isExif) {
         mExifList.push_back(mOwner->addItem_l({
            .itemType = "Exif",
            .isPrimary = false,
            .isHidden = false,
            .offset = (uint32_t)offset,
            .size = (uint32_t)size,
        }));
        return;
    }

    if (mTileIndex >= mNumTiles) {
        ALOGW("Ignoring excess tiles!");
        return;
    }

    // Rotation angle in HEIF is CCW, framework angle is CW.
    int32_t heifRotation = 0;
    switch(mRotation) {
        case 90: heifRotation = 3; break;
        case 180: heifRotation = 2; break;
        case 270: heifRotation = 1; break;
        default: break; // don't set if invalid
    }

    bool hasGrid = (mTileWidth > 0);

    if (mProperties.empty()) {
        mProperties.push_back(mOwner->addProperty_l({
            .type = FOURCC('h', 'v', 'c', 'C'),
            .hvcc = ABuffer::CreateAsCopy(mCodecSpecificData, mCodecSpecificDataSize)
        }));

        mProperties.push_back(mOwner->addProperty_l({
            .type = FOURCC('i', 's', 'p', 'e'),
            .width = hasGrid ? mTileWidth : mWidth,
            .height = hasGrid ? mTileHeight : mHeight,
        }));

        if (!hasGrid && heifRotation > 0) {
            mProperties.push_back(mOwner->addProperty_l({
                .type = FOURCC('i', 'r', 'o', 't'),
                .rotation = heifRotation,
            }));
        }
    }

    mTileIndex++;
    if (hasGrid) {
        mDimgRefs.value.push_back(mOwner->addItem_l({
            .itemType = "hvc1",
            .isPrimary = false,
            .isHidden = true,
            .offset = (uint32_t)offset,
            .size = (uint32_t)size,
            .properties = mProperties,
        }));

        if (mTileIndex == mNumTiles) {
            mProperties.clear();
            mProperties.push_back(mOwner->addProperty_l({
                .type = FOURCC('i', 's', 'p', 'e'),
                .width = mWidth,
                .height = mHeight,
            }));
            if (heifRotation > 0) {
                mProperties.push_back(mOwner->addProperty_l({
                    .type = FOURCC('i', 'r', 'o', 't'),
                    .rotation = heifRotation,
                }));
            }
            mImageItemId = mOwner->addItem_l({
                .itemType = "grid",
                .isPrimary = (mIsPrimary != 0),
                .isHidden = false,
                .rows = (uint32_t)mGridRows,
                .cols = (uint32_t)mGridCols,
                .width = (uint32_t)mWidth,
                .height = (uint32_t)mHeight,
                .properties = mProperties,
            });
        }
    } else {
        mImageItemId = mOwner->addItem_l({
            .itemType = "hvc1",
            .isPrimary = (mIsPrimary != 0),
            .isHidden = false,
            .offset = (uint32_t)offset,
            .size = (uint32_t)size,
            .properties = mProperties,
        });
    }
}

// Flush out the item refs for this track. Note that it must be called after the
// writer thread has stopped, because there might be pending items in the last
// few chunks written by the writer thread (as opposed to the track). In particular,
// it affects the 'dimg' refs for tiled image, as we only have the refs after the
// last tile sample is written.
void MPEG4Writer::Track::flushItemRefs() {
    CHECK(mIsHeic);

    if (mImageItemId > 0) {
        mOwner->addRefs_l(mImageItemId, mDimgRefs);

        if (!mExifList.empty()) {
            // The "cdsc" ref is from the metadata/exif item to the image item.
            // So the refs all contain the image item.
            ItemRefs cdscRefs("cdsc");
            cdscRefs.value.push_back(mImageItemId);
            for (uint16_t exifItem : mExifList) {
                mOwner->addRefs_l(exifItem, cdscRefs);
            }
        }
    }
}

void MPEG4Writer::Track::setTimeScale() {
    ALOGV("setTimeScale");
    // Default time scale
    mTimeScale = 90000;

    if (mIsAudio) {
        // Use the sampling rate as the default time scale for audio track.
        int32_t sampleRate;
        bool success = mMeta->findInt32(kKeySampleRate, &sampleRate);
        CHECK(success);
        mTimeScale = sampleRate;
    }

    // If someone would like to overwrite the timescale, use user-supplied value.
    int32_t timeScale;
    if (mMeta->findInt32(kKeyTimeScale, &timeScale)) {
        mTimeScale = timeScale;
    }

    CHECK_GT(mTimeScale, 0);
}

void MPEG4Writer::onMessageReceived(const sp<AMessage> &msg) {
    switch (msg->what()) {
        case kWhatSwitch:
        {
            finishCurrentSession();
            mLock.lock();
            int fd = mNextFd;
            mNextFd = -1;
            mLock.unlock();
            initInternal(fd, false /*isFirstSession*/);
            start(mStartMeta.get());
            mSwitchPending = false;
            notify(MEDIA_RECORDER_EVENT_INFO, MEDIA_RECORDER_INFO_NEXT_OUTPUT_FILE_STARTED, 0);
            break;
        }
        default:
        TRESPASS();
    }
}

void MPEG4Writer::Track::getCodecSpecificDataFromInputFormatIfPossible() {
    const char *mime;

    CHECK(mMeta->findCString(kKeyMIMEType, &mime));

    uint32_t type;
    const void *data = NULL;
    size_t size = 0;
    if (!strcasecmp(mime, MEDIA_MIMETYPE_VIDEO_AVC)) {
        mMeta->findData(kKeyAVCC, &type, &data, &size);
    } else if (!strcasecmp(mime, MEDIA_MIMETYPE_VIDEO_HEVC) ||
               !strcasecmp(mime, MEDIA_MIMETYPE_IMAGE_ANDROID_HEIC)) {
        mMeta->findData(kKeyHVCC, &type, &data, &size);
    } else if (!strcasecmp(mime, MEDIA_MIMETYPE_VIDEO_MPEG4)
            || !strcasecmp(mime, MEDIA_MIMETYPE_AUDIO_AAC)) {
        if (mMeta->findData(kKeyESDS, &type, &data, &size)) {
            ESDS esds(data, size);
            if (esds.getCodecSpecificInfo(&data, &size) == OK &&
                    data != NULL &&
                    copyCodecSpecificData((uint8_t*)data, size) == OK) {
                mGotAllCodecSpecificData = true;
            }
            return;
        }
    }
    if (data != NULL && copyCodecSpecificData((uint8_t *)data, size) == OK) {
        mGotAllCodecSpecificData = true;
    }
}

MPEG4Writer::Track::~Track() {
    stop();

    delete mStszTableEntries;
    delete mStcoTableEntries;
    delete mCo64TableEntries;
    delete mStscTableEntries;
    delete mSttsTableEntries;
    delete mStssTableEntries;
    delete mCttsTableEntries;
    delete mElstTableEntries;

    mStszTableEntries = NULL;
    mStcoTableEntries = NULL;
    mCo64TableEntries = NULL;
    mStscTableEntries = NULL;
    mSttsTableEntries = NULL;
    mStssTableEntries = NULL;
    mCttsTableEntries = NULL;
    mElstTableEntries = NULL;

    if (mCodecSpecificData != NULL) {
        free(mCodecSpecificData);
        mCodecSpecificData = NULL;
    }
}

void MPEG4Writer::Track::initTrackingProgressStatus(MetaData *params) {
    ALOGV("initTrackingProgressStatus");
    mPreviousTrackTimeUs = -1;
    mTrackingProgressStatus = false;
    mTrackEveryTimeDurationUs = 0;
    {
        int64_t timeUs;
        if (params && params->findInt64(kKeyTrackTimeStatus, &timeUs)) {
            ALOGV("Receive request to track progress status for every %" PRId64 " us", timeUs);
            mTrackEveryTimeDurationUs = timeUs;
            mTrackingProgressStatus = true;
        }
    }
}

// static
void *MPEG4Writer::ThreadWrapper(void *me) {
    ALOGV("ThreadWrapper: %p", me);
    MPEG4Writer *writer = static_cast<MPEG4Writer *>(me);
    writer->threadFunc();
    return NULL;
}

void MPEG4Writer::bufferChunk(const Chunk& chunk) {
    ALOGV("bufferChunk: %p", chunk.mTrack);
    Mutex::Autolock autolock(mLock);
    CHECK_EQ(mDone, false);

    for (List<ChunkInfo>::iterator it = mChunkInfos.begin();
         it != mChunkInfos.end(); ++it) {

        if (chunk.mTrack == it->mTrack) {  // Found owner
            it->mChunks.push_back(chunk);
            mChunkReadyCondition.signal();
            return;
        }
    }

    CHECK(!"Received a chunk for a unknown track");
}

void MPEG4Writer::writeChunkToFile(Chunk* chunk) {
    ALOGV("writeChunkToFile: %" PRId64 " from %s track",
        chunk->mTimeStampUs, chunk->mTrack->getTrackType());

    int32_t isFirstSample = true;
    while (!chunk->mSamples.empty()) {
        List<MediaBuffer *>::iterator it = chunk->mSamples.begin();

        uint32_t tiffHdrOffset;
        if (!(*it)->meta_data().findInt32(
                kKeyExifTiffOffset, (int32_t*)&tiffHdrOffset)) {
            tiffHdrOffset = 0;
        }
        bool isExif = (tiffHdrOffset > 0);
        bool usePrefix = chunk->mTrack->usePrefix() && !isExif;

        size_t bytesWritten;
        off64_t offset = addSample_l(*it, usePrefix, tiffHdrOffset, &bytesWritten);

        if (chunk->mTrack->isHeic()) {
            chunk->mTrack->addItemOffsetAndSize(offset, bytesWritten, isExif);
        } else if (isFirstSample) {
            chunk->mTrack->addChunkOffset(offset);
            isFirstSample = false;
        }

        (*it)->release();
        (*it) = NULL;
        chunk->mSamples.erase(it);
    }
    chunk->mSamples.clear();
}

void MPEG4Writer::writeAllChunks() {
    ALOGV("writeAllChunks");
    size_t outstandingChunks = 0;
    Chunk chunk;
    while (findChunkToWrite(&chunk)) {
        writeChunkToFile(&chunk);
        ++outstandingChunks;
    }

    sendSessionSummary();

    mChunkInfos.clear();
    ALOGD("%zu chunks are written in the last batch", outstandingChunks);
}

bool MPEG4Writer::findChunkToWrite(Chunk *chunk) {
    ALOGV("findChunkToWrite");

    int64_t minTimestampUs = 0x7FFFFFFFFFFFFFFFLL;
    Track *track = NULL;
    for (List<ChunkInfo>::iterator it = mChunkInfos.begin();
         it != mChunkInfos.end(); ++it) {
        if (!it->mChunks.empty()) {
            List<Chunk>::iterator chunkIt = it->mChunks.begin();
            if (chunkIt->mTimeStampUs < minTimestampUs) {
                minTimestampUs = chunkIt->mTimeStampUs;
                track = it->mTrack;
            }
        }
    }

    if (track == NULL) {
        ALOGV("Nothing to be written after all");
        return false;
    }

    if (mIsFirstChunk) {
        mIsFirstChunk = false;
    }

    for (List<ChunkInfo>::iterator it = mChunkInfos.begin();
         it != mChunkInfos.end(); ++it) {
        if (it->mTrack == track) {
            *chunk = *(it->mChunks.begin());
            it->mChunks.erase(it->mChunks.begin());
            CHECK_EQ(chunk->mTrack, track);

            int64_t interChunkTimeUs =
                chunk->mTimeStampUs - it->mPrevChunkTimestampUs;
            if (interChunkTimeUs > it->mPrevChunkTimestampUs) {
                it->mMaxInterChunkDurUs = interChunkTimeUs;
            }

            return true;
        }
    }

    return false;
}

void MPEG4Writer::threadFunc() {
    ALOGV("threadFunc");

    prctl(PR_SET_NAME, (unsigned long)"MPEG4Writer", 0, 0, 0);

    Mutex::Autolock autoLock(mLock);
    while (!mDone) {
        Chunk chunk;
        bool chunkFound = false;

        while (!mDone && !(chunkFound = findChunkToWrite(&chunk))) {
            mChunkReadyCondition.wait(mLock);
        }

        // In real time recording mode, write without holding the lock in order
        // to reduce the blocking time for media track threads.
        // Otherwise, hold the lock until the existing chunks get written to the
        // file.
        if (chunkFound) {
            if (mIsRealTimeRecording) {
                mLock.unlock();
            }
            writeChunkToFile(&chunk);
            if (mIsRealTimeRecording) {
                mLock.lock();
            }
        }
    }

    writeAllChunks();
}

status_t MPEG4Writer::startWriterThread() {
    ALOGV("startWriterThread");

    mDone = false;
    mIsFirstChunk = true;
    mDriftTimeUs = 0;
    for (List<Track *>::iterator it = mTracks.begin();
         it != mTracks.end(); ++it) {
        ChunkInfo info;
        info.mTrack = *it;
        info.mPrevChunkTimestampUs = 0;
        info.mMaxInterChunkDurUs = 0;
        mChunkInfos.push_back(info);
    }

    pthread_attr_t attr;
    pthread_attr_init(&attr);
    pthread_attr_setdetachstate(&attr, PTHREAD_CREATE_JOINABLE);
    pthread_create(&mThread, &attr, ThreadWrapper, this);
    pthread_attr_destroy(&attr);
    mWriterThreadStarted = true;
    return OK;
}


status_t MPEG4Writer::Track::start(MetaData *params) {
    if (!mDone && mPaused) {
        mPaused = false;
        mResumed = true;
        return OK;
    }

    int64_t startTimeUs;
    if (params == NULL || !params->findInt64(kKeyTime, &startTimeUs)) {
        startTimeUs = 0;
    }
    mStartTimeRealUs = startTimeUs;

    int32_t rotationDegrees;
    if ((mIsVideo || mIsHeic) && params &&
            params->findInt32(kKeyRotation, &rotationDegrees)) {
        mRotation = rotationDegrees;
    }

    initTrackingProgressStatus(params);

    sp<MetaData> meta = new MetaData;
    if (mOwner->isRealTimeRecording() && mOwner->numTracks() > 1) {
        /*
         * This extra delay of accepting incoming audio/video signals
         * helps to align a/v start time at the beginning of a recording
         * session, and it also helps eliminate the "recording" sound for
         * camcorder applications.
         *
         * If client does not set the start time offset, we fall back to
         * use the default initial delay value.
         */
        int64_t startTimeOffsetUs = mOwner->getStartTimeOffsetMs() * 1000LL;
        if (startTimeOffsetUs < 0) {  // Start time offset was not set
            startTimeOffsetUs = kInitialDelayTimeUs;
        }
        startTimeUs += startTimeOffsetUs;
        ALOGI("Start time offset: %" PRId64 " us", startTimeOffsetUs);
    }

    meta->setInt64(kKeyTime, startTimeUs);

    status_t err = mSource->start(meta.get());
    if (err != OK) {
        mDone = mReachedEOS = true;
        return err;
    }

    pthread_attr_t attr;
    pthread_attr_init(&attr);
    pthread_attr_setdetachstate(&attr, PTHREAD_CREATE_JOINABLE);

    mDone = false;
    mStarted = true;
    mTrackDurationUs = 0;
    mReachedEOS = false;
    mEstimatedTrackSizeBytes = 0;
    mMdatSizeBytes = 0;
    mMaxChunkDurationUs = 0;
    mLastDecodingTimeUs = -1;

    pthread_create(&mThread, &attr, ThreadWrapper, this);
    pthread_attr_destroy(&attr);

    return OK;
}

status_t MPEG4Writer::Track::pause() {
    mPaused = true;
    return OK;
}

status_t MPEG4Writer::Track::stop(bool stopSource) {
    ALOGD("%s track stopping. %s source", getTrackType(), stopSource ? "Stop" : "Not Stop");
    if (!mStarted) {
        ALOGE("Stop() called but track is not started");
        return ERROR_END_OF_STREAM;
    }

    if (mDone) {
        return OK;
    }

    if (stopSource) {
        ALOGD("%s track source stopping", getTrackType());
        mSource->stop();
        ALOGD("%s track source stopped", getTrackType());
    }

    // Set mDone to be true after sucessfully stop mSource as mSource may be still outputting
    // buffers to the writer.
    mDone = true;

    void *dummy;
    pthread_join(mThread, &dummy);
    status_t err = static_cast<status_t>(reinterpret_cast<uintptr_t>(dummy));

    ALOGD("%s track stopped. %s source", getTrackType(), stopSource ? "Stop" : "Not Stop");
    return err;
}

bool MPEG4Writer::Track::reachedEOS() {
    return mReachedEOS;
}

// static
void *MPEG4Writer::Track::ThreadWrapper(void *me) {
    Track *track = static_cast<Track *>(me);

    status_t err = track->threadEntry();
    return (void *)(uintptr_t)err;
}

static void getNalUnitType(uint8_t byte, uint8_t* type) {
    ALOGV("getNalUnitType: %d", byte);

    // nal_unit_type: 5-bit unsigned integer
    *type = (byte & 0x1F);
}

const uint8_t *MPEG4Writer::Track::parseParamSet(
        const uint8_t *data, size_t length, int type, size_t *paramSetLen) {

    ALOGV("parseParamSet");
    CHECK(type == kNalUnitTypeSeqParamSet ||
          type == kNalUnitTypePicParamSet);

    int32_t nalLengthBistream = mNalLengthBitstream;
    if (!memcmp("\x00\x00\x00\x01", data, 4)) {
        nalLengthBistream = 0;
    }

    const uint8_t *nextStartCode = NULL;
    if (nalLengthBistream) {
        uint32_t nalSize = 0;
        std::copy(data, data + 4, reinterpret_cast<uint8_t *>(&nalSize));
        nalSize = ntohl(nalSize);
        nextStartCode = data + 4 + nalSize;
        *paramSetLen = nalSize;
        data = data + 4;
    } else {
        data = data + 4;
        nextStartCode = findNextNalStartCode(data, length-4);
        *paramSetLen = nextStartCode - data;
    }

    if (*paramSetLen == 0) {
        ALOGE("Param set is malformed, since its length is 0");
        return NULL;
    }

    AVCParamSet paramSet(*paramSetLen, data);
    if (type == kNalUnitTypeSeqParamSet) {
        if (*paramSetLen < 4) {
            ALOGE("Seq parameter set malformed");
            return NULL;
        }
        if (mSeqParamSets.empty()) {
            mProfileIdc = data[1];
            mProfileCompatible = data[2];
            mLevelIdc = data[3];
        } else {
            if (mProfileIdc != data[1] ||
                mProfileCompatible != data[2] ||
                mLevelIdc != data[3]) {
                // COULD DO: set profile/level to the lowest required to support all SPSs
                ALOGE("Inconsistent profile/level found in seq parameter sets");
                return NULL;
            }
        }
        mSeqParamSets.push_back(paramSet);
    } else {
        mPicParamSets.push_back(paramSet);
    }
    return nextStartCode;
}

status_t MPEG4Writer::Track::copyAVCCodecSpecificData(
        const uint8_t *data, size_t size) {
    ALOGV("copyAVCCodecSpecificData");

    // 2 bytes for each of the parameter set length field
    // plus the 7 bytes for the header
    return copyCodecSpecificData(data, size, 4 + 7);
}

status_t MPEG4Writer::Track::copyHEVCCodecSpecificData(
        const uint8_t *data, size_t size) {
    ALOGV("copyHEVCCodecSpecificData");

    // Min length of HEVC CSD is 23. (ISO/IEC 14496-15:2014 Chapter 8.3.3.1.2)
    return copyCodecSpecificData(data, size, 23);
}

status_t MPEG4Writer::Track::copyCodecSpecificData(
        const uint8_t *data, size_t size, size_t minLength) {
    if (size < minLength) {
        ALOGE("Codec specific data length too short: %zu", size);
        return ERROR_MALFORMED;
    }

    mCodecSpecificData = malloc(size);
    if (mCodecSpecificData == NULL) {
        ALOGE("Failed allocating codec specific data");
        return NO_MEMORY;
    }
    mCodecSpecificDataSize = size;
    memcpy(mCodecSpecificData, data, size);
    return OK;
}

status_t MPEG4Writer::Track::parseAVCCodecSpecificData(
        const uint8_t *data, size_t size) {

    ALOGV("parseAVCCodecSpecificData");
    // Data starts with a start code.
    // SPS and PPS are separated with start codes.
    // Also, SPS must come before PPS
    uint8_t type = kNalUnitTypeSeqParamSet;
    bool gotSps = false;
    bool gotPps = false;
    const uint8_t *tmp = data;
    const uint8_t *nextStartCode = data;
    size_t bytesLeft = size;
    size_t paramSetLen = 0;
    mCodecSpecificDataSize = 0;
    while (bytesLeft > 4 && (!memcmp("\x00\x00\x00\x01", tmp, 4) || mNalLengthBitstream)) {
        getNalUnitType(*(tmp + 4), &type);
        if (type == kNalUnitTypeSeqParamSet) {
            if (gotPps) {
                ALOGE("SPS must come before PPS");
                return ERROR_MALFORMED;
            }
            if (!gotSps) {
                gotSps = true;
            }
            nextStartCode = parseParamSet(tmp, bytesLeft, type, &paramSetLen);
        } else if (type == kNalUnitTypePicParamSet) {
            if (!gotSps) {
                ALOGE("SPS must come before PPS");
                return ERROR_MALFORMED;
            }
            if (!gotPps) {
                gotPps = true;
            }
            nextStartCode = parseParamSet(tmp, bytesLeft, type, &paramSetLen);
        } else {
            ALOGE("Only SPS and PPS Nal units are expected");
            return ERROR_MALFORMED;
        }

        if (nextStartCode == NULL) {
            return ERROR_MALFORMED;
        }

        // Move on to find the next parameter set
        bytesLeft -= nextStartCode - tmp;
        tmp = nextStartCode;
        mCodecSpecificDataSize += (2 + paramSetLen);
    }

    {
        // Check on the number of seq parameter sets
        size_t nSeqParamSets = mSeqParamSets.size();
        if (nSeqParamSets == 0) {
            ALOGE("Cound not find sequence parameter set");
            return ERROR_MALFORMED;
        }

        if (nSeqParamSets > 0x1F) {
            ALOGE("Too many seq parameter sets (%zu) found", nSeqParamSets);
            return ERROR_MALFORMED;
        }
    }

    {
        // Check on the number of pic parameter sets
        size_t nPicParamSets = mPicParamSets.size();
        if (nPicParamSets == 0) {
            ALOGE("Cound not find picture parameter set");
            return ERROR_MALFORMED;
        }
        if (nPicParamSets > 0xFF) {
            ALOGE("Too many pic parameter sets (%zd) found", nPicParamSets);
            return ERROR_MALFORMED;
        }
    }
// FIXME:
// Add chromat_format_idc, bit depth values, etc for AVC/h264 high profile and above
// and remove #if 0
#if 0
    {
        // Check on the profiles
        // These profiles requires additional parameter set extensions
        if (mProfileIdc == 100 || mProfileIdc == 110 ||
            mProfileIdc == 122 || mProfileIdc == 144) {
            ALOGE("Sorry, no support for profile_idc: %d!", mProfileIdc);
            return BAD_VALUE;
        }
    }
#endif
    return OK;
}

status_t MPEG4Writer::Track::makeAVCCodecSpecificData(
        const uint8_t *data, size_t size) {

    if (mCodecSpecificData != NULL) {
        ALOGE("Already have codec specific data");
        return ERROR_MALFORMED;
    }

    if (size < 4) {
        ALOGE("Codec specific data length too short: %zu", size);
        return ERROR_MALFORMED;
    }

    // Data is in the form of AVCCodecSpecificData
    if (memcmp("\x00\x00\x00\x01", data, 4) && !mNalLengthBitstream) {
        return copyAVCCodecSpecificData(data, size);
    }

    if (parseAVCCodecSpecificData(data, size) != OK) {
        return ERROR_MALFORMED;
    }

    // ISO 14496-15: AVC file format
    mCodecSpecificDataSize += 7;  // 7 more bytes in the header
    mCodecSpecificData = malloc(mCodecSpecificDataSize);
    if (mCodecSpecificData == NULL) {
        mCodecSpecificDataSize = 0;
        ALOGE("Failed allocating codec specific data");
        return NO_MEMORY;
    }
    uint8_t *header = (uint8_t *)mCodecSpecificData;
    header[0] = 1;                     // version
    header[1] = mProfileIdc;           // profile indication
    header[2] = mProfileCompatible;    // profile compatibility
    header[3] = mLevelIdc;

    // 6-bit '111111' followed by 2-bit to lengthSizeMinuusOne
    if (mOwner->useNalLengthFour()) {
        header[4] = 0xfc | 3;  // length size == 4 bytes
    } else {
        header[4] = 0xfc | 1;  // length size == 2 bytes
    }

    // 3-bit '111' followed by 5-bit numSequenceParameterSets
    int nSequenceParamSets = mSeqParamSets.size();
    header[5] = 0xe0 | nSequenceParamSets;
    header += 6;
    for (List<AVCParamSet>::iterator it = mSeqParamSets.begin();
         it != mSeqParamSets.end(); ++it) {
        // 16-bit sequence parameter set length
        uint16_t seqParamSetLength = it->mLength;
        header[0] = seqParamSetLength >> 8;
        header[1] = seqParamSetLength & 0xff;

        // SPS NAL unit (sequence parameter length bytes)
        memcpy(&header[2], it->mData, seqParamSetLength);
        header += (2 + seqParamSetLength);
    }

    // 8-bit nPictureParameterSets
    int nPictureParamSets = mPicParamSets.size();
    header[0] = nPictureParamSets;
    header += 1;
    for (List<AVCParamSet>::iterator it = mPicParamSets.begin();
         it != mPicParamSets.end(); ++it) {
        // 16-bit picture parameter set length
        uint16_t picParamSetLength = it->mLength;
        header[0] = picParamSetLength >> 8;
        header[1] = picParamSetLength & 0xff;

        // PPS Nal unit (picture parameter set length bytes)
        memcpy(&header[2], it->mData, picParamSetLength);
        header += (2 + picParamSetLength);
    }

    return OK;
}


status_t MPEG4Writer::Track::parseHEVCCodecSpecificData(
        const uint8_t *data, size_t size, HevcParameterSets &paramSets) {

    ALOGV("parseHEVCCodecSpecificData");
    const uint8_t *tmp = data;
    const uint8_t *nextStartCode = data;
    size_t bytesLeft = size;
    int32_t nalLengthBistream = mNalLengthBitstream;
    if (!memcmp("\x00\x00\x00\x01", tmp, 4)) {
        nalLengthBistream = 0;
    }

    if (nalLengthBistream) {
        while  (bytesLeft > 4) {
            uint32_t nalSize = 0;
            std::copy(tmp, tmp+4, reinterpret_cast<uint8_t *>(&nalSize));
            nalSize = ntohl(nalSize);

            status_t err = paramSets.addNalUnit(tmp + 4, nalSize);
            if (err != OK) {
                return ERROR_MALFORMED;
            }

            bytesLeft -= (nalSize + 4);
            tmp += nalSize + 4;
        }
    } else {
        while (bytesLeft > 4 && !memcmp("\x00\x00\x00\x01", tmp, 4)) {
            nextStartCode = findNextNalStartCode(tmp + 4, bytesLeft - 4);
            status_t err = paramSets.addNalUnit(tmp + 4, (nextStartCode - tmp) - 4);
            if (err != OK) {
                return ERROR_MALFORMED;
            }

            // Move on to find the next parameter set
            bytesLeft -= nextStartCode - tmp;
            tmp = nextStartCode;
        }
    }

    size_t csdSize = 23;
    const size_t numNalUnits = paramSets.getNumNalUnits();
    for (size_t i = 0; i < ARRAY_SIZE(kMandatoryHevcNalUnitTypes); ++i) {
        int type = kMandatoryHevcNalUnitTypes[i];
        size_t numParamSets = paramSets.getNumNalUnitsOfType(type);
        if (numParamSets == 0) {
            ALOGE("Cound not find NAL unit of type %d", type);
            return ERROR_MALFORMED;
        }
    }
    for (size_t i = 0; i < ARRAY_SIZE(kHevcNalUnitTypes); ++i) {
        int type = kHevcNalUnitTypes[i];
        size_t numParamSets = paramSets.getNumNalUnitsOfType(type);
        if (numParamSets > 0xffff) {
            ALOGE("Too many seq parameter sets (%zu) found", numParamSets);
            return ERROR_MALFORMED;
        }
        csdSize += 3;
        for (size_t j = 0; j < numNalUnits; ++j) {
            if (paramSets.getType(j) != type) {
                continue;
            }
            csdSize += 2 + paramSets.getSize(j);
        }
    }
    mCodecSpecificDataSize = csdSize;
    return OK;
}

status_t MPEG4Writer::Track::makeHEVCCodecSpecificData(
        const uint8_t *data, size_t size) {

    if (mCodecSpecificData != NULL) {
        ALOGE("Already have codec specific data");
        return ERROR_MALFORMED;
    }

    if (size < 4) {
        ALOGE("Codec specific data length too short: %zu", size);
        return ERROR_MALFORMED;
    }

    // Data is in the form of HEVCCodecSpecificData
    if (memcmp("\x00\x00\x00\x01", data, 4) && !mNalLengthBitstream) {
        return copyHEVCCodecSpecificData(data, size);
    }

    HevcParameterSets paramSets;
    if (parseHEVCCodecSpecificData(data, size, paramSets) != OK) {
        ALOGE("failed parsing codec specific data");
        return ERROR_MALFORMED;
    }

    mCodecSpecificData = malloc(mCodecSpecificDataSize);
    if (mCodecSpecificData == NULL) {
        mCodecSpecificDataSize = 0;
        ALOGE("Failed allocating codec specific data");
        return NO_MEMORY;
    }
    status_t err = paramSets.makeHvcc((uint8_t *)mCodecSpecificData,
            &mCodecSpecificDataSize, mOwner->useNalLengthFour() ? 4 : 2);
    if (err != OK) {
        ALOGE("failed constructing HVCC atom");
        return err;
    }

    return OK;
}

/*
 * Updates the drift time from the audio track so that
 * the video track can get the updated drift time information
 * from the file writer. The fluctuation of the drift time of the audio
 * encoding path is smoothed out with a simple filter by giving a larger
 * weight to more recently drift time. The filter coefficients, 0.5 and 0.5,
 * are heuristically determined.
 */
void MPEG4Writer::Track::updateDriftTime(const sp<MetaData>& meta) {
    int64_t driftTimeUs = 0;
    if (meta->findInt64(kKeyDriftTime, &driftTimeUs)) {
        int64_t prevDriftTimeUs = mOwner->getDriftTimeUs();
        int64_t timeUs = (driftTimeUs + prevDriftTimeUs) >> 1;
        mOwner->setDriftTimeUs(timeUs);
    }
}

void MPEG4Writer::Track::dumpTimeStamps() {
    ALOGE("Dumping %s track's last 10 frames timestamp and frame type ", getTrackType());
    std::string timeStampString;
    for (std::list<TimestampDebugHelperEntry>::iterator entry = mTimestampDebugHelper.begin();
            entry != mTimestampDebugHelper.end(); ++entry) {
        timeStampString += "(" + std::to_string(entry->pts)+
                "us, " + std::to_string(entry->dts) + "us " + entry->frameType + ") ";
    }
    ALOGE("%s", timeStampString.c_str());
}

status_t MPEG4Writer::Track::threadEntry() {
    int32_t count = 0;
    const int64_t interleaveDurationUs = mOwner->interleaveDuration();
    const bool hasMultipleTracks = (mOwner->numTracks() > 1);
    int64_t chunkTimestampUs = 0;
    int32_t nChunks = 0;
    int32_t nActualFrames = 0;        // frames containing non-CSD data (non-0 length)
    int32_t nZeroLengthFrames = 0;
    int64_t lastTimestampUs = 0;      // Previous sample time stamp
    int64_t lastDurationUs = 0;       // Between the previous two samples
    int64_t currDurationTicks = 0;    // Timescale based ticks
    int64_t lastDurationTicks = 0;    // Timescale based ticks
    int32_t sampleCount = 1;          // Sample count in the current stts table entry
    uint32_t previousSampleSize = 0;  // Size of the previous sample
    int64_t previousPausedDurationUs = 0;
    int64_t timestampUs = 0;
    int64_t cttsOffsetTimeUs = 0;
    int64_t currCttsOffsetTimeTicks = 0;   // Timescale based ticks
    int64_t lastCttsOffsetTimeTicks = -1;  // Timescale based ticks
    int32_t cttsSampleCount = 0;           // Sample count in the current ctts table entry
    uint32_t lastSamplesPerChunk = 0;

    if (mIsAudio) {
        prctl(PR_SET_NAME, (unsigned long)"AudioTrackEncoding", 0, 0, 0);
    } else if (mIsVideo) {
        prctl(PR_SET_NAME, (unsigned long)"VideoTrackEncoding", 0, 0, 0);
    } else {
        prctl(PR_SET_NAME, (unsigned long)"MetadataTrackEncoding", 0, 0, 0);
    }

    if (mOwner->isRealTimeRecording()) {
        androidSetThreadPriority(0, ANDROID_PRIORITY_AUDIO);
    }

    sp<MetaData> meta_data;

    status_t err = OK;
    MediaBufferBase *buffer;
    const char *trackName = getTrackType();
    while (!mDone && (err = mSource->read(&buffer)) == OK) {
        if (buffer->range_length() == 0) {
            buffer->release();
            buffer = NULL;
            ++nZeroLengthFrames;
            continue;
        }

        // If the codec specific data has not been received yet, delay pause.
        // After the codec specific data is received, discard what we received
        // when the track is to be paused.
        if (mPaused && !mResumed) {
            buffer->release();
            buffer = NULL;
            continue;
        }

        ++count;

        int32_t isCodecConfig;
        if (buffer->meta_data().findInt32(kKeyIsCodecConfig, &isCodecConfig)
                && isCodecConfig) {
            // if config format (at track addition) already had CSD, keep that
            // UNLESS we have not received any frames yet.
            // TODO: for now the entire CSD has to come in one frame for encoders, even though
            // they need to be spread out for decoders.
            if (mGotAllCodecSpecificData && nActualFrames > 0) {
                ALOGI("ignoring additional CSD for video track after first frame");
            } else {
                mMeta = mSource->getFormat(); // get output format after format change
                status_t err;
                if (mIsAvc) {
                    err = makeAVCCodecSpecificData(
                            (const uint8_t *)buffer->data()
                                + buffer->range_offset(),
                            buffer->range_length());
                } else if (mIsHevc || mIsHeic) {
                    err = makeHEVCCodecSpecificData(
                            (const uint8_t *)buffer->data()
                                + buffer->range_offset(),
                            buffer->range_length());
                } else if (mIsMPEG4) {
                    copyCodecSpecificData((const uint8_t *)buffer->data() + buffer->range_offset(),
                            buffer->range_length());
                }
            }

            buffer->release();
            buffer = NULL;
            if (OK != err) {
                mSource->stop();
                mOwner->notify(MEDIA_RECORDER_TRACK_EVENT_ERROR,
                       mTrackId | MEDIA_RECORDER_TRACK_ERROR_GENERAL, err);
                break;
            }

            mGotAllCodecSpecificData = true;
            continue;
        }

        // Per-frame metadata sample's size must be smaller than max allowed.
        if (!mIsVideo && !mIsAudio && !mIsHeic &&
                buffer->range_length() >= kMaxMetadataSize) {
            ALOGW("Buffer size is %zu. Maximum metadata buffer size is %lld for %s track",
                    buffer->range_length(), (long long)kMaxMetadataSize, trackName);
            buffer->release();
            mSource->stop();
            mIsMalformed = true;
            break;
        }

        bool isExif = false;
        uint32_t tiffHdrOffset = 0;
        int32_t isMuxerData;
        if (buffer->meta_data().findInt32(kKeyIsMuxerData, &isMuxerData) && isMuxerData) {
            // We only support one type of muxer data, which is Exif data block.
            isExif = isExifData(buffer, &tiffHdrOffset);
            if (!isExif) {
                ALOGW("Ignoring bad Exif data block");
                buffer->release();
                buffer = NULL;
                continue;
            }
        }

        ++nActualFrames;

        // Make a deep copy of the MediaBuffer and Metadata and release
        // the original as soon as we can
        MediaBuffer *copy = new MediaBuffer(buffer->range_length());
        memcpy(copy->data(), (uint8_t *)buffer->data() + buffer->range_offset(),
                buffer->range_length());
        copy->set_range(0, buffer->range_length());
        meta_data = new MetaData(buffer->meta_data());
        buffer->release();
        buffer = NULL;

        if (isExif) {
            copy->meta_data().setInt32(kKeyExifTiffOffset, tiffHdrOffset);
        }
        bool usePrefix = this->usePrefix() && !isExif;

        if (usePrefix) StripStartcode(copy);

        size_t sampleSize = copy->range_length();
        if (usePrefix) {
            if (mOwner->useNalLengthFour()) {
                sampleSize += 4;
            } else {
                sampleSize += 2;
            }
        }

        // Max file size or duration handling
        mMdatSizeBytes += sampleSize;
        updateTrackSizeEstimate();

        if (mOwner->exceedsFileSizeLimit()) {
            if (mOwner->switchFd() != OK) {
                ALOGW("Recorded file size exceeds limit %" PRId64 "bytes",
                        mOwner->mMaxFileSizeLimitBytes);
                mSource->stop();
                mOwner->notify(
                        MEDIA_RECORDER_EVENT_INFO, MEDIA_RECORDER_INFO_MAX_FILESIZE_REACHED, 0);
            } else {
                ALOGV("%s Current recorded file size exceeds limit %" PRId64 "bytes. Switching output",
                        getTrackType(), mOwner->mMaxFileSizeLimitBytes);
            }
            copy->release();
            break;
        }

        if (mOwner->exceedsFileDurationLimit()) {
            ALOGW("Recorded file duration exceeds limit %" PRId64 "microseconds",
                    mOwner->mMaxFileDurationLimitUs);
            mOwner->notify(MEDIA_RECORDER_EVENT_INFO, MEDIA_RECORDER_INFO_MAX_DURATION_REACHED, 0);
            copy->release();
            mSource->stop();
            break;
        }

        if (mOwner->approachingFileSizeLimit()) {
            mOwner->notifyApproachingLimit();
        }

        int32_t isSync = false;
        meta_data->findInt32(kKeyIsSyncFrame, &isSync);
        CHECK(meta_data->findInt64(kKeyTime, &timestampUs));

        // For video, skip the first several non-key frames until getting the first key frame.
        if (mIsVideo && !mGotStartKeyFrame && !isSync) {
            ALOGD("Video skip non-key frame");
            copy->release();
            continue;
        }
        if (mIsVideo && isSync) {
            mGotStartKeyFrame = true;
        }
////////////////////////////////////////////////////////////////////////////////

        if (!mIsHeic) {
            if (mStszTableEntries->count() == 0) {
                mFirstSampleTimeRealUs = systemTime() / 1000;
                mOwner->setStartTimestampUs(timestampUs, &mStartTimestampUs);
                previousPausedDurationUs = mStartTimestampUs;
            }

            if (mResumed) {
                int64_t durExcludingEarlierPausesUs = timestampUs - previousPausedDurationUs;
                if (WARN_UNLESS(durExcludingEarlierPausesUs >= 0LL, "for %s track", trackName)) {
                    copy->release();
                    mSource->stop();
                    mIsMalformed = true;
                    break;
                }

                int64_t pausedDurationUs = durExcludingEarlierPausesUs - mTrackDurationUs;
                if (WARN_UNLESS(pausedDurationUs >= lastDurationUs, "for %s track", trackName)) {
                    copy->release();
                    mSource->stop();
                    mIsMalformed = true;
                    break;
                }

                previousPausedDurationUs += pausedDurationUs - lastDurationUs;
                mResumed = false;
            }
            TimestampDebugHelperEntry timestampDebugEntry;
            timestampUs -= previousPausedDurationUs;
            timestampDebugEntry.pts = timestampUs;
            if (WARN_UNLESS(timestampUs >= 0LL, "for %s track", trackName)) {
                copy->release();
                mSource->stop();
                mIsMalformed = true;
                break;
            }

            if (mIsVideo) {
                /*
                 * Composition time: timestampUs
                 * Decoding time: decodingTimeUs
                 * Composition time offset = composition time - decoding time
                 */
                int64_t decodingTimeUs;
                CHECK(meta_data->findInt64(kKeyDecodingTime, &decodingTimeUs));
                decodingTimeUs -= previousPausedDurationUs;

                // ensure non-negative, monotonic decoding time
                if (mLastDecodingTimeUs < 0) {
                    decodingTimeUs = std::max((int64_t)0, decodingTimeUs);
                } else {
                    // increase decoding time by at least the larger vaule of 1 tick and
                    // 0.1 milliseconds. This needs to take into account the possible
                    // delta adjustment in DurationTicks in below.
                    decodingTimeUs = std::max(mLastDecodingTimeUs +
                            std::max(100, divUp(1000000, mTimeScale)), decodingTimeUs);
                }

                mLastDecodingTimeUs = decodingTimeUs;
                timestampDebugEntry.dts = decodingTimeUs;
                timestampDebugEntry.frameType = isSync ? "Key frame" : "Non-Key frame";
                // Insert the timestamp into the mTimestampDebugHelper
                if (mTimestampDebugHelper.size() >= kTimestampDebugCount) {
                    mTimestampDebugHelper.pop_front();
                }
                mTimestampDebugHelper.push_back(timestampDebugEntry);

                cttsOffsetTimeUs =
                        timestampUs + kMaxCttsOffsetTimeUs - decodingTimeUs;
                if (WARN_UNLESS(cttsOffsetTimeUs >= 0LL, "for %s track", trackName)) {
                    copy->release();
                    mSource->stop();
                    mIsMalformed = true;
                    break;
                }

                timestampUs = decodingTimeUs;
                ALOGV("decoding time: %" PRId64 " and ctts offset time: %" PRId64,
                    timestampUs, cttsOffsetTimeUs);

                // Update ctts box table if necessary
                currCttsOffsetTimeTicks =
                        (cttsOffsetTimeUs * mTimeScale + 500000LL) / 1000000LL;
                if (WARN_UNLESS(currCttsOffsetTimeTicks <= 0x0FFFFFFFFLL, "for %s track", trackName)) {
                    copy->release();
                    mSource->stop();
                    mIsMalformed = true;
                    break;
                }

                if (mStszTableEntries->count() == 0) {
                    // Force the first ctts table entry to have one single entry
                    // so that we can do adjustment for the initial track start
                    // time offset easily in writeCttsBox().
                    lastCttsOffsetTimeTicks = currCttsOffsetTimeTicks;
                    addOneCttsTableEntry(1, currCttsOffsetTimeTicks);
                    cttsSampleCount = 0;      // No sample in ctts box is pending
                } else {
                    if (currCttsOffsetTimeTicks != lastCttsOffsetTimeTicks) {
                        addOneCttsTableEntry(cttsSampleCount, lastCttsOffsetTimeTicks);
                        lastCttsOffsetTimeTicks = currCttsOffsetTimeTicks;
                        cttsSampleCount = 1;  // One sample in ctts box is pending
                    } else {
                        ++cttsSampleCount;
                    }
                }

                // Update ctts time offset range
                if (mStszTableEntries->count() == 0) {
                    mMinCttsOffsetTicks = currCttsOffsetTimeTicks;
                    mMaxCttsOffsetTicks = currCttsOffsetTimeTicks;
                } else {
                    if (currCttsOffsetTimeTicks > mMaxCttsOffsetTicks) {
                        mMaxCttsOffsetTicks = currCttsOffsetTimeTicks;
                    } else if (currCttsOffsetTimeTicks < mMinCttsOffsetTicks) {
                        mMinCttsOffsetTicks = currCttsOffsetTimeTicks;
                        mMinCttsOffsetTimeUs = cttsOffsetTimeUs;
                    }
                }
            }

            if (mOwner->isRealTimeRecording()) {
                if (mIsAudio) {
                    updateDriftTime(meta_data);
                }
            }

            if (WARN_UNLESS(timestampUs >= 0LL, "for %s track", trackName)) {
                copy->release();
                mSource->stop();
                mIsMalformed = true;
                break;
            }

            ALOGV("%s media time stamp: %" PRId64 " and previous paused duration %" PRId64,
                    trackName, timestampUs, previousPausedDurationUs);
            if (timestampUs > mTrackDurationUs) {
                mTrackDurationUs = timestampUs;
            }

            // We need to use the time scale based ticks, rather than the
            // timestamp itself to determine whether we have to use a new
            // stts entry, since we may have rounding errors.
            // The calculation is intended to reduce the accumulated
            // rounding errors.
            currDurationTicks =
                ((timestampUs * mTimeScale + 500000LL) / 1000000LL -
                    (lastTimestampUs * mTimeScale + 500000LL) / 1000000LL);
            if (currDurationTicks < 0LL) {
                ALOGE("do not support out of order frames (timestamp: %lld < last: %lld for %s track",
                        (long long)timestampUs, (long long)lastTimestampUs, trackName);
                copy->release();
                mSource->stop();
                mIsMalformed = true;
                break;
            }

            // if the duration is different for this sample, see if it is close enough to the previous
            // duration that we can fudge it and use the same value, to avoid filling the stts table
            // with lots of near-identical entries.
            // "close enough" here means that the current duration needs to be adjusted by less
            // than 0.1 milliseconds
            if (lastDurationTicks && (currDurationTicks != lastDurationTicks)) {
                int64_t deltaUs = ((lastDurationTicks - currDurationTicks) * 1000000LL
                        + (mTimeScale / 2)) / mTimeScale;
                if (deltaUs > -100 && deltaUs < 100) {
                    // use previous ticks, and adjust timestamp as if it was actually that number
                    // of ticks
                    currDurationTicks = lastDurationTicks;
                    timestampUs += deltaUs;
                }
            }
            mStszTableEntries->add(htonl(sampleSize));
            if (mStszTableEntries->count() > 2) {

                // Force the first sample to have its own stts entry so that
                // we can adjust its value later to maintain the A/V sync.
                if (mStszTableEntries->count() == 3 || currDurationTicks != lastDurationTicks) {
                    addOneSttsTableEntry(sampleCount, lastDurationTicks);
                    sampleCount = 1;
                } else {
                    ++sampleCount;
                }

            }
            if (mSamplesHaveSameSize) {
                if (mStszTableEntries->count() >= 2 && previousSampleSize != sampleSize) {
                    mSamplesHaveSameSize = false;
                }
                previousSampleSize = sampleSize;
            }
            ALOGV("%s timestampUs/lastTimestampUs: %" PRId64 "/%" PRId64,
                    trackName, timestampUs, lastTimestampUs);
            lastDurationUs = timestampUs - lastTimestampUs;
            lastDurationTicks = currDurationTicks;
            lastTimestampUs = timestampUs;

            if (isSync != 0) {
                addOneStssTableEntry(mStszTableEntries->count());
            }

            if (mTrackingProgressStatus) {
                if (mPreviousTrackTimeUs <= 0) {
                    mPreviousTrackTimeUs = mStartTimestampUs;
                }
                trackProgressStatus(timestampUs);
            }
        }
        if (!hasMultipleTracks) {
            size_t bytesWritten;
            off64_t offset = mOwner->addSample_l(
                    copy, usePrefix, tiffHdrOffset, &bytesWritten);

            if (mIsHeic) {
                addItemOffsetAndSize(offset, bytesWritten, isExif);
            } else {
                uint32_t count = (mOwner->use32BitFileOffset()
                            ? mStcoTableEntries->count()
                            : mCo64TableEntries->count());

                if (count == 0) {
                    addChunkOffset(offset);
                }
            }
            copy->release();
            copy = NULL;
            continue;
        }

        mChunkSamples.push_back(copy);
        if (mIsHeic) {
            bufferChunk(0 /*timestampUs*/);
            ++nChunks;
        } else if (interleaveDurationUs == 0) {
            addOneStscTableEntry(++nChunks, 1);
            bufferChunk(timestampUs);
        } else {
            if (chunkTimestampUs == 0) {
                chunkTimestampUs = timestampUs;
            } else {
                int64_t chunkDurationUs = timestampUs - chunkTimestampUs;
                if (chunkDurationUs > interleaveDurationUs) {
                    if (chunkDurationUs > mMaxChunkDurationUs) {
                        mMaxChunkDurationUs = chunkDurationUs;
                    }
                    ++nChunks;
                    if (nChunks == 1 ||  // First chunk
                        lastSamplesPerChunk != mChunkSamples.size()) {
                        lastSamplesPerChunk = mChunkSamples.size();
                        addOneStscTableEntry(nChunks, lastSamplesPerChunk);
                    }
                    bufferChunk(timestampUs);
                    chunkTimestampUs = timestampUs;
                }
            }
        }
    }

    if (isTrackMalFormed()) {
        dumpTimeStamps();
        err = ERROR_MALFORMED;
    }

    mOwner->trackProgressStatus(mTrackId, -1, err);

    if (mIsHeic) {
        if (!mChunkSamples.empty()) {
            bufferChunk(0);
            ++nChunks;
        }
    } else {
        // Last chunk
        if (!hasMultipleTracks) {
            addOneStscTableEntry(1, mStszTableEntries->count());
        } else if (!mChunkSamples.empty()) {
            addOneStscTableEntry(++nChunks, mChunkSamples.size());
            bufferChunk(timestampUs);
        }

        // We don't really know how long the last frame lasts, since
        // there is no frame time after it, just repeat the previous
        // frame's duration.
        if (mStszTableEntries->count() == 1) {
            lastDurationUs = 0;  // A single sample's duration
            lastDurationTicks = 0;
        } else {
            ++sampleCount;  // Count for the last sample
        }

        if (mStszTableEntries->count() <= 2) {
            addOneSttsTableEntry(1, lastDurationTicks);
            if (sampleCount - 1 > 0) {
                addOneSttsTableEntry(sampleCount - 1, lastDurationTicks);
            }
        } else {
            addOneSttsTableEntry(sampleCount, lastDurationTicks);
        }

        // The last ctts box may not have been written yet, and this
        // is to make sure that we write out the last ctts box.
        if (currCttsOffsetTimeTicks == lastCttsOffsetTimeTicks) {
            if (cttsSampleCount > 0) {
                addOneCttsTableEntry(cttsSampleCount, lastCttsOffsetTimeTicks);
            }
        }

        mTrackDurationUs += lastDurationUs;
    }
    mReachedEOS = true;

    sendTrackSummary(hasMultipleTracks);

    ALOGI("Received total/0-length (%d/%d) buffers and encoded %d frames. - %s",
            count, nZeroLengthFrames, mStszTableEntries->count(), trackName);
    if (mIsAudio) {
        ALOGI("Audio track drift time: %" PRId64 " us", mOwner->getDriftTimeUs());
    }
    // if err is ERROR_IO (ex: during SSR), return OK to save the
    // recorded file successfully. Session tear down will happen as part of
    // client callback
    if ((err == ERROR_IO) || (err == ERROR_END_OF_STREAM)) {
        return OK;
    }
    return err;
}

bool MPEG4Writer::Track::isTrackMalFormed() const {
    if (mIsMalformed) {
        return true;
    }

    if (!mIsHeic && mStszTableEntries->count() == 0) {  // no samples written
        ALOGE("The number of recorded samples is 0");
        return true;
    }

    if (mIsVideo && mStssTableEntries->count() == 0) {  // no sync frames for video
        ALOGE("There are no sync frames for video track");
        return true;
    }

    if (OK != checkCodecSpecificData()) {         // no codec specific data
        return true;
    }

    return false;
}

void MPEG4Writer::Track::sendTrackSummary(bool hasMultipleTracks) {

    // Send track summary only if test mode is enabled.
    if (!isTestModeEnabled()) {
        return;
    }

    int trackNum = (mTrackId << 28);

    mOwner->notify(MEDIA_RECORDER_TRACK_EVENT_INFO,
                    trackNum | MEDIA_RECORDER_TRACK_INFO_TYPE,
                    mIsAudio ? 0: 1);

    mOwner->notify(MEDIA_RECORDER_TRACK_EVENT_INFO,
                    trackNum | MEDIA_RECORDER_TRACK_INFO_DURATION_MS,
                    mTrackDurationUs / 1000);

    mOwner->notify(MEDIA_RECORDER_TRACK_EVENT_INFO,
                    trackNum | MEDIA_RECORDER_TRACK_INFO_ENCODED_FRAMES,
                    mStszTableEntries->count());

    {
        // The system delay time excluding the requested initial delay that
        // is used to eliminate the recording sound.
        int64_t startTimeOffsetUs = mOwner->getStartTimeOffsetMs() * 1000LL;
        if (startTimeOffsetUs < 0) {  // Start time offset was not set
            startTimeOffsetUs = kInitialDelayTimeUs;
        }
        int64_t initialDelayUs =
            mFirstSampleTimeRealUs - mStartTimeRealUs - startTimeOffsetUs;

        mOwner->notify(MEDIA_RECORDER_TRACK_EVENT_INFO,
                    trackNum | MEDIA_RECORDER_TRACK_INFO_INITIAL_DELAY_MS,
                    (initialDelayUs) / 1000);
    }

    mOwner->notify(MEDIA_RECORDER_TRACK_EVENT_INFO,
                    trackNum | MEDIA_RECORDER_TRACK_INFO_DATA_KBYTES,
                    mMdatSizeBytes / 1024);

    if (hasMultipleTracks) {
        mOwner->notify(MEDIA_RECORDER_TRACK_EVENT_INFO,
                    trackNum | MEDIA_RECORDER_TRACK_INFO_MAX_CHUNK_DUR_MS,
                    mMaxChunkDurationUs / 1000);

        int64_t moovStartTimeUs = mOwner->getStartTimestampUs();
        if (mStartTimestampUs != moovStartTimeUs) {
            int64_t startTimeOffsetUs = mStartTimestampUs - moovStartTimeUs;
            mOwner->notify(MEDIA_RECORDER_TRACK_EVENT_INFO,
                    trackNum | MEDIA_RECORDER_TRACK_INFO_START_OFFSET_MS,
                    startTimeOffsetUs / 1000);
        }
    }
}

void MPEG4Writer::Track::trackProgressStatus(int64_t timeUs, status_t err) {
    ALOGV("trackProgressStatus: %" PRId64 " us", timeUs);

    if (mTrackEveryTimeDurationUs > 0 &&
        timeUs - mPreviousTrackTimeUs >= mTrackEveryTimeDurationUs) {
        ALOGV("Fire time tracking progress status at %" PRId64 " us", timeUs);
        mOwner->trackProgressStatus(mTrackId, timeUs - mPreviousTrackTimeUs, err);
        mPreviousTrackTimeUs = timeUs;
    }
}

void MPEG4Writer::trackProgressStatus(
        size_t trackId, int64_t timeUs, status_t err) {
    Mutex::Autolock lock(mLock);
    int32_t trackNum = (trackId << 28);

    // Error notification
    // Do not consider ERROR_END_OF_STREAM an error
    if (err != OK && err != ERROR_END_OF_STREAM) {
        notify(MEDIA_RECORDER_TRACK_EVENT_ERROR,
               trackNum | MEDIA_RECORDER_TRACK_ERROR_GENERAL,
               err);
        return;
    }

    if (timeUs == -1) {
        // Send completion notification
        notify(MEDIA_RECORDER_TRACK_EVENT_INFO,
               trackNum | MEDIA_RECORDER_TRACK_INFO_COMPLETION_STATUS,
               err);
    } else {
        // Send progress status
        notify(MEDIA_RECORDER_TRACK_EVENT_INFO,
               trackNum | MEDIA_RECORDER_TRACK_INFO_PROGRESS_IN_TIME,
               timeUs / 1000);
    }
}

void MPEG4Writer::setDriftTimeUs(int64_t driftTimeUs) {
    ALOGV("setDriftTimeUs: %" PRId64 " us", driftTimeUs);
    Mutex::Autolock autolock(mLock);
    mDriftTimeUs = driftTimeUs;
}

int64_t MPEG4Writer::getDriftTimeUs() {
    ALOGV("getDriftTimeUs: %" PRId64 " us", mDriftTimeUs);
    Mutex::Autolock autolock(mLock);
    return mDriftTimeUs;
}

bool MPEG4Writer::isRealTimeRecording() const {
    return mIsRealTimeRecording;
}

bool MPEG4Writer::useNalLengthFour() {
    return mUse4ByteNalLength;
}

void MPEG4Writer::Track::bufferChunk(int64_t timestampUs) {
    ALOGV("bufferChunk");

    Chunk chunk(this, timestampUs, mChunkSamples);
    mOwner->bufferChunk(chunk);
    mChunkSamples.clear();
}

int64_t MPEG4Writer::Track::getDurationUs() const {
<<<<<<< HEAD
    return mTrackDurationUs +
        mOwner->getStartTimeOffsetTimeUs(mStartTimestampUs);
=======
    return mTrackDurationUs + getStartTimeOffsetTimeUs() + mOwner->getStartTimeOffsetBFramesUs();
>>>>>>> f1cef0a8
}

int64_t MPEG4Writer::Track::getEstimatedTrackSizeBytes() const {
    return mEstimatedTrackSizeBytes;
}

int32_t MPEG4Writer::Track::getMetaSizeIncrease(
        int32_t angle, int32_t trackCount) const {
    CHECK(mIsHeic);

    int32_t grid = (mTileWidth > 0);
    int32_t rotate = (angle > 0);

    // Note that the rotation angle is in the file meta, and we don't have
    // it until start, so here the calculation has to assume rotation.

    // increase to ipco
    int32_t increase = 20 * (grid + 1)              // 'ispe' property
                     + (8 + mCodecSpecificDataSize) // 'hvcC' property
                     ;

    if (rotate) {
        increase += 9;                              // 'irot' property (worst case)
    }

    // increase to iref and idat
    if (grid) {
        increase += (12 + mNumTiles * 2)            // 'dimg' in iref
                  + 12;                             // ImageGrid in 'idat' (worst case)
    }

    increase += (12 + 2);                           // 'cdsc' in iref

    // increase to iloc, iinf
    increase += (16                                 // increase to 'iloc'
              + 21)                                 // increase to 'iinf'
              * (mNumTiles + grid + 1);             // "+1" is for 'Exif'

    // When total # of properties is > 127, the properties id becomes 2-byte.
    // We write 4 properties at most for each image (2x'ispe', 1x'hvcC', 1x'irot').
    // Set the threshold to be 30.
    int32_t propBytes = trackCount > 30 ? 2 : 1;

    // increase to ipma
    increase += (3 + 2 * propBytes) * mNumTiles     // 'ispe' + 'hvcC'
             + grid * (3 + propBytes)               // 'ispe' for grid
             + rotate * propBytes;                  // 'irot' (either on grid or tile)

    return increase;
}

status_t MPEG4Writer::Track::checkCodecSpecificData() const {
    const char *mime;
    CHECK(mMeta->findCString(kKeyMIMEType, &mime));
    if (!strcasecmp(MEDIA_MIMETYPE_AUDIO_AAC, mime) ||
        !strcasecmp(MEDIA_MIMETYPE_VIDEO_MPEG4, mime) ||
        !strcasecmp(MEDIA_MIMETYPE_VIDEO_AVC, mime) ||
        !strcasecmp(MEDIA_MIMETYPE_VIDEO_HEVC, mime) ||
        !strcasecmp(MEDIA_MIMETYPE_IMAGE_ANDROID_HEIC, mime)) {
        if (!mCodecSpecificData ||
            mCodecSpecificDataSize <= 0) {
            ALOGE("Missing codec specific data");
            return ERROR_MALFORMED;
        }
    } else {
        if (mCodecSpecificData ||
            mCodecSpecificDataSize > 0) {
            ALOGE("Unexepected codec specific data found");
            return ERROR_MALFORMED;
        }
    }
    return OK;
}

const char *MPEG4Writer::Track::getTrackType() const {
    return mIsAudio ? "Audio" :
           mIsVideo ? "Video" :
           mIsHeic  ? "Image" :
                      "Metadata";
}

void MPEG4Writer::Track::writeTrackHeader(bool use32BitOffset) {
    uint32_t now = getMpeg4Time();
    mOwner->beginBox("trak");
        writeTkhdBox(now);
        writeEdtsBox();
        mOwner->beginBox("mdia");
            writeMdhdBox(now);
            writeHdlrBox();
            mOwner->beginBox("minf");
                if (mIsAudio) {
                    writeSmhdBox();
                } else if (mIsVideo) {
                    writeVmhdBox();
                } else {
                    writeNmhdBox();
                }
                writeDinfBox();
                writeStblBox(use32BitOffset);
            mOwner->endBox();  // minf
        mOwner->endBox();  // mdia
    mOwner->endBox();  // trak
}

int64_t MPEG4Writer::Track::getMinCttsOffsetTimeUs() {
    // For video tracks with ctts table, this should return the minimum ctts
    // offset in the table. For non-video tracks or video tracks without ctts
    // table, this will return kMaxCttsOffsetTimeUs.
    if (mMinCttsOffsetTicks == mMaxCttsOffsetTicks) {
        return kMaxCttsOffsetTimeUs;
    }
    return mMinCttsOffsetTimeUs;
}

void MPEG4Writer::Track::writeStblBox(bool use32BitOffset) {
    mOwner->beginBox("stbl");
    mOwner->beginBox("stsd");
    mOwner->writeInt32(0);               // version=0, flags=0
    mOwner->writeInt32(1);               // entry count
    if (mIsAudio) {
        writeAudioFourCCBox();
    } else if (mIsVideo) {
        writeVideoFourCCBox();
    } else {
        writeMetadataFourCCBox();
    }
    mOwner->endBox();  // stsd
    writeSttsBox();
    if (mIsVideo) {
        writeCttsBox();
        writeStssBox();
    }
    writeStszBox();
    writeStscBox();
    writeStcoBox(use32BitOffset);
    mOwner->endBox();  // stbl
}

void MPEG4Writer::Track::writeMetadataFourCCBox() {
    const char *mime;
    bool success = mMeta->findCString(kKeyMIMEType, &mime);
    CHECK(success);
    const char *fourcc = getFourCCForMime(mime);
    if (fourcc == NULL) {
        ALOGE("Unknown mime type '%s'.", mime);
        TRESPASS();
    }
    mOwner->beginBox(fourcc);    // TextMetaDataSampleEntry

    //  HACK to make the metadata track compliant with the ISO standard.
    //
    //  Metadata track is added from API 26 and the original implementation does not
    //  fully followed the TextMetaDataSampleEntry specified in ISO/IEC 14496-12-2015
    //  in that only the mime_format is written out. content_encoding and
    //  data_reference_index have not been written out. This leads to the failure
    //  when some MP4 parser tries to parse the metadata track according to the
    //  standard. The hack here will make the metadata track compliant with the
    //  standard while still maintaining backwards compatibility. This would enable
    //  Android versions before API 29 to be able to read out the standard compliant
    //  Metadata track generated with Android API 29 and upward. The trick is based
    //  on the fact that the Metadata track must start with prefix “application/” and
    //  those missing fields are not used in Android's Metadata track. By writting
    //  out the mime_format twice, the first mime_format will be used to fill out the
    //  missing reserved, data_reference_index and content encoding fields. On the
    //  parser side, the extracter before API 29  will read out the first mime_format
    //  correctly and drop the second mime_format. The extractor from API 29 will
    //  check if the reserved, data_reference_index and content encoding are filled
    //  with “application” to detect if this is a standard compliant metadata track
    //  and read out the data accordingly.
    mOwner->writeCString(mime);

    mOwner->writeCString(mime);  // metadata mime_format
    mOwner->endBox(); // mett
}

void MPEG4Writer::Track::writeVideoFourCCBox() {
    const char *mime;
    bool success = mMeta->findCString(kKeyMIMEType, &mime);
    CHECK(success);
    const char *fourcc = getFourCCForMime(mime);
    if (fourcc == NULL) {
        ALOGE("Unknown mime type '%s'.", mime);
        TRESPASS();
    }

    mOwner->beginBox(fourcc);        // video format
    mOwner->writeInt32(0);           // reserved
    mOwner->writeInt16(0);           // reserved
    mOwner->writeInt16(1);           // data ref index
    mOwner->writeInt16(0);           // predefined
    mOwner->writeInt16(0);           // reserved
    mOwner->writeInt32(0);           // predefined
    mOwner->writeInt32(0);           // predefined
    mOwner->writeInt32(0);           // predefined

    int32_t width, height;
    success = mMeta->findInt32(kKeyWidth, &width);
    success = success && mMeta->findInt32(kKeyHeight, &height);
    CHECK(success);

    mOwner->writeInt16(width);
    mOwner->writeInt16(height);
    mOwner->writeInt32(0x480000);    // horiz resolution
    mOwner->writeInt32(0x480000);    // vert resolution
    mOwner->writeInt32(0);           // reserved
    mOwner->writeInt16(1);           // frame count
    mOwner->writeInt8(0);            // compressor string length
    mOwner->write("                               ", 31);
    mOwner->writeInt16(0x18);        // depth
    mOwner->writeInt16(-1);          // predefined

    if (!strcasecmp(MEDIA_MIMETYPE_VIDEO_MPEG4, mime)) {
        writeMp4vEsdsBox();
    } else if (!strcasecmp(MEDIA_MIMETYPE_VIDEO_H263, mime)) {
        writeD263Box();
    } else if (!strcasecmp(MEDIA_MIMETYPE_VIDEO_AVC, mime)) {
        writeAvccBox();
    } else if (!strcasecmp(MEDIA_MIMETYPE_VIDEO_HEVC, mime)) {
        writeHvccBox();
    }

    writePaspBox();
    writeColrBox();
    mOwner->endBox();  // mp4v, s263 or avc1
}

void MPEG4Writer::Track::writeColrBox() {
    ColorAspects aspects;
    memset(&aspects, 0, sizeof(aspects));
    // TRICKY: using | instead of || because we want to execute all findInt32-s
    if (mMeta->findInt32(kKeyColorPrimaries, (int32_t*)&aspects.mPrimaries)
            | mMeta->findInt32(kKeyTransferFunction, (int32_t*)&aspects.mTransfer)
            | mMeta->findInt32(kKeyColorMatrix, (int32_t*)&aspects.mMatrixCoeffs)
            | mMeta->findInt32(kKeyColorRange, (int32_t*)&aspects.mRange)) {
        int32_t primaries, transfer, coeffs;
        bool fullRange;
        ColorUtils::convertCodecColorAspectsToIsoAspects(
                aspects, &primaries, &transfer, &coeffs, &fullRange);
        mOwner->beginBox("colr");
        mOwner->writeFourcc("nclx");
        mOwner->writeInt16(primaries);
        mOwner->writeInt16(transfer);
        mOwner->writeInt16(coeffs);
        mOwner->writeInt8(int8_t(fullRange ? 0x80 : 0x0));
        mOwner->endBox(); // colr
    }
}

void MPEG4Writer::Track::writeAudioFourCCBox() {
    const char *mime;
    bool success = mMeta->findCString(kKeyMIMEType, &mime);
    CHECK(success);
    const char *fourcc = getFourCCForMime(mime);
    if (fourcc == NULL) {
        ALOGE("Unknown mime type '%s'.", mime);
        TRESPASS();
    }

    mOwner->beginBox(fourcc);        // audio format
    mOwner->writeInt32(0);           // reserved
    mOwner->writeInt16(0);           // reserved
    mOwner->writeInt16(0x1);         // data ref index
    mOwner->writeInt32(0);           // reserved
    mOwner->writeInt32(0);           // reserved
    int32_t nChannels;
    CHECK_EQ(true, mMeta->findInt32(kKeyChannelCount, &nChannels));
    mOwner->writeInt16(nChannels);   // channel count
    mOwner->writeInt16(16);          // sample size
    mOwner->writeInt16(0);           // predefined
    mOwner->writeInt16(0);           // reserved

    int32_t samplerate;
    success = mMeta->findInt32(kKeySampleRate, &samplerate);
    CHECK(success);
    mOwner->writeInt32(samplerate << 16);
    if (!strcasecmp(MEDIA_MIMETYPE_AUDIO_AAC, mime)) {
        writeMp4aEsdsBox();
    } else if (!strcasecmp(MEDIA_MIMETYPE_AUDIO_AMR_NB, mime) ||
               !strcasecmp(MEDIA_MIMETYPE_AUDIO_AMR_WB, mime)) {
        writeDamrBox();
    }
    mOwner->endBox();
}

void MPEG4Writer::Track::writeMp4aEsdsBox() {
    mOwner->beginBox("esds");
    CHECK(mCodecSpecificData);
    CHECK_GT(mCodecSpecificDataSize, 0u);

    // Make sure all sizes encode to a single byte.
    CHECK_LT(mCodecSpecificDataSize + 23, 128u);

    mOwner->writeInt32(0);     // version=0, flags=0
    mOwner->writeInt8(0x03);   // ES_DescrTag
    mOwner->writeInt8(23 + mCodecSpecificDataSize);
    mOwner->writeInt16(0x0000);// ES_ID
    mOwner->writeInt8(0x00);

    mOwner->writeInt8(0x04);   // DecoderConfigDescrTag
    mOwner->writeInt8(15 + mCodecSpecificDataSize);
    mOwner->writeInt8(0x40);   // objectTypeIndication ISO/IEC 14492-2
    mOwner->writeInt8(0x15);   // streamType AudioStream

    mOwner->writeInt16(0x03);  // XXX
    mOwner->writeInt8(0x00);   // buffer size 24-bit (0x300)

    int32_t avgBitrate = 0;
    (void)mMeta->findInt32(kKeyBitRate, &avgBitrate);
    int32_t maxBitrate = 0;
    (void)mMeta->findInt32(kKeyMaxBitRate, &maxBitrate);
    mOwner->writeInt32(maxBitrate);
    mOwner->writeInt32(avgBitrate);

    mOwner->writeInt8(0x05);   // DecoderSpecificInfoTag
    mOwner->writeInt8(mCodecSpecificDataSize);
    mOwner->write(mCodecSpecificData, mCodecSpecificDataSize);

    static const uint8_t kData2[] = {
        0x06,  // SLConfigDescriptorTag
        0x01,
        0x02
    };
    mOwner->write(kData2, sizeof(kData2));

    mOwner->endBox();  // esds
}

void MPEG4Writer::Track::writeMp4vEsdsBox() {
    CHECK(mCodecSpecificData);
    CHECK_GT(mCodecSpecificDataSize, 0u);

    // Make sure all sizes encode to a single byte.
    CHECK_LT(23 + mCodecSpecificDataSize, 128u);

    mOwner->beginBox("esds");

    mOwner->writeInt32(0);    // version=0, flags=0

    mOwner->writeInt8(0x03);  // ES_DescrTag
    mOwner->writeInt8(23 + mCodecSpecificDataSize);
    mOwner->writeInt16(0x0000);  // ES_ID
    mOwner->writeInt8(0x1f);

    mOwner->writeInt8(0x04);  // DecoderConfigDescrTag
    mOwner->writeInt8(15 + mCodecSpecificDataSize);
    mOwner->writeInt8(0x20);  // objectTypeIndication ISO/IEC 14492-2
    mOwner->writeInt8(0x11);  // streamType VisualStream

    static const uint8_t kData[] = {
        0x01, 0x77, 0x00, // buffer size 96000 bytes
    };
    mOwner->write(kData, sizeof(kData));

    int32_t avgBitrate = 0;
    (void)mMeta->findInt32(kKeyBitRate, &avgBitrate);
    int32_t maxBitrate = 0;
    (void)mMeta->findInt32(kKeyMaxBitRate, &maxBitrate);
    mOwner->writeInt32(maxBitrate);
    mOwner->writeInt32(avgBitrate);

    mOwner->writeInt8(0x05);  // DecoderSpecificInfoTag

    mOwner->writeInt8(mCodecSpecificDataSize);
    mOwner->write(mCodecSpecificData, mCodecSpecificDataSize);

    static const uint8_t kData2[] = {
        0x06,  // SLConfigDescriptorTag
        0x01,
        0x02
    };
    mOwner->write(kData2, sizeof(kData2));

    mOwner->endBox();  // esds
}

void MPEG4Writer::Track::writeTkhdBox(uint32_t now) {
    mOwner->beginBox("tkhd");
    // Flags = 7 to indicate that the track is enabled, and
    // part of the presentation
    mOwner->writeInt32(0x07);          // version=0, flags=7
    mOwner->writeInt32(now);           // creation time
    mOwner->writeInt32(now);           // modification time
    mOwner->writeInt32(mTrackId);      // track id starts with 1
    mOwner->writeInt32(0);             // reserved
    int64_t trakDurationUs = getDurationUs();
    int32_t mvhdTimeScale = mOwner->getTimeScale();
    int32_t tkhdDuration =
        (trakDurationUs * mvhdTimeScale + 5E5) / 1E6;
    mOwner->writeInt32(tkhdDuration);  // in mvhd timescale
    mOwner->writeInt32(0);             // reserved
    mOwner->writeInt32(0);             // reserved
    mOwner->writeInt16(0);             // layer
    mOwner->writeInt16(0);             // alternate group
    mOwner->writeInt16(mIsAudio ? 0x100 : 0);  // volume
    mOwner->writeInt16(0);             // reserved

    mOwner->writeCompositionMatrix(mRotation);       // matrix

    if (!mIsVideo) {
        mOwner->writeInt32(0);
        mOwner->writeInt32(0);
    } else {
        int32_t width, height;
        bool success = mMeta->findInt32(kKeyDisplayWidth, &width);
        success = success && mMeta->findInt32(kKeyDisplayHeight, &height);

        // Use width/height if display width/height are not present.
        if (!success) {
            success = mMeta->findInt32(kKeyWidth, &width);
            success = success && mMeta->findInt32(kKeyHeight, &height);
        }
        CHECK(success);

        mOwner->writeInt32(width << 16);   // 32-bit fixed-point value
        mOwner->writeInt32(height << 16);  // 32-bit fixed-point value
    }
    mOwner->endBox();  // tkhd
}

void MPEG4Writer::Track::writeVmhdBox() {
    mOwner->beginBox("vmhd");
    mOwner->writeInt32(0x01);        // version=0, flags=1
    mOwner->writeInt16(0);           // graphics mode
    mOwner->writeInt16(0);           // opcolor
    mOwner->writeInt16(0);
    mOwner->writeInt16(0);
    mOwner->endBox();
}

void MPEG4Writer::Track::writeSmhdBox() {
    mOwner->beginBox("smhd");
    mOwner->writeInt32(0);           // version=0, flags=0
    mOwner->writeInt16(0);           // balance
    mOwner->writeInt16(0);           // reserved
    mOwner->endBox();
}

void MPEG4Writer::Track::writeNmhdBox() {
    mOwner->beginBox("nmhd");
    mOwner->writeInt32(0);           // version=0, flags=0
    mOwner->endBox();
}

void MPEG4Writer::Track::writeHdlrBox() {
    mOwner->beginBox("hdlr");
    mOwner->writeInt32(0);             // version=0, flags=0
    mOwner->writeInt32(0);             // component type: should be mhlr
    mOwner->writeFourcc(mIsAudio ? "soun" : (mIsVideo ? "vide" : "meta"));  // component subtype
    mOwner->writeInt32(0);             // reserved
    mOwner->writeInt32(0);             // reserved
    mOwner->writeInt32(0);             // reserved
    // Removing "r" for the name string just makes the string 4 byte aligned
    mOwner->writeCString(mIsAudio ? "SoundHandle": (mIsVideo ? "VideoHandle" : "MetadHandle"));
    mOwner->endBox();
}

void MPEG4Writer::Track::writeEdtsBox(){
    ALOGV("%s : getStartTimeOffsetTimeUs of track:%" PRId64 " us", getTrackType(),
        mOwner->getStartTimeOffsetTimeUs(mStartTimestampUs));

    // Prepone video playback.
    if (mMinCttsOffsetTicks != mMaxCttsOffsetTicks) {
        int32_t mvhdTimeScale = mOwner->getTimeScale();
        uint32_t tkhdDuration = (getDurationUs() * mvhdTimeScale + 5E5) / 1E6;
        int64_t mediaTime = ((kMaxCttsOffsetTimeUs - getMinCttsOffsetTimeUs())
            * mTimeScale + 5E5) / 1E6;
        if (tkhdDuration > 0 && mediaTime > 0) {
            addOneElstTableEntry(tkhdDuration, mediaTime, 1, 0);
        }
    }

    if (mElstTableEntries->count() == 0) {
        return;
    }

    mOwner->beginBox("edts");
        mOwner->beginBox("elst");
            mOwner->writeInt32(0); // version=0, flags=0
            mElstTableEntries->write(mOwner);
        mOwner->endBox(); // elst;
    mOwner->endBox(); // edts
}

void MPEG4Writer::Track::writeMdhdBox(uint32_t now) {
    int64_t trakDurationUs = getDurationUs();
    int64_t mdhdDuration = (trakDurationUs * mTimeScale + 5E5) / 1E6;
    mOwner->beginBox("mdhd");

    if (mdhdDuration > UINT32_MAX) {
        mOwner->writeInt32((1 << 24));            // version=1, flags=0
        mOwner->writeInt64((int64_t)now);         // creation time
        mOwner->writeInt64((int64_t)now);         // modification time
        mOwner->writeInt32(mTimeScale);           // media timescale
        mOwner->writeInt64(mdhdDuration);         // media timescale
    } else {
        mOwner->writeInt32(0);                      // version=0, flags=0
        mOwner->writeInt32(now);                    // creation time
        mOwner->writeInt32(now);                    // modification time
        mOwner->writeInt32(mTimeScale);             // media timescale
        mOwner->writeInt32((int32_t)mdhdDuration);  // use media timescale
    }
    // Language follows the three letter standard ISO-639-2/T
    // 'e', 'n', 'g' for "English", for instance.
    // Each character is packed as the difference between its ASCII value and 0x60.
    // For "English", these are 00101, 01110, 00111.
    // XXX: Where is the padding bit located: 0x15C7?
    const char *lang = NULL;
    int16_t langCode = 0;
    if (mMeta->findCString(kKeyMediaLanguage, &lang) && lang && strnlen(lang, 3) > 2) {
        langCode = ((lang[0] & 0x1f) << 10) | ((lang[1] & 0x1f) << 5) | (lang[2] & 0x1f);
    }
    mOwner->writeInt16(langCode);      // language code
    mOwner->writeInt16(0);             // predefined
    mOwner->endBox();
}

void MPEG4Writer::Track::writeDamrBox() {
    // 3gpp2 Spec AMRSampleEntry fields
    mOwner->beginBox("damr");
    mOwner->writeCString("   ");  // vendor: 4 bytes
    mOwner->writeInt8(0);         // decoder version
    mOwner->writeInt16(0x83FF);   // mode set: all enabled
    mOwner->writeInt8(0);         // mode change period
    mOwner->writeInt8(1);         // frames per sample
    mOwner->endBox();
}

void MPEG4Writer::Track::writeUrlBox() {
    // The table index here refers to the sample description index
    // in the sample table entries.
    mOwner->beginBox("url ");
    mOwner->writeInt32(1);  // version=0, flags=1 (self-contained)
    mOwner->endBox();  // url
}

void MPEG4Writer::Track::writeDrefBox() {
    mOwner->beginBox("dref");
    mOwner->writeInt32(0);  // version=0, flags=0
    mOwner->writeInt32(1);  // entry count (either url or urn)
    writeUrlBox();
    mOwner->endBox();  // dref
}

void MPEG4Writer::Track::writeDinfBox() {
    mOwner->beginBox("dinf");
    writeDrefBox();
    mOwner->endBox();  // dinf
}

void MPEG4Writer::Track::writeAvccBox() {
    CHECK(mCodecSpecificData);
    CHECK_GE(mCodecSpecificDataSize, 5u);

    // Patch avcc's lengthSize field to match the number
    // of bytes we use to indicate the size of a nal unit.
    uint8_t *ptr = (uint8_t *)mCodecSpecificData;
    ptr[4] = (ptr[4] & 0xfc) | (mOwner->useNalLengthFour() ? 3 : 1);
    mOwner->beginBox("avcC");
    mOwner->write(mCodecSpecificData, mCodecSpecificDataSize);
    mOwner->endBox();  // avcC
}


void MPEG4Writer::Track::writeHvccBox() {
    CHECK(mCodecSpecificData);
    CHECK_GE(mCodecSpecificDataSize, 5u);

    // Patch avcc's lengthSize field to match the number
    // of bytes we use to indicate the size of a nal unit.
    uint8_t *ptr = (uint8_t *)mCodecSpecificData;
    ptr[21] = (ptr[21] & 0xfc) | (mOwner->useNalLengthFour() ? 3 : 1);
    mOwner->beginBox("hvcC");
    mOwner->write(mCodecSpecificData, mCodecSpecificDataSize);
    mOwner->endBox();  // hvcC
}

void MPEG4Writer::Track::writeD263Box() {
    mOwner->beginBox("d263");
    mOwner->writeInt32(0);  // vendor
    mOwner->writeInt8(0);   // decoder version
    mOwner->writeInt8(10);  // level: 10
    mOwner->writeInt8(0);   // profile: 0
    mOwner->endBox();  // d263
}

// This is useful if the pixel is not square
void MPEG4Writer::Track::writePaspBox() {
    mOwner->beginBox("pasp");
    mOwner->writeInt32(1 << 16);  // hspacing
    mOwner->writeInt32(1 << 16);  // vspacing
    mOwner->endBox();  // pasp
}

int32_t MPEG4Writer::Track::getStartTimeOffsetScaledTime() const {
    return (mOwner->getStartTimeOffsetTimeUs(mStartTimestampUs) *
                mTimeScale + 500000LL) / 1000000LL;
}

void MPEG4Writer::Track::writeSttsBox() {
    mOwner->beginBox("stts");
    mOwner->writeInt32(0);  // version=0, flags=0
    if (mMinCttsOffsetTicks == mMaxCttsOffsetTicks) {
        // For non-vdeio tracks or video tracks without ctts table,
        // adjust duration of first sample for tracks to account for
        // first sample not starting at the media start time.
        // TODO: consider signaling this using some offset
        // as this is not quite correct.
        uint32_t duration;
        CHECK(mSttsTableEntries->get(duration, 1));
        duration = htonl(duration);  // Back to host byte order
        int32_t startTimeOffsetScaled = (((mOwner->getStartTimeOffsetTimeUs(mStartTimestampUs) +
            mOwner->getStartTimeOffsetBFramesUs()) * mTimeScale) + 500000LL) / 1000000LL;
        mSttsTableEntries->set(htonl((int32_t)duration + startTimeOffsetScaled), 1);
    }
    mSttsTableEntries->write(mOwner);
    mOwner->endBox();  // stts
}

void MPEG4Writer::Track::writeCttsBox() {
    // There is no B frame at all
    if (mMinCttsOffsetTicks == mMaxCttsOffsetTicks) {
        return;
    }

    // Do not write ctts box when there is no need to have it.
    if (mCttsTableEntries->count() == 0) {
        return;
    }

    ALOGV("ctts box has %d entries with range [%" PRId64 ", %" PRId64 "]",
            mCttsTableEntries->count(), mMinCttsOffsetTicks, mMaxCttsOffsetTicks);

    mOwner->beginBox("ctts");
    mOwner->writeInt32(0);  // version=0, flags=0
    int64_t deltaTimeUs = kMaxCttsOffsetTimeUs -
                mOwner->getStartTimeOffsetTimeUs(mStartTimestampUs);
    int64_t delta = (deltaTimeUs * mTimeScale + 500000LL) / 1000000LL;
    mCttsTableEntries->adjustEntries([delta](size_t /* ix */, uint32_t (&value)[2]) {
        // entries are <count, ctts> pairs; adjust only ctts
        uint32_t duration = htonl(value[1]); // back to host byte order
        // Prevent overflow and underflow
        if (delta > duration) {
            duration = 0;
        } else if (delta < 0 && UINT32_MAX + delta < duration) {
            duration = UINT32_MAX;
        } else {
            duration -= delta;
        }
        value[1] = htonl(duration);
    });
    mCttsTableEntries->write(mOwner);
    mOwner->endBox();  // ctts
}

void MPEG4Writer::Track::writeStssBox() {
    mOwner->beginBox("stss");
    mOwner->writeInt32(0);  // version=0, flags=0
    mStssTableEntries->write(mOwner);
    mOwner->endBox();  // stss
}

void MPEG4Writer::Track::writeStszBox() {
    mOwner->beginBox("stsz");
    mOwner->writeInt32(0);  // version=0, flags=0
    mOwner->writeInt32(0);
    mStszTableEntries->write(mOwner);
    mOwner->endBox();  // stsz
}

void MPEG4Writer::Track::writeStscBox() {
    mOwner->beginBox("stsc");
    mOwner->writeInt32(0);  // version=0, flags=0
    mStscTableEntries->write(mOwner);
    mOwner->endBox();  // stsc
}

void MPEG4Writer::Track::writeStcoBox(bool use32BitOffset) {
    mOwner->beginBox(use32BitOffset? "stco": "co64");
    mOwner->writeInt32(0);  // version=0, flags=0
    if (use32BitOffset) {
        mStcoTableEntries->write(mOwner);
    } else {
        mCo64TableEntries->write(mOwner);
    }
    mOwner->endBox();  // stco or co64
}

void MPEG4Writer::writeUdtaBox() {
    beginBox("udta");
    writeGeoDataBox();
    endBox();
}

void MPEG4Writer::writeHdlr(const char *handlerType) {
    beginBox("hdlr");
    writeInt32(0); // Version, Flags
    writeInt32(0); // Predefined
    writeFourcc(handlerType);
    writeInt32(0); // Reserved[0]
    writeInt32(0); // Reserved[1]
    writeInt32(0); // Reserved[2]
    writeInt8(0);  // Name (empty)
    endBox();
}

void MPEG4Writer::writeKeys() {
    size_t count = mMetaKeys->countEntries();

    beginBox("keys");
    writeInt32(0);     // Version, Flags
    writeInt32(count); // Entry_count
    for (size_t i = 0; i < count; i++) {
        AMessage::Type type;
        const char *key = mMetaKeys->getEntryNameAt(i, &type);
        size_t n = strlen(key);
        writeInt32(n + 8);
        writeFourcc("mdta");
        write(key, n); // write without the \0
    }
    endBox();
}

void MPEG4Writer::writeIlst() {
    size_t count = mMetaKeys->countEntries();

    beginBox("ilst");
    for (size_t i = 0; i < count; i++) {
        beginBox(i + 1); // key id (1-based)
        beginBox("data");
        AMessage::Type type;
        const char *key = mMetaKeys->getEntryNameAt(i, &type);
        switch (type) {
            case AMessage::kTypeString:
            {
                AString val;
                CHECK(mMetaKeys->findString(key, &val));
                writeInt32(1); // type = UTF8
                writeInt32(0); // default country/language
                write(val.c_str(), strlen(val.c_str())); // write without \0
                break;
            }

            case AMessage::kTypeFloat:
            {
                float val;
                CHECK(mMetaKeys->findFloat(key, &val));
                writeInt32(23); // type = float32
                writeInt32(0);  // default country/language
                writeInt32(*reinterpret_cast<int32_t *>(&val));
                break;
            }

            case AMessage::kTypeInt32:
            {
                int32_t val;
                CHECK(mMetaKeys->findInt32(key, &val));
                writeInt32(67); // type = signed int32
                writeInt32(0);  // default country/language
                writeInt32(val);
                break;
            }

            default:
            {
                ALOGW("Unsupported key type, writing 0 instead");
                writeInt32(77); // type = unsigned int32
                writeInt32(0);  // default country/language
                writeInt32(0);
                break;
            }
        }
        endBox(); // data
        endBox(); // key id
    }
    endBox(); // ilst
}

void MPEG4Writer::writeMoovLevelMetaBox() {
    size_t count = mMetaKeys->countEntries();
    if (count == 0) {
        return;
    }

    beginBox("meta");
    writeHdlr("mdta");
    writeKeys();
    writeIlst();
    endBox();
}

void MPEG4Writer::writeIlocBox() {
    beginBox("iloc");
    // Use version 1 to allow construction method 1 that refers to
    // data in idat box inside meta box.
    writeInt32(0x01000000); // Version = 1, Flags = 0
    writeInt16(0x4400);     // offset_size = length_size = 4
                            // base_offset_size = index_size = 0

    // 16-bit item_count
    size_t itemCount = mItems.size();
    if (itemCount > 65535) {
        ALOGW("Dropping excess items: itemCount %zu", itemCount);
        itemCount = 65535;
    }
    writeInt16((uint16_t)itemCount);

    for (size_t i = 0; i < itemCount; i++) {
        writeInt16(mItems[i].itemId);
        bool isGrid = mItems[i].isGrid();

        writeInt16(isGrid ? 1 : 0); // construction_method
        writeInt16(0); // data_reference_index = 0
        writeInt16(1); // extent_count = 1

        if (isGrid) {
            // offset into the 'idat' box
            writeInt32(mNumGrids++ * 8);
            writeInt32(8);
        } else {
            writeInt32(mItems[i].offset);
            writeInt32(mItems[i].size);
        }
    }
    endBox();
}

void MPEG4Writer::writeInfeBox(
        uint16_t itemId, const char *itemType, uint32_t flags) {
    beginBox("infe");
    writeInt32(0x02000000 | flags); // Version = 2, Flags = 0
    writeInt16(itemId);
    writeInt16(0);          //item_protection_index = 0
    writeFourcc(itemType);
    writeCString("");       // item_name
    endBox();
}

void MPEG4Writer::writeIinfBox() {
    beginBox("iinf");
    writeInt32(0);          // Version = 0, Flags = 0

    // 16-bit item_count
    size_t itemCount = mItems.size();
    if (itemCount > 65535) {
        ALOGW("Dropping excess items: itemCount %zu", itemCount);
        itemCount = 65535;
    }

    writeInt16((uint16_t)itemCount);
    for (size_t i = 0; i < itemCount; i++) {
        writeInfeBox(mItems[i].itemId, mItems[i].itemType,
                (mItems[i].isImage() && mItems[i].isHidden) ? 1 : 0);
    }

    endBox();
}

void MPEG4Writer::writeIdatBox() {
    beginBox("idat");

    for (size_t i = 0; i < mItems.size(); i++) {
        if (mItems[i].isGrid()) {
            writeInt8(0); // version
            // flags == 1 means 32-bit width,height
            int8_t flags = (mItems[i].width > 65535 || mItems[i].height > 65535);
            writeInt8(flags);
            writeInt8(mItems[i].rows - 1);
            writeInt8(mItems[i].cols - 1);
            if (flags) {
                writeInt32(mItems[i].width);
                writeInt32(mItems[i].height);
            } else {
                writeInt16((uint16_t)mItems[i].width);
                writeInt16((uint16_t)mItems[i].height);
            }
        }
    }

    endBox();
}

void MPEG4Writer::writeIrefBox() {
    beginBox("iref");
    writeInt32(0);          // Version = 0, Flags = 0
    {
        for (size_t i = 0; i < mItems.size(); i++) {
            for (size_t r = 0; r < mItems[i].refsList.size(); r++) {
                const ItemRefs &refs = mItems[i].refsList[r];
                beginBox(refs.key);
                writeInt16(mItems[i].itemId);
                size_t refCount = refs.value.size();
                if (refCount > 65535) {
                    ALOGW("too many entries in %s", refs.key);
                    refCount = 65535;
                }
                writeInt16((uint16_t)refCount);
                for (size_t refIndex = 0; refIndex < refCount; refIndex++) {
                    writeInt16(refs.value[refIndex]);
                }
                endBox();
            }
        }
    }
    endBox();
}

void MPEG4Writer::writePitmBox() {
    beginBox("pitm");
    writeInt32(0);          // Version = 0, Flags = 0
    writeInt16(mPrimaryItemId);
    endBox();
}

void MPEG4Writer::writeIpcoBox() {
    beginBox("ipco");
    size_t numProperties = mProperties.size();
    if (numProperties > 32767) {
        ALOGW("Dropping excess properties: numProperties %zu", numProperties);
        numProperties = 32767;
    }
    for (size_t propIndex = 0; propIndex < numProperties; propIndex++) {
        switch (mProperties[propIndex].type) {
            case FOURCC('h', 'v', 'c', 'C'):
            {
                beginBox("hvcC");
                sp<ABuffer> hvcc = mProperties[propIndex].hvcc;
                // Patch avcc's lengthSize field to match the number
                // of bytes we use to indicate the size of a nal unit.
                uint8_t *ptr = (uint8_t *)hvcc->data();
                ptr[21] = (ptr[21] & 0xfc) | (useNalLengthFour() ? 3 : 1);
                write(hvcc->data(), hvcc->size());
                endBox();
                break;
            }
            case FOURCC('i', 's', 'p', 'e'):
            {
                beginBox("ispe");
                writeInt32(0); // Version = 0, Flags = 0
                writeInt32(mProperties[propIndex].width);
                writeInt32(mProperties[propIndex].height);
                endBox();
                break;
            }
            case FOURCC('i', 'r', 'o', 't'):
            {
                beginBox("irot");
                writeInt8(mProperties[propIndex].rotation);
                endBox();
                break;
            }
            default:
                ALOGW("Skipping unrecognized property: type 0x%08x",
                        mProperties[propIndex].type);
        }
    }
    endBox();
}

void MPEG4Writer::writeIpmaBox() {
    beginBox("ipma");
    uint32_t flags = (mProperties.size() > 127) ? 1 : 0;
    writeInt32(flags); // Version = 0

    writeInt32(mAssociationEntryCount);
    for (size_t itemIndex = 0; itemIndex < mItems.size(); itemIndex++) {
        const Vector<uint16_t> &properties = mItems[itemIndex].properties;
        if (properties.empty()) {
            continue;
        }
        writeInt16(mItems[itemIndex].itemId);

        size_t entryCount = properties.size();
        if (entryCount > 255) {
            ALOGW("Dropping excess associations: entryCount %zu", entryCount);
            entryCount = 255;
        }
        writeInt8((uint8_t)entryCount);
        for (size_t propIndex = 0; propIndex < entryCount; propIndex++) {
            if (flags & 1) {
                writeInt16((1 << 15) | properties[propIndex]);
            } else {
                writeInt8((1 << 7) | properties[propIndex]);
            }
        }
    }
    endBox();
}

void MPEG4Writer::writeIprpBox() {
    beginBox("iprp");
    writeIpcoBox();
    writeIpmaBox();
    endBox();
}

void MPEG4Writer::writeFileLevelMetaBox() {
    // patch up the mPrimaryItemId and count items with prop associations
    uint16_t firstVisibleItemId = 0;
    uint16_t firstImageItemId = 0;
    for (size_t index = 0; index < mItems.size(); index++) {
        if (!mItems[index].isImage()) continue;

        if (mItems[index].isPrimary) {
            mPrimaryItemId = mItems[index].itemId;
        }
        if (!firstImageItemId) {
            firstImageItemId = mItems[index].itemId;
        }
        if (!firstVisibleItemId && !mItems[index].isHidden) {
            firstVisibleItemId = mItems[index].itemId;
        }
        if (!mItems[index].properties.empty()) {
            mAssociationEntryCount++;
        }
    }

    if (!firstImageItemId) {
        ALOGE("no valid image was found");
        return;
    }

    if (mPrimaryItemId == 0) {
        if (firstVisibleItemId > 0) {
            ALOGW("didn't find primary, using first visible image");
            mPrimaryItemId = firstVisibleItemId;
        } else {
            ALOGW("no primary and no visible item, using first image");
            mPrimaryItemId = firstImageItemId;
        }
    }

    for (List<Track *>::iterator it = mTracks.begin();
        it != mTracks.end(); ++it) {
        if ((*it)->isHeic()) {
            (*it)->flushItemRefs();
        }
    }

    beginBox("meta");
    writeInt32(0); // Version = 0, Flags = 0
    writeHdlr("pict");
    writeIlocBox();
    writeIinfBox();
    writePitmBox();
    writeIprpBox();
    if (mNumGrids > 0) {
        writeIdatBox();
    }
    if (mHasRefs) {
        writeIrefBox();
    }
    endBox();
}

uint16_t MPEG4Writer::addProperty_l(const ItemProperty &prop) {
    char typeStr[5];
    MakeFourCCString(prop.type, typeStr);
    ALOGV("addProperty_l: %s", typeStr);

    mProperties.push_back(prop);

    // returning 1-based property index
    return mProperties.size();
}

uint16_t MPEG4Writer::addItem_l(const ItemInfo &info) {
    ALOGV("addItem_l: type %s, offset %u, size %u",
            info.itemType, info.offset, info.size);

    size_t index = mItems.size();
    mItems.push_back(info);

    // make the item id start at kItemIdBase
    mItems.editItemAt(index).itemId = index + kItemIdBase;

#if (LOG_NDEBUG==0)
    if (!info.properties.empty()) {
        AString str;
        for (size_t i = 0; i < info.properties.size(); i++) {
            if (i > 0) {
                str.append(", ");
            }
            str.append(info.properties[i]);
        }
        ALOGV("addItem_l: id %d, properties: %s", mItems[index].itemId, str.c_str());
    }
#endif // (LOG_NDEBUG==0)

    return mItems[index].itemId;
}

void MPEG4Writer::addRefs_l(uint16_t itemId, const ItemRefs &refs) {
    if (refs.value.empty()) {
        return;
    }
    if (itemId < kItemIdBase) {
        ALOGW("itemId shouldn't be smaller than kItemIdBase");
        return;
    }

    size_t index = itemId - kItemIdBase;
    mItems.editItemAt(index).refsList.push_back(refs);
    mHasRefs = true;
}

/*
 * Geodata is stored according to ISO-6709 standard.
 */
void MPEG4Writer::writeGeoDataBox() {
    beginBox("\xA9xyz");
    /*
     * For historical reasons, any user data start
     * with "\0xA9", must be followed by its assoicated
     * language code.
     * 0x0012: text string length
     * 0x15c7: lang (locale) code: en
     */
    writeInt32(0x001215c7);
    writeLatitude(mLatitudex10000);
    writeLongitude(mLongitudex10000);
    writeInt8(0x2F);
    endBox();
}

}  // namespace android<|MERGE_RESOLUTION|>--- conflicted
+++ resolved
@@ -3654,12 +3654,8 @@
 }
 
 int64_t MPEG4Writer::Track::getDurationUs() const {
-<<<<<<< HEAD
     return mTrackDurationUs +
         mOwner->getStartTimeOffsetTimeUs(mStartTimestampUs);
-=======
-    return mTrackDurationUs + getStartTimeOffsetTimeUs() + mOwner->getStartTimeOffsetBFramesUs();
->>>>>>> f1cef0a8
 }
 
 int64_t MPEG4Writer::Track::getEstimatedTrackSizeBytes() const {
