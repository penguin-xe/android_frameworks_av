--- conflicted
+++ resolved
@@ -363,11 +363,6 @@
     const int32_t indexFull = index;
 
     switch (indexFull) {
-<<<<<<< HEAD
-        case OMX_IndexParamVideoBitrate:
-            return internalGetBitrateParams(
-                (OMX_VIDEO_PARAM_BITRATETYPE *)param);
-=======
         case OMX_IndexParamVideoBitrate: {
             OMX_VIDEO_PARAM_BITRATETYPE *bitrate =
                 (OMX_VIDEO_PARAM_BITRATETYPE *)param;
@@ -392,49 +387,6 @@
             return OMX_ErrorNone;
         }
 
-        // VP8 specific parameters that use extension headers
-        case OMX_IndexParamVideoVp8: {
-            OMX_VIDEO_PARAM_VP8TYPE *vp8Params =
-                (OMX_VIDEO_PARAM_VP8TYPE *)param;
-
-            if (!isValidOMXParam(vp8Params)) {
-                return OMX_ErrorBadParameter;
-            }
-
-            if (vp8Params->nPortIndex != kOutputPortIndex) {
-                return OMX_ErrorUnsupportedIndex;
-            }
-
-            vp8Params->eProfile = OMX_VIDEO_VP8ProfileMain;
-            vp8Params->eLevel = mLevel;
-            vp8Params->nDCTPartitions = mDCTPartitions;
-            vp8Params->bErrorResilientMode = mErrorResilience;
-            return OMX_ErrorNone;
-        }
-
-        case OMX_IndexParamVideoAndroidVp8Encoder: {
-            OMX_VIDEO_PARAM_ANDROID_VP8ENCODERTYPE *vp8AndroidParams =
-                (OMX_VIDEO_PARAM_ANDROID_VP8ENCODERTYPE *)param;
-
-            if (!isValidOMXParam(vp8AndroidParams)) {
-                return OMX_ErrorBadParameter;
-            }
-
-            if (vp8AndroidParams->nPortIndex != kOutputPortIndex) {
-                return OMX_ErrorUnsupportedIndex;
-            }
-
-            vp8AndroidParams->nKeyFrameInterval = mKeyFrameInterval;
-            vp8AndroidParams->eTemporalPattern = mTemporalPatternType;
-            vp8AndroidParams->nTemporalLayerCount = mTemporalLayers;
-            vp8AndroidParams->nMinQuantizer = mMinQuantizer;
-            vp8AndroidParams->nMaxQuantizer = mMaxQuantizer;
-            memcpy(vp8AndroidParams->nTemporalLayerBitrateRatio,
-                   mTemporalLayerBitrateRatio, sizeof(mTemporalLayerBitrateRatio));
-            return OMX_ErrorNone;
-        }
->>>>>>> f4fac7ab
-
         default:
             return SoftVideoEncoderOMXComponent::internalGetParameter(index, param);
     }
@@ -457,31 +409,6 @@
             return internalSetBitrateParams(bitRate);
         }
 
-        case OMX_IndexParamVideoVp8: {
-            const OMX_VIDEO_PARAM_VP8TYPE *vp8Params =
-                (const OMX_VIDEO_PARAM_VP8TYPE*) param;
-
-            if (!isValidOMXParam(vp8Params)) {
-                return OMX_ErrorBadParameter;
-            }
-
-            return internalSetVp8Params(vp8Params);
-        }
-
-<<<<<<< HEAD
-=======
-        case OMX_IndexParamVideoAndroidVp8Encoder: {
-            const OMX_VIDEO_PARAM_ANDROID_VP8ENCODERTYPE *vp8AndroidParams =
-                (const OMX_VIDEO_PARAM_ANDROID_VP8ENCODERTYPE*) param;
-
-            if (!isValidOMXParam(vp8AndroidParams)) {
-                return OMX_ErrorBadParameter;
-            }
-
-            return internalSetAndroidVp8Params(vp8AndroidParams);
-        }
-
->>>>>>> f4fac7ab
         default:
             return SoftVideoEncoderOMXComponent::internalSetParameter(index, param);
     }
