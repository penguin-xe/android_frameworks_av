--- conflicted
+++ resolved
@@ -938,7 +938,6 @@
                     BufferInfo *outInfo = *outQueue.begin();
                     OMX_BUFFERHEADERTYPE *outHeader = outInfo->mHeader;
 
-<<<<<<< HEAD
                     INT_PCM *outBuffer = reinterpret_cast<INT_PCM *>(outHeader->pBuffer
                             + outHeader->nOffset);
                     int32_t ns = outputDelayRingBufferGetSamples(outBuffer, ringBufAvail);
@@ -946,16 +945,6 @@
                         ns = 0;
                     }
                     outHeader->nFilledLen = ns;
-=======
-                    if (outHeader->nOffset != 0) {
-                        ALOGE("outHeader->nOffset != 0 is not handled");
-                        mSignalledError = true;
-                        notify(OMX_EventError, OMX_ErrorUndefined, 0, NULL);
-                        return;
-                    }
-
-                    outHeader->nFilledLen = 0;
->>>>>>> e5ba80c5
                     outHeader->nFlags = OMX_BUFFERFLAG_EOS;
 
                     outHeader->nTimeStamp = mBufferTimestamps.itemAt(0);
