--- conflicted
+++ resolved
@@ -120,11 +120,6 @@
         "android.hardware.camera.provider@2.4",
         "android.hardware.camera.provider@2.5",
         "android.hardware.camera.provider@2.6",
-<<<<<<< HEAD
-        "android.hardware.camera.device@1.0",
-        "vendor.qti.hardware.camera.device@1.0",
-=======
->>>>>>> 1960f8bb
         "android.hardware.camera.device@3.2",
         "android.hardware.camera.device@3.3",
         "android.hardware.camera.device@3.4",
