--- conflicted
+++ resolved
@@ -29,14 +29,6 @@
     size_t nbCurvePoints = mCurvePoints.size();
     // the volume index in the UI is relative to the min and max volume indices for this stream
     int nbSteps = 1 + mCurvePoints[nbCurvePoints - 1].mIndex - mCurvePoints[0].mIndex;
-<<<<<<< HEAD
-    int volIdx = 0;
-
-    //value of vol index must be equal to or greater than zero
-    if (indexInUi >= volIndexMin) {
-        volIdx = (nbSteps * (indexInUi - volIndexMin)) / (volIndexMax - volIndexMin);
-    }
-=======
     if (indexInUi < volIndexMin) {
         ALOGV("VOLUME remapping index from %d to min index %d", indexInUi, volIndexMin);
         indexInUi = volIndexMin;
@@ -45,7 +37,6 @@
         indexInUi = volIndexMax;
     }
     int volIdx = (nbSteps * (indexInUi - volIndexMin)) / (volIndexMax - volIndexMin);
->>>>>>> 5bc0781d
 
     // Where would this volume index been inserted in the curve point
     size_t indexInUiPosition = mCurvePoints.orderOf(CurvePoint(volIdx, 0));
