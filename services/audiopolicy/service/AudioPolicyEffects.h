--- conflicted
+++ resolved
@@ -135,11 +135,7 @@
     // class to store voctor of AudioEffects
     class EffectVector {
     public:
-<<<<<<< HEAD
-        EffectVector(audio_session_t session) : mSessionId(session), mRefCount(0) {}
-=======
-        explicit EffectVector(int session) : mSessionId(session), mRefCount(0) {}
->>>>>>> fd923e7f
+        explicit EffectVector(audio_session_t session) : mSessionId(session), mRefCount(0) {}
         /*virtual*/ ~EffectVector() {}
 
         // Enable or disable all effects in effect vector
