--- conflicted
+++ resolved
@@ -6698,7 +6698,6 @@
     AString componentName;
     CHECK(msg->findString("componentName", &componentName));
 
-<<<<<<< HEAD
     //make sure if the component name contains qcom/qti, we don't return error
     //as these components are not present in media_codecs.xml and MediaCodecList won't find
     //these component by findCodecByName.
@@ -6714,10 +6713,7 @@
         owner = (info->getOwnerName() == nullptr) ? "default" : info->getOwnerName();
     }
 
-    sp<CodecObserver> observer = new CodecObserver;
-=======
     sp<CodecObserver> observer = new CodecObserver(notify);
->>>>>>> f5000062
     sp<IOMX> omx;
     sp<IOMXNode> omxNode;
 
@@ -8257,14 +8253,8 @@
                             OMX_CommandPortEnable, kPortIndexOutput);
                 }
 
-<<<<<<< HEAD
-                /* Clear the RenderQueue in which queued GraphicBuffers hold the
-                 * actual buffer references in order to free them early.
-                 */
-=======
                 // Clear the RenderQueue in which queued GraphicBuffers hold the
                 // actual buffer references in order to free them early.
->>>>>>> f5000062
                 mCodec->mRenderTracker.clear(systemTime(CLOCK_MONOTONIC));
 
                 if (err == OK) {
