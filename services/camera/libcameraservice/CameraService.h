/*
 * Copyright (C) 2008 The Android Open Source Project
 *
 * Licensed under the Apache License, Version 2.0 (the "License");
 * you may not use this file except in compliance with the License.
 * You may obtain a copy of the License at
 *
 *      http://www.apache.org/licenses/LICENSE-2.0
 *
 * Unless required by applicable law or agreed to in writing, software
 * distributed under the License is distributed on an "AS IS" BASIS,
 * WITHOUT WARRANTIES OR CONDITIONS OF ANY KIND, either express or implied.
 * See the License for the specific language governing permissions and
 * limitations under the License.
 */

#ifndef ANDROID_SERVERS_CAMERA_CAMERASERVICE_H
#define ANDROID_SERVERS_CAMERA_CAMERASERVICE_H

#include <cutils/multiuser.h>
#include <utils/Vector.h>
#include <utils/KeyedVector.h>
#include <binder/AppOpsManager.h>
#include <binder/BinderService.h>
#include <binder/IAppOpsCallback.h>
#include <camera/ICameraService.h>
#include <camera/ICameraServiceProxy.h>
#include <hardware/camera.h>

#include <camera/ICamera.h>
#include <camera/ICameraClient.h>
#include <camera/camera2/ICameraDeviceUser.h>
#include <camera/camera2/ICameraDeviceCallbacks.h>
#include <camera/VendorTagDescriptor.h>
#include <camera/CaptureResult.h>
#include <camera/CameraParameters.h>

#include <camera/ICameraServiceListener.h>
#include "CameraFlashlight.h"

#include "common/CameraModule.h"
#include "media/RingBuffer.h"
#include "utils/AutoConditionLock.h"
#include "utils/ClientManager.h"

#include <set>
#include <string>
#include <map>
#include <memory>
#include <utility>

namespace android {

extern volatile int32_t gLogLevel;

class MemoryHeapBase;
class MediaPlayer;

class CameraService :
    public BinderService<CameraService>,
    public BnCameraService,
    public IBinder::DeathRecipient,
    public camera_module_callbacks_t
{
    friend class BinderService<CameraService>;
public:
    class Client;
    class BasicClient;

    // The effective API level.  The Camera2 API running in LEGACY mode counts as API_1.
    enum apiLevel {
        API_1 = 1,
        API_2 = 2
    };

    // Process state (mirrors frameworks/base/core/java/android/app/ActivityManager.java)
    static const int PROCESS_STATE_NONEXISTENT = -1;
    static const int PROCESS_STATE_TOP = 2;
    static const int PROCESS_STATE_TOP_SLEEPING = 5;

    // 3 second busy timeout when other clients are connecting
    static const nsecs_t DEFAULT_CONNECT_TIMEOUT_NS = 3000000000;

    // 1 second busy timeout when other clients are disconnecting
    static const nsecs_t DEFAULT_DISCONNECT_TIMEOUT_NS = 1000000000;

    // Default number of messages to store in eviction log
    static const size_t DEFAULT_EVENT_LOG_LENGTH = 100;

    // Event log ID
    static const int SN_EVENT_LOG_ID = 0x534e4554;

    // Implementation of BinderService<T>
    static char const* getServiceName() { return "media.camera"; }

                        CameraService();
    virtual             ~CameraService();

    /////////////////////////////////////////////////////////////////////
    // HAL Callbacks
    virtual void        onDeviceStatusChanged(camera_device_status_t cameraId,
                                              camera_device_status_t newStatus);
    virtual void        onTorchStatusChanged(const String8& cameraId,
                                             ICameraServiceListener::TorchStatus
                                                   newStatus);

    /////////////////////////////////////////////////////////////////////
    // ICameraService
    virtual int32_t     getNumberOfCameras(int type);
    virtual int32_t     getNumberOfCameras();

    virtual status_t    getCameraInfo(int cameraId,
                                      struct CameraInfo* cameraInfo);
    virtual status_t    getCameraCharacteristics(int cameraId,
                                                 CameraMetadata* cameraInfo);
    virtual status_t    getCameraVendorTagDescriptor(/*out*/ sp<VendorTagDescriptor>& desc);

    virtual status_t connect(const sp<ICameraClient>& cameraClient, int cameraId,
            const String16& clientPackageName, int clientUid, int clientPid,
            /*out*/
            sp<ICamera>& device);

    virtual status_t connectLegacy(const sp<ICameraClient>& cameraClient, int cameraId,
            int halVersion, const String16& clientPackageName, int clientUid,
            /*out*/
            sp<ICamera>& device);

    virtual status_t connectDevice(
            const sp<ICameraDeviceCallbacks>& cameraCb,
            int cameraId,
            const String16& clientPackageName,
            int clientUid,
            /*out*/
            sp<ICameraDeviceUser>& device);

    virtual status_t    addListener(const sp<ICameraServiceListener>& listener);
    virtual status_t    removeListener(
                                    const sp<ICameraServiceListener>& listener);

    virtual status_t    getLegacyParameters(
            int cameraId,
            /*out*/
            String16* parameters);

    virtual status_t    setTorchMode(const String16& cameraId, bool enabled,
            const sp<IBinder>& clientBinder);

    virtual void notifySystemEvent(int32_t eventId, const int32_t* args, size_t length);

    // OK = supports api of that version, -EOPNOTSUPP = does not support
    virtual status_t    supportsCameraApi(
            int cameraId, int apiVersion);

    // Extra permissions checks
    virtual status_t    onTransact(uint32_t code, const Parcel& data,
                                   Parcel* reply, uint32_t flags);

    virtual status_t    dump(int fd, const Vector<String16>& args);

    /////////////////////////////////////////////////////////////////////
    // Client functionality

    enum sound_kind {
        SOUND_SHUTTER = 0,
        SOUND_RECORDING_START = 1,
        SOUND_RECORDING_STOP = 2,
        NUM_SOUNDS
    };

    void                loadSound();
    void                playSound(sound_kind kind);
    void                releaseSound();

    /**
     * Update the state of a given camera device (open/close/active/idle) with
     * the camera proxy service in the system service
     */
    static void         updateProxyDeviceState(
            ICameraServiceProxy::CameraState newState,
            const String8& cameraId);

    /////////////////////////////////////////////////////////////////////
    // CameraDeviceFactory functionality
    int                 getDeviceVersion(int cameraId, int* facing = NULL);

    /////////////////////////////////////////////////////////////////////
    // Shared utilities
    static status_t     filterGetInfoErrorCode(status_t err);

    /////////////////////////////////////////////////////////////////////
    // CameraClient functionality

    class BasicClient : public virtual RefBase {
    public:
        virtual status_t    initialize(CameraModule *module) = 0;
        virtual void        disconnect();

        // because we can't virtually inherit IInterface, which breaks
        // virtual inheritance
        virtual sp<IBinder> asBinderWrapper() = 0;

        // Return the remote callback binder object (e.g. ICameraDeviceCallbacks)
        sp<IBinder>         getRemote() {
            return mRemoteBinder;
        }

        // Disallows dumping over binder interface
        virtual status_t      dump(int fd, const Vector<String16>& args);
        // Internal dump method to be called by CameraService
        virtual status_t      dumpClient(int fd, const Vector<String16>& args) = 0;

        // Return the package name for this client
        virtual String16 getPackageName() const;

        // Notify client about a fatal error
        virtual void notifyError(ICameraDeviceCallbacks::CameraErrorCode errorCode,
                const CaptureResultExtras& resultExtras) = 0;

        // Get the UID of the application client using this
        virtual uid_t getClientUid() const;

        // Get the PID of the application client using this
        virtual int getClientPid() const;

        // Check what API level is used for this client. This is used to determine which
        // superclass this can be cast to.
        virtual bool canCastToApiClient(apiLevel level) const;
    protected:
        BasicClient(const sp<CameraService>& cameraService,
                const sp<IBinder>& remoteCallback,
                const String16& clientPackageName,
                int cameraId,
                int cameraFacing,
                int clientPid,
                uid_t clientUid,
                int servicePid);

        virtual ~BasicClient();

        // the instance is in the middle of destruction. When this is set,
        // the instance should not be accessed from callback.
        // CameraService's mClientLock should be acquired to access this.
        // - subclasses should set this to true in their destructors.
        bool                            mDestructionStarted;

        // these are initialized in the constructor.
        sp<CameraService>               mCameraService;     // immutable after constructor
        int                             mCameraId;          // immutable after constructor
        int                             mCameraFacing;      // immutable after constructor
        String16                        mClientPackageName; // immutable after constructor
        pid_t                           mClientPid;
        uid_t                           mClientUid;         // immutable after constructor
        pid_t                           mServicePid;        // immutable after constructor
        bool                            mDisconnected;

        // - The app-side Binder interface to receive callbacks from us
        sp<IBinder>                     mRemoteBinder;   // immutable after constructor

        // permissions management
        status_t                        startCameraOps();
        status_t                        finishCameraOps();

    private:
        AppOpsManager                   mAppOpsManager;

        class OpsCallback : public BnAppOpsCallback {
        public:
            OpsCallback(wp<BasicClient> client);
            virtual void opChanged(int32_t op, const String16& packageName);

        private:
            wp<BasicClient> mClient;

        }; // class OpsCallback

        sp<OpsCallback> mOpsCallback;
        // Track whether startCameraOps was called successfully, to avoid
        // finishing what we didn't start.
        bool            mOpsActive;

        // IAppOpsCallback interface, indirected through opListener
        virtual void opChanged(int32_t op, const String16& packageName);
    }; // class BasicClient

    class Client : public BnCamera, public BasicClient
    {
    public:
        typedef ICameraClient TCamCallbacks;

        // ICamera interface (see ICamera for details)
        virtual void          disconnect();
        virtual status_t      connect(const sp<ICameraClient>& client) = 0;
        virtual status_t      lock() = 0;
        virtual status_t      unlock() = 0;
        virtual status_t      setPreviewTarget(const sp<IGraphicBufferProducer>& bufferProducer)=0;
        virtual void          setPreviewCallbackFlag(int flag) = 0;
        virtual status_t      setPreviewCallbackTarget(
                const sp<IGraphicBufferProducer>& callbackProducer) = 0;
        virtual status_t      startPreview() = 0;
        virtual void          stopPreview() = 0;
        virtual bool          previewEnabled() = 0;
        virtual status_t      setVideoBufferMode(int32_t videoBufferMode) = 0;
        virtual status_t      startRecording() = 0;
        virtual void          stopRecording() = 0;
        virtual bool          recordingEnabled() = 0;
        virtual void          releaseRecordingFrame(const sp<IMemory>& mem) = 0;
        virtual status_t      autoFocus() = 0;
        virtual status_t      cancelAutoFocus() = 0;
        virtual status_t      takePicture(int msgType) = 0;
        virtual status_t      setParameters(const String8& params) = 0;
        virtual String8       getParameters() const = 0;
        virtual status_t      sendCommand(int32_t cmd, int32_t arg1, int32_t arg2) = 0;
        virtual status_t      setVideoTarget(const sp<IGraphicBufferProducer>& bufferProducer) = 0;

        // Interface used by CameraService
        Client(const sp<CameraService>& cameraService,
                const sp<ICameraClient>& cameraClient,
                const String16& clientPackageName,
                int cameraId,
                int cameraFacing,
                int clientPid,
                uid_t clientUid,
                int servicePid);
        ~Client();

        // return our camera client
        const sp<ICameraClient>&    getRemoteCallback() {
            return mRemoteCallback;
        }

        virtual sp<IBinder> asBinderWrapper() {
            return asBinder(this);
        }

        virtual void         notifyError(ICameraDeviceCallbacks::CameraErrorCode errorCode,
                                         const CaptureResultExtras& resultExtras);

        // Check what API level is used for this client. This is used to determine which
        // superclass this can be cast to.
        virtual bool canCastToApiClient(apiLevel level) const;
    protected:
        // Convert client from cookie.
        static sp<CameraService::Client> getClientFromCookie(void* user);

        // Initialized in constructor

        // - The app-side Binder interface to receive callbacks from us
        sp<ICameraClient>               mRemoteCallback;

    }; // class Client

    /**
     * A listener class that implements the LISTENER interface for use with a ClientManager, and
     * implements the following methods:
     *    void onClientRemoved(const ClientDescriptor<KEY, VALUE>& descriptor);
     *    void onClientAdded(const ClientDescriptor<KEY, VALUE>& descriptor);
     */
    class ClientEventListener {
    public:
        void onClientAdded(const resource_policy::ClientDescriptor<String8,
                sp<CameraService::BasicClient>>& descriptor);
        void onClientRemoved(const resource_policy::ClientDescriptor<String8,
                sp<CameraService::BasicClient>>& descriptor);
    }; // class ClientEventListener

    typedef std::shared_ptr<resource_policy::ClientDescriptor<String8,
            sp<CameraService::BasicClient>>> DescriptorPtr;

    /**
     * A container class for managing active camera clients that are using HAL devices.  Active
     * clients are represented by ClientDescriptor objects that contain strong pointers to the
     * actual BasicClient subclass binder interface implementation.
     *
     * This class manages the eviction behavior for the camera clients.  See the parent class
     * implementation in utils/ClientManager for the specifics of this behavior.
     */
    class CameraClientManager : public resource_policy::ClientManager<String8,
            sp<CameraService::BasicClient>, ClientEventListener> {
    public:
        CameraClientManager();
        virtual ~CameraClientManager();

        /**
         * Return a strong pointer to the active BasicClient for this camera ID, or an empty
         * if none exists.
         */
        sp<CameraService::BasicClient> getCameraClient(const String8& id) const;

        /**
         * Return a string describing the current state.
         */
        String8 toString() const;

        /**
         * Make a ClientDescriptor object wrapping the given BasicClient strong pointer.
         */
        static DescriptorPtr makeClientDescriptor(const String8& key, const sp<BasicClient>& value,
                int32_t cost, const std::set<String8>& conflictingKeys, int32_t priority,
                int32_t ownerId);

        /**
         * Make a ClientDescriptor object wrapping the given BasicClient strong pointer with
         * values intialized from a prior ClientDescriptor.
         */
        static DescriptorPtr makeClientDescriptor(const sp<BasicClient>& value,
                const CameraService::DescriptorPtr& partial);

    }; // class CameraClientManager

private:

    /**
     * Container class for the state of each logical camera device, including: ID, status, and
     * dependencies on other devices.  The mapping of camera ID -> state saved in mCameraStates
     * represents the camera devices advertised by the HAL (and any USB devices, when we add
     * those).
     *
     * This container does NOT represent an active camera client.  These are represented using
     * the ClientDescriptors stored in mActiveClientManager.
     */
    class CameraState {
    public:
        /**
         * Make a new CameraState and set the ID, cost, and conflicting devices using the values
         * returned in the HAL's camera_info struct for each device.
         */
        CameraState(const String8& id, int cost, const std::set<String8>& conflicting);
        virtual ~CameraState();

        /**
         * Return the status for this device.
         *
         * This method acquires mStatusLock.
         */
        ICameraServiceListener::Status getStatus() const;

        /**
         * This function updates the status for this camera device, unless the given status
         * is in the given list of rejected status states, and execute the function passed in
         * with a signature onStatusUpdateLocked(const String8&, ICameraServiceListener::Status)
         * if the status has changed.
         *
         * This method is idempotent, and will not result in the function passed to
         * onStatusUpdateLocked being called more than once for the same arguments.
         * This method aquires mStatusLock.
         */
        template<class Func>
        void updateStatus(ICameraServiceListener::Status status, const String8& cameraId,
                std::initializer_list<ICameraServiceListener::Status> rejectSourceStates,
                Func onStatusUpdatedLocked);

        /**
         * Return the last set CameraParameters object generated from the information returned by
         * the HAL for this device (or an empty CameraParameters object if none has been set).
         */
        CameraParameters getShimParams() const;

        /**
         * Set the CameraParameters for this device.
         */
        void setShimParams(const CameraParameters& params);

        /**
         * Return the resource_cost advertised by the HAL for this device.
         */
        int getCost() const;

        /**
         * Return a set of the IDs of conflicting devices advertised by the HAL for this device.
         */
        std::set<String8> getConflicting() const;

        /**
         * Return the ID of this camera device.
         */
        String8 getId() const;

    private:
        const String8 mId;
        ICameraServiceListener::Status mStatus; // protected by mStatusLock
        const int mCost;
        std::set<String8> mConflicting;
        mutable Mutex mStatusLock;
        CameraParameters mShimParams;
    }; // class CameraState

    // Delay-load the Camera HAL module
    virtual void onFirstRef();

    // Check if we can connect, before we acquire the service lock.
<<<<<<< HEAD
    status_t validateConnectLocked(const String8& cameraId, /*inout*/int& clientUid,
            /*inout*/int& clientPid) const;
=======
    status_t validateConnectLocked(const String8& cameraId, /*inout*/int& clientUid) const;
    status_t validateClientPermissionsLocked(const String8& cameraId, /*inout*/int& clientUid) const;
>>>>>>> c25621f0

    // Handle active client evictions, and update service state.
    // Only call with with mServiceLock held.
    status_t handleEvictionsLocked(const String8& cameraId, int clientPid,
        apiLevel effectiveApiLevel, const sp<IBinder>& remoteCallback, const String8& packageName,
        /*out*/
        sp<BasicClient>* client,
        std::shared_ptr<resource_policy::ClientDescriptor<String8, sp<BasicClient>>>* partial);

    // Single implementation shared between the various connect calls
    template<class CALLBACK, class CLIENT>
    status_t connectHelper(const sp<CALLBACK>& cameraCb, const String8& cameraId, int halVersion,
            const String16& clientPackageName, int clientUid, int clientPid,
            apiLevel effectiveApiLevel, bool legacyMode, bool shimUpdateOnly,
            /*out*/sp<CLIENT>& device);

    // Lock guarding camera service state
    Mutex               mServiceLock;

    // Condition to use with mServiceLock, used to handle simultaneous connect calls from clients
    std::shared_ptr<WaitableMutexWrapper> mServiceLockWrapper;

    // Return NO_ERROR if the device with a give ID can be connected to
    status_t checkIfDeviceIsUsable(const String8& cameraId) const;

    // Container for managing currently active application-layer clients
    CameraClientManager mActiveClientManager;

    // Mapping from camera ID -> state for each device, map is protected by mCameraStatesLock
    std::map<String8, std::shared_ptr<CameraState>> mCameraStates;

    // Mutex guarding mCameraStates map
    mutable Mutex mCameraStatesLock;

    // Circular buffer for storing event logging for dumps
    RingBuffer<String8> mEventLog;
    Mutex mLogLock;

    // Currently allowed user IDs
    std::set<userid_t> mAllowedUsers;

    /**
     * Check camera capabilities, such as support for basic color operation
     */
    int checkCameraCapabilities(int id, camera_info info, int *latestStrangeCameraId);

    /**
     * Get the camera state for a given camera id.
     *
     * This acquires mCameraStatesLock.
     */
    std::shared_ptr<CameraService::CameraState> getCameraState(const String8& cameraId) const;

    /**
     * Evict client who's remote binder has died.  Returns true if this client was in the active
     * list and was disconnected.
     *
     * This method acquires mServiceLock.
     */
    bool evictClientIdByRemote(const wp<IBinder>& cameraClient);

    /**
     * Remove the given client from the active clients list; does not disconnect the client.
     *
     * This method acquires mServiceLock.
     */
    void removeByClient(const BasicClient* client);

    /**
     * Add new client to active clients list after conflicting clients have disconnected using the
     * values set in the partial descriptor passed in to construct the actual client descriptor.
     * This is typically called at the end of a connect call.
     *
     * This method must be called with mServiceLock held.
     */
    void finishConnectLocked(const sp<BasicClient>& client, const DescriptorPtr& desc);

    /**
     * Returns the integer corresponding to the given camera ID string, or -1 on failure.
     */
    static int cameraIdToInt(const String8& cameraId);

    /**
     * Remove a single client corresponding to the given camera id from the list of active clients.
     * If none exists, return an empty strongpointer.
     *
     * This method must be called with mServiceLock held.
     */
    sp<CameraService::BasicClient> removeClientLocked(const String8& cameraId);

    /**
     * Handle a notification that the current device user has changed.
     */
    void doUserSwitch(const int32_t* newUserId, size_t length);

    /**
     * Add an event log message.
     */
    void logEvent(const char* event);

    /**
     * Add an event log message that a client has been disconnected.
     */
    void logDisconnected(const char* cameraId, int clientPid, const char* clientPackage);

    /**
     * Add an event log message that a client has been connected.
     */
    void logConnected(const char* cameraId, int clientPid, const char* clientPackage);

    /**
     * Add an event log message that a client's connect attempt has been rejected.
     */
    void logRejected(const char* cameraId, int clientPid, const char* clientPackage,
            const char* reason);

    /**
     * Add an event log message that the current device user has been switched.
     */
    void logUserSwitch(const std::set<userid_t>& oldUserIds,
        const std::set<userid_t>& newUserIds);

    /**
     * Add an event log message that a device has been removed by the HAL
     */
    void logDeviceRemoved(const char* cameraId, const char* reason);

    /**
     * Add an event log message that a device has been added by the HAL
     */
    void logDeviceAdded(const char* cameraId, const char* reason);

    /**
     * Add an event log message that a client has unexpectedly died.
     */
    void logClientDied(int clientPid, const char* reason);

    /**
     * Add a event log message that a serious service-level error has occured
     * The errorCode should be one of the Android Errors
     */
    void logServiceError(const char* msg, int errorCode);

    /**
     * Dump the event log to an FD
     */
    void dumpEventLog(int fd);

    int                 mNumberOfCameras;
    int                 mNumberOfNormalCameras;

    // sounds
    MediaPlayer*        newMediaPlayer(const char *file);

    Mutex               mSoundLock;
    sp<MediaPlayer>     mSoundPlayer[NUM_SOUNDS];
    int                 mSoundRef;  // reference count (release all MediaPlayer when 0)

    CameraModule*     mModule;

    // Guarded by mStatusListenerMutex
    std::vector<sp<ICameraServiceListener>> mListenerList;
    Mutex       mStatusListenerLock;

    /**
     * Update the status for the given camera id (if that device exists), and broadcast the
     * status update to all current ICameraServiceListeners if the status has changed.  Any
     * statuses in rejectedSourceStates will be ignored.
     *
     * This method must be idempotent.
     * This method acquires mStatusLock and mStatusListenerLock.
     */
    void updateStatus(ICameraServiceListener::Status status, const String8& cameraId,
            std::initializer_list<ICameraServiceListener::Status> rejectedSourceStates);
    void updateStatus(ICameraServiceListener::Status status, const String8& cameraId);

    // flashlight control
    sp<CameraFlashlight> mFlashlight;
    // guard mTorchStatusMap
    Mutex                mTorchStatusMutex;
    // guard mTorchClientMap
    Mutex                mTorchClientMapMutex;
    // guard mTorchUidMap
    Mutex                mTorchUidMapMutex;
    // camera id -> torch status
    KeyedVector<String8, ICameraServiceListener::TorchStatus> mTorchStatusMap;
    // camera id -> torch client binder
    // only store the last client that turns on each camera's torch mode
    KeyedVector<String8, sp<IBinder>> mTorchClientMap;
    // camera id -> [incoming uid, current uid] pair
    std::map<String8, std::pair<int, int>> mTorchUidMap;

    // check and handle if torch client's process has died
    void handleTorchClientBinderDied(const wp<IBinder> &who);

    // handle torch mode status change and invoke callbacks. mTorchStatusMutex
    // should be locked.
    void onTorchStatusChangedLocked(const String8& cameraId,
            ICameraServiceListener::TorchStatus newStatus);

    // get a camera's torch status. mTorchStatusMutex should be locked.
    status_t getTorchStatusLocked(const String8 &cameraId,
            ICameraServiceListener::TorchStatus *status) const;

    // set a camera's torch status. mTorchStatusMutex should be locked.
    status_t setTorchStatusLocked(const String8 &cameraId,
            ICameraServiceListener::TorchStatus status);

    // IBinder::DeathRecipient implementation
    virtual void        binderDied(const wp<IBinder> &who);

    // Helpers

    bool                setUpVendorTags();

    /**
     * Initialize and cache the metadata used by the HAL1 shim for a given cameraId.
     *
     * Returns OK on success, or a negative error code.
     */
    status_t            initializeShimMetadata(int cameraId);

    /**
     * Get the cached CameraParameters for the camera. If they haven't been
     * cached yet, then initialize them for the first time.
     *
     * Returns OK on success, or a negative error code.
     */
    status_t            getLegacyParametersLazy(int cameraId, /*out*/CameraParameters* parameters);

    /**
     * Generate the CameraCharacteristics metadata required by the Camera2 API
     * from the available HAL1 CameraParameters and CameraInfo.
     *
     * Returns OK on success, or a negative error code.
     */
    status_t            generateShimMetadata(int cameraId, /*out*/CameraMetadata* cameraInfo);

    static int getCallingPid();

    static int getCallingUid();

    /**
     * Get the current system time as a formatted string.
     */
    static String8 getFormattedCurrentTime();

    /**
     * Get the camera eviction priority from the current process state given by ActivityManager.
     */
    static int getCameraPriorityFromProcState(int procState);

    static status_t makeClient(const sp<CameraService>& cameraService,
            const sp<IInterface>& cameraCb, const String16& packageName, const String8& cameraId,
            int facing, int clientPid, uid_t clientUid, int servicePid, bool legacyMode,
            int halVersion, int deviceVersion, apiLevel effectiveApiLevel,
            /*out*/sp<BasicClient>* client);

    status_t checkCameraAccess(const String16& opPackageName);

    static String8 toString(std::set<userid_t> intSet);

    static sp<ICameraServiceProxy> getCameraServiceProxy();
    static void pingCameraServiceProxy();

};

template<class Func>
void CameraService::CameraState::updateStatus(ICameraServiceListener::Status status,
        const String8& cameraId,
        std::initializer_list<ICameraServiceListener::Status> rejectSourceStates,
        Func onStatusUpdatedLocked) {
    Mutex::Autolock lock(mStatusLock);
    ICameraServiceListener::Status oldStatus = mStatus;
    mStatus = status;

    if (oldStatus == status) {
        return;
    }

    ALOGV("%s: Status has changed for camera ID %s from %#x to %#x", __FUNCTION__,
            cameraId.string(), oldStatus, status);

    if (oldStatus == ICameraServiceListener::STATUS_NOT_PRESENT &&
        (status != ICameraServiceListener::STATUS_PRESENT &&
         status != ICameraServiceListener::STATUS_ENUMERATING)) {

        ALOGW("%s: From NOT_PRESENT can only transition into PRESENT or ENUMERATING",
                __FUNCTION__);
        mStatus = oldStatus;
        return;
    }

    /**
     * Sometimes we want to conditionally do a transition.
     * For example if a client disconnects, we want to go to PRESENT
     * only if we weren't already in NOT_PRESENT or ENUMERATING.
     */
    for (auto& rejectStatus : rejectSourceStates) {
        if (oldStatus == rejectStatus) {
            ALOGV("%s: Rejecting status transition for Camera ID %s,  since the source "
                    "state was was in one of the bad states.", __FUNCTION__, cameraId.string());
            mStatus = oldStatus;
            return;
        }
    }

    onStatusUpdatedLocked(cameraId, status);
}


template<class CALLBACK, class CLIENT>
status_t CameraService::connectHelper(const sp<CALLBACK>& cameraCb, const String8& cameraId,
        int halVersion, const String16& clientPackageName, int clientUid, int clientPid,
        apiLevel effectiveApiLevel, bool legacyMode, bool shimUpdateOnly,
        /*out*/sp<CLIENT>& device) {
    status_t ret = NO_ERROR;
    String8 clientName8(clientPackageName);

    ALOGI("CameraService::connect call (PID %d \"%s\", camera ID %s) for HAL version %s and "
            "Camera API version %d", clientPid, clientName8.string(), cameraId.string(),
            (halVersion == -1) ? "default" : std::to_string(halVersion).c_str(),
            static_cast<int>(effectiveApiLevel));

    sp<CLIENT> client = nullptr;
    {
        // Acquire mServiceLock and prevent other clients from connecting
        std::unique_ptr<AutoConditionLock> lock =
                AutoConditionLock::waitAndAcquire(mServiceLockWrapper, DEFAULT_CONNECT_TIMEOUT_NS);

        if (lock == nullptr) {
            ALOGE("CameraService::connect X (PID %d) rejected (too many other clients connecting)."
                    , clientPid);
            return -EBUSY;
        }

        // Enforce client permissions and do basic sanity checks
        if((ret = validateConnectLocked(cameraId, /*inout*/clientUid, /*inout*/clientPid)) !=
                NO_ERROR) {
            return ret;
        }

        // Check the shim parameters after acquiring lock, if they have already been updated and
        // we were doing a shim update, return immediately
        if (shimUpdateOnly) {
            auto cameraState = getCameraState(cameraId);
            if (cameraState != nullptr) {
                if (!cameraState->getShimParams().isEmpty()) return NO_ERROR;
            }
        }

        sp<BasicClient> clientTmp = nullptr;
        std::shared_ptr<resource_policy::ClientDescriptor<String8, sp<BasicClient>>> partial;
        if ((ret = handleEvictionsLocked(cameraId, clientPid, effectiveApiLevel,
                IInterface::asBinder(cameraCb), clientName8, /*out*/&clientTmp,
                /*out*/&partial)) != NO_ERROR) {
            return ret;
        }

        if (clientTmp.get() != nullptr) {
            // Handle special case for API1 MediaRecorder where the existing client is returned
            device = static_cast<CLIENT*>(clientTmp.get());
            return NO_ERROR;
        }

        // give flashlight a chance to close devices if necessary.
        mFlashlight->prepareDeviceOpen(cameraId);

        // TODO: Update getDeviceVersion + HAL interface to use strings for Camera IDs
        int id = cameraIdToInt(cameraId);
        if (id == -1) {
            ALOGE("%s: Invalid camera ID %s, cannot get device version from HAL.", __FUNCTION__,
                    cameraId.string());
            return BAD_VALUE;
        }

        int facing = -1;
        int deviceVersion = getDeviceVersion(id, /*out*/&facing);
        sp<BasicClient> tmp = nullptr;
        if((ret = makeClient(this, cameraCb, clientPackageName, cameraId, facing, clientPid,
                clientUid, getpid(), legacyMode, halVersion, deviceVersion, effectiveApiLevel,
                /*out*/&tmp)) != NO_ERROR) {
            return ret;
        }
        client = static_cast<CLIENT*>(tmp.get());

        LOG_ALWAYS_FATAL_IF(client.get() == nullptr, "%s: CameraService in invalid state",
                __FUNCTION__);

        if ((ret = client->initialize(mModule)) != OK) {
            ALOGE("%s: Could not initialize client from HAL module.", __FUNCTION__);
            return ret;
        }

        // Update shim paremeters for legacy clients
        if (effectiveApiLevel == API_1) {
            // Assume we have always received a Client subclass for API1
            sp<Client> shimClient = reinterpret_cast<Client*>(client.get());
            String8 rawParams = shimClient->getParameters();
            CameraParameters params(rawParams);

            auto cameraState = getCameraState(cameraId);
            if (cameraState != nullptr) {
                cameraState->setShimParams(params);
            } else {
                ALOGE("%s: Cannot update shim parameters for camera %s, no such device exists.",
                        __FUNCTION__, cameraId.string());
            }
        }

        if (shimUpdateOnly) {
            // If only updating legacy shim parameters, immediately disconnect client
            mServiceLock.unlock();
            client->disconnect();
            mServiceLock.lock();
        } else {
            // Otherwise, add client to active clients list
            finishConnectLocked(client, partial);
        }
    } // lock is destroyed, allow further connect calls

    // Important: release the mutex here so the client can call back into the service from its
    // destructor (can be at the end of the call)
    device = client;
    return NO_ERROR;
}

} // namespace android

#endif<|MERGE_RESOLUTION|>--- conflicted
+++ resolved
@@ -488,13 +488,10 @@
     virtual void onFirstRef();
 
     // Check if we can connect, before we acquire the service lock.
-<<<<<<< HEAD
     status_t validateConnectLocked(const String8& cameraId, /*inout*/int& clientUid,
             /*inout*/int& clientPid) const;
-=======
-    status_t validateConnectLocked(const String8& cameraId, /*inout*/int& clientUid) const;
-    status_t validateClientPermissionsLocked(const String8& cameraId, /*inout*/int& clientUid) const;
->>>>>>> c25621f0
+    status_t validateClientPermissionsLocked(const String8& cameraId, /*inout*/int& clientUid,
+            /*inout*/int& clientPid) const;
 
     // Handle active client evictions, and update service state.
     // Only call with with mServiceLock held.
