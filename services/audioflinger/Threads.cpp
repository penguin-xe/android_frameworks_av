/*
**
** Copyright 2012, The Android Open Source Project
**
** Licensed under the Apache License, Version 2.0 (the "License");
** you may not use this file except in compliance with the License.
** You may obtain a copy of the License at
**
**     http://www.apache.org/licenses/LICENSE-2.0
**
** Unless required by applicable law or agreed to in writing, software
** distributed under the License is distributed on an "AS IS" BASIS,
** WITHOUT WARRANTIES OR CONDITIONS OF ANY KIND, either express or implied.
** See the License for the specific language governing permissions and
** limitations under the License.
*/


#define LOG_TAG "AudioFlinger"
//#define LOG_NDEBUG 0
#define ATRACE_TAG ATRACE_TAG_AUDIO

#include "Configuration.h"
#include <math.h>
#include <fcntl.h>
#include <memory>
#include <string>
#include <linux/futex.h>
#include <sys/stat.h>
#include <sys/syscall.h>
#include <cutils/properties.h>
#include <media/AudioParameter.h>
#include <media/AudioResamplerPublic.h>
#include <media/RecordBufferConverter.h>
#include <media/TypeConverter.h>
#include <utils/Log.h>
#include <utils/Trace.h>

#include <private/media/AudioTrackShared.h>
#include <private/android_filesystem_config.h>
#include <audio_utils/Balance.h>
#include <audio_utils/channels.h>
#include <audio_utils/mono_blend.h>
#include <audio_utils/primitives.h>
#include <audio_utils/format.h>
#include <audio_utils/minifloat.h>
#include <system/audio_effects/effect_ns.h>
#include <system/audio_effects/effect_aec.h>
#include <system/audio.h>

// NBAIO implementations
#include <media/nbaio/AudioStreamInSource.h>
#include <media/nbaio/AudioStreamOutSink.h>
#include <media/nbaio/MonoPipe.h>
#include <media/nbaio/MonoPipeReader.h>
#include <media/nbaio/Pipe.h>
#include <media/nbaio/PipeReader.h>
#include <media/nbaio/SourceAudioBufferProvider.h>
#include <mediautils/BatteryNotifier.h>

#include <powermanager/PowerManager.h>

#include <media/audiohal/EffectsFactoryHalInterface.h>
#include <media/audiohal/StreamHalInterface.h>

#include "AudioFlinger.h"
#include "FastMixer.h"
#include "FastCapture.h"
#include <mediautils/SchedulingPolicyService.h>
#include <mediautils/ServiceUtilities.h>

#ifdef ADD_BATTERY_DATA
#include <media/IMediaPlayerService.h>
#include <media/IMediaDeathNotifier.h>
#endif

#ifdef DEBUG_CPU_USAGE
#include <audio_utils/Statistics.h>
#include <cpustats/ThreadCpuUsage.h>
#endif

#include "AutoPark.h"

#include <pthread.h>
#include "TypedLogger.h"

// ----------------------------------------------------------------------------

// Note: the following macro is used for extremely verbose logging message.  In
// order to run with ALOG_ASSERT turned on, we need to have LOG_NDEBUG set to
// 0; but one side effect of this is to turn all LOGV's as well.  Some messages
// are so verbose that we want to suppress them even when we have ALOG_ASSERT
// turned on.  Do not uncomment the #def below unless you really know what you
// are doing and want to see all of the extremely verbose messages.
//#define VERY_VERY_VERBOSE_LOGGING
#ifdef VERY_VERY_VERBOSE_LOGGING
#define ALOGVV ALOGV
#else
#define ALOGVV(a...) do { } while(0)
#endif

// TODO: Move these macro/inlines to a header file.
#define max(a, b) ((a) > (b) ? (a) : (b))
template <typename T>
static inline T min(const T& a, const T& b)
{
    return a < b ? a : b;
}

namespace android {

// retry counts for buffer fill timeout
// 50 * ~20msecs = 1 second
static const int8_t kMaxTrackRetries = 50;
static const int8_t kMaxTrackStartupRetries = 50;
// allow less retry attempts on direct output thread.
// direct outputs can be a scarce resource in audio hardware and should
// be released as quickly as possible.
static const int8_t kMaxTrackRetriesDirect = 2;



// don't warn about blocked writes or record buffer overflows more often than this
static const nsecs_t kWarningThrottleNs = seconds(5);

// RecordThread loop sleep time upon application overrun or audio HAL read error
static const int kRecordThreadSleepUs = 5000;

// maximum time to wait in sendConfigEvent_l() for a status to be received
static const nsecs_t kConfigEventTimeoutNs = seconds(2);

// minimum sleep time for the mixer thread loop when tracks are active but in underrun
static const uint32_t kMinThreadSleepTimeUs = 5000;
// maximum divider applied to the active sleep time in the mixer thread loop
static const uint32_t kMaxThreadSleepTimeShift = 2;

// minimum normal sink buffer size, expressed in milliseconds rather than frames
// FIXME This should be based on experimentally observed scheduling jitter
static const uint32_t kMinNormalSinkBufferSizeMs = 20;
// maximum normal sink buffer size
static const uint32_t kMaxNormalSinkBufferSizeMs = 24;

// minimum capture buffer size in milliseconds to _not_ need a fast capture thread
// FIXME This should be based on experimentally observed scheduling jitter
static const uint32_t kMinNormalCaptureBufferSizeMs = 12;

// Offloaded output thread standby delay: allows track transition without going to standby
static const nsecs_t kOffloadStandbyDelayNs = seconds(3);

// Direct output thread minimum sleep time in idle or active(underrun) state
static const nsecs_t kDirectMinSleepTimeUs = 10000;

// The universal constant for ubiquitous 20ms value. The value of 20ms seems to provide a good
// balance between power consumption and latency, and allows threads to be scheduled reliably
// by the CFS scheduler.
// FIXME Express other hardcoded references to 20ms with references to this constant and move
// it appropriately.
#define FMS_20 20

// Whether to use fast mixer
static const enum {
    FastMixer_Never,    // never initialize or use: for debugging only
    FastMixer_Always,   // always initialize and use, even if not needed: for debugging only
                        // normal mixer multiplier is 1
    FastMixer_Static,   // initialize if needed, then use all the time if initialized,
                        // multiplier is calculated based on min & max normal mixer buffer size
    FastMixer_Dynamic,  // initialize if needed, then use dynamically depending on track load,
                        // multiplier is calculated based on min & max normal mixer buffer size
    // FIXME for FastMixer_Dynamic:
    //  Supporting this option will require fixing HALs that can't handle large writes.
    //  For example, one HAL implementation returns an error from a large write,
    //  and another HAL implementation corrupts memory, possibly in the sample rate converter.
    //  We could either fix the HAL implementations, or provide a wrapper that breaks
    //  up large writes into smaller ones, and the wrapper would need to deal with scheduler.
} kUseFastMixer = FastMixer_Static;

// Whether to use fast capture
static const enum {
    FastCapture_Never,  // never initialize or use: for debugging only
    FastCapture_Always, // always initialize and use, even if not needed: for debugging only
    FastCapture_Static, // initialize if needed, then use all the time if initialized
} kUseFastCapture = FastCapture_Static;

// Priorities for requestPriority
static const int kPriorityAudioApp = 2;
static const int kPriorityFastMixer = 3;
static const int kPriorityFastCapture = 3;

// IAudioFlinger::createTrack() has an in/out parameter 'pFrameCount' for the total size of the
// track buffer in shared memory.  Zero on input means to use a default value.  For fast tracks,
// AudioFlinger derives the default from HAL buffer size and 'fast track multiplier'.

// This is the default value, if not specified by property.
static const int kFastTrackMultiplier = 2;

// The minimum and maximum allowed values
static const int kFastTrackMultiplierMin = 1;
static const int kFastTrackMultiplierMax = 2;

// The actual value to use, which can be specified per-device via property af.fast_track_multiplier.
static int sFastTrackMultiplier = kFastTrackMultiplier;

// See Thread::readOnlyHeap().
// Initially this heap is used to allocate client buffers for "fast" AudioRecord.
// Eventually it will be the single buffer that FastCapture writes into via HAL read(),
// and that all "fast" AudioRecord clients read from.  In either case, the size can be small.
static const size_t kRecordThreadReadOnlyHeapSize = 0xD000;

// ----------------------------------------------------------------------------

static pthread_once_t sFastTrackMultiplierOnce = PTHREAD_ONCE_INIT;

static void sFastTrackMultiplierInit()
{
    char value[PROPERTY_VALUE_MAX];
    if (property_get("af.fast_track_multiplier", value, NULL) > 0) {
        char *endptr;
        unsigned long ul = strtoul(value, &endptr, 0);
        if (*endptr == '\0' && kFastTrackMultiplierMin <= ul && ul <= kFastTrackMultiplierMax) {
            sFastTrackMultiplier = (int) ul;
        }
    }
}

// ----------------------------------------------------------------------------

#ifdef ADD_BATTERY_DATA
// To collect the amplifier usage
static void addBatteryData(uint32_t params) {
    sp<IMediaPlayerService> service = IMediaDeathNotifier::getMediaPlayerService();
    if (service == NULL) {
        // it already logged
        return;
    }

    service->addBatteryData(params);
}
#endif

// Track the CLOCK_BOOTTIME versus CLOCK_MONOTONIC timebase offset
struct {
    // call when you acquire a partial wakelock
    void acquire(const sp<IBinder> &wakeLockToken) {
        pthread_mutex_lock(&mLock);
        if (wakeLockToken.get() == nullptr) {
            adjustTimebaseOffset(&mBoottimeOffset, ExtendedTimestamp::TIMEBASE_BOOTTIME);
        } else {
            if (mCount == 0) {
                adjustTimebaseOffset(&mBoottimeOffset, ExtendedTimestamp::TIMEBASE_BOOTTIME);
            }
            ++mCount;
        }
        pthread_mutex_unlock(&mLock);
    }

    // call when you release a partial wakelock.
    void release(const sp<IBinder> &wakeLockToken) {
        if (wakeLockToken.get() == nullptr) {
            return;
        }
        pthread_mutex_lock(&mLock);
        if (--mCount < 0) {
            ALOGE("negative wakelock count");
            mCount = 0;
        }
        pthread_mutex_unlock(&mLock);
    }

    // retrieves the boottime timebase offset from monotonic.
    int64_t getBoottimeOffset() {
        pthread_mutex_lock(&mLock);
        int64_t boottimeOffset = mBoottimeOffset;
        pthread_mutex_unlock(&mLock);
        return boottimeOffset;
    }

    // Adjusts the timebase offset between TIMEBASE_MONOTONIC
    // and the selected timebase.
    // Currently only TIMEBASE_BOOTTIME is allowed.
    //
    // This only needs to be called upon acquiring the first partial wakelock
    // after all other partial wakelocks are released.
    //
    // We do an empirical measurement of the offset rather than parsing
    // /proc/timer_list since the latter is not a formal kernel ABI.
    static void adjustTimebaseOffset(int64_t *offset, ExtendedTimestamp::Timebase timebase) {
        int clockbase;
        switch (timebase) {
        case ExtendedTimestamp::TIMEBASE_BOOTTIME:
            clockbase = SYSTEM_TIME_BOOTTIME;
            break;
        default:
            LOG_ALWAYS_FATAL("invalid timebase %d", timebase);
            break;
        }
        // try three times to get the clock offset, choose the one
        // with the minimum gap in measurements.
        const int tries = 3;
        nsecs_t bestGap, measured;
        for (int i = 0; i < tries; ++i) {
            const nsecs_t tmono = systemTime(SYSTEM_TIME_MONOTONIC);
            const nsecs_t tbase = systemTime(clockbase);
            const nsecs_t tmono2 = systemTime(SYSTEM_TIME_MONOTONIC);
            const nsecs_t gap = tmono2 - tmono;
            if (i == 0 || gap < bestGap) {
                bestGap = gap;
                measured = tbase - ((tmono + tmono2) >> 1);
            }
        }

        // to avoid micro-adjusting, we don't change the timebase
        // unless it is significantly different.
        //
        // Assumption: It probably takes more than toleranceNs to
        // suspend and resume the device.
        static int64_t toleranceNs = 10000; // 10 us
        if (llabs(*offset - measured) > toleranceNs) {
            ALOGV("Adjusting timebase offset old: %lld  new: %lld",
                    (long long)*offset, (long long)measured);
            *offset = measured;
        }
    }

    pthread_mutex_t mLock;
    int32_t mCount;
    int64_t mBoottimeOffset;
} gBoottime = { PTHREAD_MUTEX_INITIALIZER, 0, 0 }; // static, so use POD initialization

// ----------------------------------------------------------------------------
//      CPU Stats
// ----------------------------------------------------------------------------

class CpuStats {
public:
    CpuStats();
    void sample(const String8 &title);
#ifdef DEBUG_CPU_USAGE
private:
    ThreadCpuUsage mCpuUsage;           // instantaneous thread CPU usage in wall clock ns
    audio_utils::Statistics<double> mWcStats; // statistics on thread CPU usage in wall clock ns

    audio_utils::Statistics<double> mHzStats; // statistics on thread CPU usage in cycles

    int mCpuNum;                        // thread's current CPU number
    int mCpukHz;                        // frequency of thread's current CPU in kHz
#endif
};

CpuStats::CpuStats()
#ifdef DEBUG_CPU_USAGE
    : mCpuNum(-1), mCpukHz(-1)
#endif
{
}

void CpuStats::sample(const String8 &title
#ifndef DEBUG_CPU_USAGE
                __unused
#endif
        ) {
#ifdef DEBUG_CPU_USAGE
    // get current thread's delta CPU time in wall clock ns
    double wcNs;
    bool valid = mCpuUsage.sampleAndEnable(wcNs);

    // record sample for wall clock statistics
    if (valid) {
        mWcStats.add(wcNs);
    }

    // get the current CPU number
    int cpuNum = sched_getcpu();

    // get the current CPU frequency in kHz
    int cpukHz = mCpuUsage.getCpukHz(cpuNum);

    // check if either CPU number or frequency changed
    if (cpuNum != mCpuNum || cpukHz != mCpukHz) {
        mCpuNum = cpuNum;
        mCpukHz = cpukHz;
        // ignore sample for purposes of cycles
        valid = false;
    }

    // if no change in CPU number or frequency, then record sample for cycle statistics
    if (valid && mCpukHz > 0) {
        const double cycles = wcNs * cpukHz * 0.000001;
        mHzStats.add(cycles);
    }

    const unsigned n = mWcStats.getN();
    // mCpuUsage.elapsed() is expensive, so don't call it every loop
    if ((n & 127) == 1) {
        const long long elapsed = mCpuUsage.elapsed();
        if (elapsed >= DEBUG_CPU_USAGE * 1000000000LL) {
            const double perLoop = elapsed / (double) n;
            const double perLoop100 = perLoop * 0.01;
            const double perLoop1k = perLoop * 0.001;
            const double mean = mWcStats.getMean();
            const double stddev = mWcStats.getStdDev();
            const double minimum = mWcStats.getMin();
            const double maximum = mWcStats.getMax();
            const double meanCycles = mHzStats.getMean();
            const double stddevCycles = mHzStats.getStdDev();
            const double minCycles = mHzStats.getMin();
            const double maxCycles = mHzStats.getMax();
            mCpuUsage.resetElapsed();
            mWcStats.reset();
            mHzStats.reset();
            ALOGD("CPU usage for %s over past %.1f secs\n"
                "  (%u mixer loops at %.1f mean ms per loop):\n"
                "  us per mix loop: mean=%.0f stddev=%.0f min=%.0f max=%.0f\n"
                "  %% of wall: mean=%.1f stddev=%.1f min=%.1f max=%.1f\n"
                "  MHz: mean=%.1f, stddev=%.1f, min=%.1f max=%.1f",
                    title.string(),
                    elapsed * .000000001, n, perLoop * .000001,
                    mean * .001,
                    stddev * .001,
                    minimum * .001,
                    maximum * .001,
                    mean / perLoop100,
                    stddev / perLoop100,
                    minimum / perLoop100,
                    maximum / perLoop100,
                    meanCycles / perLoop1k,
                    stddevCycles / perLoop1k,
                    minCycles / perLoop1k,
                    maxCycles / perLoop1k);

        }
    }
#endif
};

// ----------------------------------------------------------------------------
//      ThreadBase
// ----------------------------------------------------------------------------

// static
const char *AudioFlinger::ThreadBase::threadTypeToString(AudioFlinger::ThreadBase::type_t type)
{
    switch (type) {
    case MIXER:
        return "MIXER";
    case DIRECT:
        return "DIRECT";
    case DUPLICATING:
        return "DUPLICATING";
    case RECORD:
        return "RECORD";
    case OFFLOAD:
        return "OFFLOAD";
    case MMAP:
        return "MMAP";
    default:
        return "unknown";
    }
}

std::string devicesToString(audio_devices_t devices)
{
    std::string result;
    if (devices & AUDIO_DEVICE_BIT_IN) {
        InputDeviceConverter::maskToString(devices, result);
    } else {
        OutputDeviceConverter::maskToString(devices, result);
    }
    return result;
}

std::string inputFlagsToString(audio_input_flags_t flags)
{
    std::string result;
    InputFlagConverter::maskToString(flags, result);
    return result;
}

std::string outputFlagsToString(audio_output_flags_t flags)
{
    std::string result;
    OutputFlagConverter::maskToString(flags, result);
    return result;
}

const char *sourceToString(audio_source_t source)
{
    switch (source) {
    case AUDIO_SOURCE_DEFAULT:              return "default";
    case AUDIO_SOURCE_MIC:                  return "mic";
    case AUDIO_SOURCE_VOICE_UPLINK:         return "voice uplink";
    case AUDIO_SOURCE_VOICE_DOWNLINK:       return "voice downlink";
    case AUDIO_SOURCE_VOICE_CALL:           return "voice call";
    case AUDIO_SOURCE_CAMCORDER:            return "camcorder";
    case AUDIO_SOURCE_VOICE_RECOGNITION:    return "voice recognition";
    case AUDIO_SOURCE_VOICE_COMMUNICATION:  return "voice communication";
    case AUDIO_SOURCE_REMOTE_SUBMIX:        return "remote submix";
    case AUDIO_SOURCE_UNPROCESSED:          return "unprocessed";
    case AUDIO_SOURCE_VOICE_PERFORMANCE:    return "voice performance";
    case AUDIO_SOURCE_ECHO_REFERENCE:       return "echo reference";
    case AUDIO_SOURCE_FM_TUNER:             return "FM tuner";
    case AUDIO_SOURCE_HOTWORD:              return "hotword";
    default:                                return "unknown";
    }
}

AudioFlinger::ThreadBase::ThreadBase(const sp<AudioFlinger>& audioFlinger, audio_io_handle_t id,
        audio_devices_t outDevice, audio_devices_t inDevice, type_t type, bool systemReady)
    :   Thread(false /*canCallJava*/),
        mType(type),
        mAudioFlinger(audioFlinger),
        // mSampleRate, mFrameCount, mChannelMask, mChannelCount, mFrameSize, mFormat, mBufferSize
        // are set by PlaybackThread::readOutputParameters_l() or
        // RecordThread::readInputParameters_l()
        //FIXME: mStandby should be true here. Is this some kind of hack?
        mStandby(false), mOutDevice(outDevice), mInDevice(inDevice),
        mPrevOutDevice(AUDIO_DEVICE_NONE), mPrevInDevice(AUDIO_DEVICE_NONE),
        mAudioSource(AUDIO_SOURCE_DEFAULT), mId(id),
        // mName will be set by concrete (non-virtual) subclass
        mDeathRecipient(new PMDeathRecipient(this)),
        mSystemReady(systemReady),
        mSignalPending(false)
{
    memset(&mPatch, 0, sizeof(struct audio_patch));
}

AudioFlinger::ThreadBase::~ThreadBase()
{
    // mConfigEvents should be empty, but just in case it isn't, free the memory it owns
    mConfigEvents.clear();

    // do not lock the mutex in destructor
    releaseWakeLock_l();
    if (mPowerManager != 0) {
        sp<IBinder> binder = IInterface::asBinder(mPowerManager);
        binder->unlinkToDeath(mDeathRecipient);
    }
}

status_t AudioFlinger::ThreadBase::readyToRun()
{
    status_t status = initCheck();
    if (status == NO_ERROR) {
        ALOGI("AudioFlinger's thread %p tid=%d ready to run", this, getTid());
    } else {
        ALOGE("No working audio driver found.");
    }
    return status;
}

void AudioFlinger::ThreadBase::exit()
{
    ALOGV("ThreadBase::exit");
    // do any cleanup required for exit to succeed
    preExit();
    {
        // This lock prevents the following race in thread (uniprocessor for illustration):
        //  if (!exitPending()) {
        //      // context switch from here to exit()
        //      // exit() calls requestExit(), what exitPending() observes
        //      // exit() calls signal(), which is dropped since no waiters
        //      // context switch back from exit() to here
        //      mWaitWorkCV.wait(...);
        //      // now thread is hung
        //  }
        AutoMutex lock(mLock);
        requestExit();
        mWaitWorkCV.broadcast();
    }
    // When Thread::requestExitAndWait is made virtual and this method is renamed to
    // "virtual status_t requestExitAndWait()", replace by "return Thread::requestExitAndWait();"
    requestExitAndWait();
}

status_t AudioFlinger::ThreadBase::setParameters(const String8& keyValuePairs)
{
    ALOGV("ThreadBase::setParameters() %s", keyValuePairs.string());
    Mutex::Autolock _l(mLock);

    return sendSetParameterConfigEvent_l(keyValuePairs);
}

// sendConfigEvent_l() must be called with ThreadBase::mLock held
// Can temporarily release the lock if waiting for a reply from processConfigEvents_l().
status_t AudioFlinger::ThreadBase::sendConfigEvent_l(sp<ConfigEvent>& event)
{
    status_t status = NO_ERROR;

    if (event->mRequiresSystemReady && !mSystemReady) {
        event->mWaitStatus = false;
        mPendingConfigEvents.add(event);
        return status;
    }
    mConfigEvents.add(event);
    ALOGV("sendConfigEvent_l() num events %zu event %d", mConfigEvents.size(), event->mType);
    mWaitWorkCV.signal();
    mLock.unlock();
    {
        Mutex::Autolock _l(event->mLock);
        while (event->mWaitStatus) {
            if (event->mCond.waitRelative(event->mLock, kConfigEventTimeoutNs) != NO_ERROR) {
                event->mStatus = TIMED_OUT;
                event->mWaitStatus = false;
            }
        }
        status = event->mStatus;
    }
    mLock.lock();
    return status;
}

void AudioFlinger::ThreadBase::sendIoConfigEvent(audio_io_config_event event, pid_t pid)
{
    Mutex::Autolock _l(mLock);
    sendIoConfigEvent_l(event, pid);
}

// sendIoConfigEvent_l() must be called with ThreadBase::mLock held
void AudioFlinger::ThreadBase::sendIoConfigEvent_l(audio_io_config_event event, pid_t pid)
{
    sp<ConfigEvent> configEvent = (ConfigEvent *)new IoConfigEvent(event, pid);
    sendConfigEvent_l(configEvent);
}

void AudioFlinger::ThreadBase::sendPrioConfigEvent(pid_t pid, pid_t tid, int32_t prio, bool forApp)
{
    Mutex::Autolock _l(mLock);
    sendPrioConfigEvent_l(pid, tid, prio, forApp);
}

// sendPrioConfigEvent_l() must be called with ThreadBase::mLock held
void AudioFlinger::ThreadBase::sendPrioConfigEvent_l(
        pid_t pid, pid_t tid, int32_t prio, bool forApp)
{
    sp<ConfigEvent> configEvent = (ConfigEvent *)new PrioConfigEvent(pid, tid, prio, forApp);
    sendConfigEvent_l(configEvent);
}

// sendSetParameterConfigEvent_l() must be called with ThreadBase::mLock held
status_t AudioFlinger::ThreadBase::sendSetParameterConfigEvent_l(const String8& keyValuePair)
{
    sp<ConfigEvent> configEvent;
    AudioParameter param(keyValuePair);
    int value;
    if (param.getInt(String8(AudioParameter::keyMonoOutput), value) == NO_ERROR) {
        setMasterMono_l(value != 0);
        if (param.size() == 1) {
            return NO_ERROR; // should be a solo parameter - we don't pass down
        }
        param.remove(String8(AudioParameter::keyMonoOutput));
        configEvent = new SetParameterConfigEvent(param.toString());
    } else {
        configEvent = new SetParameterConfigEvent(keyValuePair);
    }
    return sendConfigEvent_l(configEvent);
}

status_t AudioFlinger::ThreadBase::sendCreateAudioPatchConfigEvent(
                                                        const struct audio_patch *patch,
                                                        audio_patch_handle_t *handle)
{
    Mutex::Autolock _l(mLock);
    sp<ConfigEvent> configEvent = (ConfigEvent *)new CreateAudioPatchConfigEvent(*patch, *handle);
    status_t status = sendConfigEvent_l(configEvent);
    if (status == NO_ERROR) {
        CreateAudioPatchConfigEventData *data =
                                        (CreateAudioPatchConfigEventData *)configEvent->mData.get();
        *handle = data->mHandle;
    }
    return status;
}

status_t AudioFlinger::ThreadBase::sendReleaseAudioPatchConfigEvent(
                                                                const audio_patch_handle_t handle)
{
    Mutex::Autolock _l(mLock);
    sp<ConfigEvent> configEvent = (ConfigEvent *)new ReleaseAudioPatchConfigEvent(handle);
    return sendConfigEvent_l(configEvent);
}


// post condition: mConfigEvents.isEmpty()
void AudioFlinger::ThreadBase::processConfigEvents_l()
{
    bool configChanged = false;

    while (!mConfigEvents.isEmpty()) {
        ALOGV("processConfigEvents_l() remaining events %zu", mConfigEvents.size());
        sp<ConfigEvent> event = mConfigEvents[0];
        mConfigEvents.removeAt(0);
        switch (event->mType) {
        case CFG_EVENT_PRIO: {
            PrioConfigEventData *data = (PrioConfigEventData *)event->mData.get();
            // FIXME Need to understand why this has to be done asynchronously
            int err = requestPriority(data->mPid, data->mTid, data->mPrio, data->mForApp,
                    true /*asynchronous*/);
            if (err != 0) {
                ALOGW("Policy SCHED_FIFO priority %d is unavailable for pid %d tid %d; error %d",
                      data->mPrio, data->mPid, data->mTid, err);
            }
        } break;
        case CFG_EVENT_IO: {
            IoConfigEventData *data = (IoConfigEventData *)event->mData.get();
            ioConfigChanged(data->mEvent, data->mPid);
        } break;
        case CFG_EVENT_SET_PARAMETER: {
            SetParameterConfigEventData *data = (SetParameterConfigEventData *)event->mData.get();
            if (checkForNewParameter_l(data->mKeyValuePairs, event->mStatus)) {
                configChanged = true;
                mLocalLog.log("CFG_EVENT_SET_PARAMETER: (%s) configuration changed",
                        data->mKeyValuePairs.string());
            }
        } break;
        case CFG_EVENT_CREATE_AUDIO_PATCH: {
            const audio_devices_t oldDevice = getDevice();
            CreateAudioPatchConfigEventData *data =
                                            (CreateAudioPatchConfigEventData *)event->mData.get();
            event->mStatus = createAudioPatch_l(&data->mPatch, &data->mHandle);
            const audio_devices_t newDevice = getDevice();
            mLocalLog.log("CFG_EVENT_CREATE_AUDIO_PATCH: old device %#x (%s) new device %#x (%s)",
                    (unsigned)oldDevice, devicesToString(oldDevice).c_str(),
                    (unsigned)newDevice, devicesToString(newDevice).c_str());
        } break;
        case CFG_EVENT_RELEASE_AUDIO_PATCH: {
            const audio_devices_t oldDevice = getDevice();
            ReleaseAudioPatchConfigEventData *data =
                                            (ReleaseAudioPatchConfigEventData *)event->mData.get();
            event->mStatus = releaseAudioPatch_l(data->mHandle);
            const audio_devices_t newDevice = getDevice();
            mLocalLog.log("CFG_EVENT_RELEASE_AUDIO_PATCH: old device %#x (%s) new device %#x (%s)",
                    (unsigned)oldDevice, devicesToString(oldDevice).c_str(),
                    (unsigned)newDevice, devicesToString(newDevice).c_str());
        } break;
        default:
            ALOG_ASSERT(false, "processConfigEvents_l() unknown event type %d", event->mType);
            break;
        }
        {
            Mutex::Autolock _l(event->mLock);
            if (event->mWaitStatus) {
                event->mWaitStatus = false;
                event->mCond.signal();
            }
        }
        ALOGV_IF(mConfigEvents.isEmpty(), "processConfigEvents_l() DONE thread %p", this);
    }

    if (configChanged) {
        cacheParameters_l();
    }
}

String8 channelMaskToString(audio_channel_mask_t mask, bool output) {
    String8 s;
    const audio_channel_representation_t representation =
            audio_channel_mask_get_representation(mask);

    switch (representation) {
    // Travel all single bit channel mask to convert channel mask to string.
    case AUDIO_CHANNEL_REPRESENTATION_POSITION: {
        if (output) {
            if (mask & AUDIO_CHANNEL_OUT_FRONT_LEFT) s.append("front-left, ");
            if (mask & AUDIO_CHANNEL_OUT_FRONT_RIGHT) s.append("front-right, ");
            if (mask & AUDIO_CHANNEL_OUT_FRONT_CENTER) s.append("front-center, ");
            if (mask & AUDIO_CHANNEL_OUT_LOW_FREQUENCY) s.append("low freq, ");
            if (mask & AUDIO_CHANNEL_OUT_BACK_LEFT) s.append("back-left, ");
            if (mask & AUDIO_CHANNEL_OUT_BACK_RIGHT) s.append("back-right, ");
            if (mask & AUDIO_CHANNEL_OUT_FRONT_LEFT_OF_CENTER) s.append("front-left-of-center, ");
            if (mask & AUDIO_CHANNEL_OUT_FRONT_RIGHT_OF_CENTER) s.append("front-right-of-center, ");
            if (mask & AUDIO_CHANNEL_OUT_BACK_CENTER) s.append("back-center, ");
            if (mask & AUDIO_CHANNEL_OUT_SIDE_LEFT) s.append("side-left, ");
            if (mask & AUDIO_CHANNEL_OUT_SIDE_RIGHT) s.append("side-right, ");
            if (mask & AUDIO_CHANNEL_OUT_TOP_CENTER) s.append("top-center ,");
            if (mask & AUDIO_CHANNEL_OUT_TOP_FRONT_LEFT) s.append("top-front-left, ");
            if (mask & AUDIO_CHANNEL_OUT_TOP_FRONT_CENTER) s.append("top-front-center, ");
            if (mask & AUDIO_CHANNEL_OUT_TOP_FRONT_RIGHT) s.append("top-front-right, ");
            if (mask & AUDIO_CHANNEL_OUT_TOP_BACK_LEFT) s.append("top-back-left, ");
            if (mask & AUDIO_CHANNEL_OUT_TOP_BACK_CENTER) s.append("top-back-center, " );
            if (mask & AUDIO_CHANNEL_OUT_TOP_BACK_RIGHT) s.append("top-back-right, " );
            if (mask & AUDIO_CHANNEL_OUT_TOP_SIDE_LEFT) s.append("top-side-left, " );
            if (mask & AUDIO_CHANNEL_OUT_TOP_SIDE_RIGHT) s.append("top-side-right, " );
            if (mask & AUDIO_CHANNEL_OUT_HAPTIC_B) s.append("haptic-B, " );
            if (mask & AUDIO_CHANNEL_OUT_HAPTIC_A) s.append("haptic-A, " );
            if (mask & ~AUDIO_CHANNEL_OUT_ALL) s.append("unknown,  ");
        } else {
            if (mask & AUDIO_CHANNEL_IN_LEFT) s.append("left, ");
            if (mask & AUDIO_CHANNEL_IN_RIGHT) s.append("right, ");
            if (mask & AUDIO_CHANNEL_IN_FRONT) s.append("front, ");
            if (mask & AUDIO_CHANNEL_IN_BACK) s.append("back, ");
            if (mask & AUDIO_CHANNEL_IN_LEFT_PROCESSED) s.append("left-processed, ");
            if (mask & AUDIO_CHANNEL_IN_RIGHT_PROCESSED) s.append("right-processed, ");
            if (mask & AUDIO_CHANNEL_IN_FRONT_PROCESSED) s.append("front-processed, ");
            if (mask & AUDIO_CHANNEL_IN_BACK_PROCESSED) s.append("back-processed, ");
            if (mask & AUDIO_CHANNEL_IN_PRESSURE) s.append("pressure, ");
            if (mask & AUDIO_CHANNEL_IN_X_AXIS) s.append("X, ");
            if (mask & AUDIO_CHANNEL_IN_Y_AXIS) s.append("Y, ");
            if (mask & AUDIO_CHANNEL_IN_Z_AXIS) s.append("Z, ");
            if (mask & AUDIO_CHANNEL_IN_BACK_LEFT) s.append("back-left, ");
            if (mask & AUDIO_CHANNEL_IN_BACK_RIGHT) s.append("back-right, ");
            if (mask & AUDIO_CHANNEL_IN_CENTER) s.append("center, ");
            if (mask & AUDIO_CHANNEL_IN_LOW_FREQUENCY) s.append("low freq, ");
            if (mask & AUDIO_CHANNEL_IN_TOP_LEFT) s.append("top-left, " );
            if (mask & AUDIO_CHANNEL_IN_TOP_RIGHT) s.append("top-right, " );
            if (mask & AUDIO_CHANNEL_IN_VOICE_UPLINK) s.append("voice-uplink, ");
            if (mask & AUDIO_CHANNEL_IN_VOICE_DNLINK) s.append("voice-dnlink, ");
            if (mask & ~AUDIO_CHANNEL_IN_ALL) s.append("unknown,  ");
        }
        const int len = s.length();
        if (len > 2) {
            (void) s.lockBuffer(len);      // needed?
            s.unlockBuffer(len - 2);       // remove trailing ", "
        }
        return s;
    }
    case AUDIO_CHANNEL_REPRESENTATION_INDEX:
        s.appendFormat("index mask, bits:%#x", audio_channel_mask_get_bits(mask));
        return s;
    default:
        s.appendFormat("unknown mask, representation:%d  bits:%#x",
                representation, audio_channel_mask_get_bits(mask));
        return s;
    }
}

void AudioFlinger::ThreadBase::dumpBase(int fd, const Vector<String16>& args __unused)
{
    const size_t SIZE = 256;
    char buffer[SIZE];
    String8 result;

    dprintf(fd, "\n%s thread %p, name %s, tid %d, type %d (%s):\n", isOutput() ? "Output" : "Input",
            this, mThreadName, getTid(), type(), threadTypeToString(type()));

    bool locked = AudioFlinger::dumpTryLock(mLock);
    if (!locked) {
        dprintf(fd, "  Thread may be deadlocked\n");
    }

    dprintf(fd, "  I/O handle: %d\n", mId);
    dprintf(fd, "  Standby: %s\n", mStandby ? "yes" : "no");
    dprintf(fd, "  Sample rate: %u Hz\n", mSampleRate);
    dprintf(fd, "  HAL frame count: %zu\n", mFrameCount);
    dprintf(fd, "  HAL format: 0x%x (%s)\n", mHALFormat, formatToString(mHALFormat).c_str());
    dprintf(fd, "  HAL buffer size: %zu bytes\n", mBufferSize);
    dprintf(fd, "  Channel count: %u\n", mChannelCount);
    dprintf(fd, "  Channel mask: 0x%08x (%s)\n", mChannelMask,
            channelMaskToString(mChannelMask, mType != RECORD).string());
    dprintf(fd, "  Processing format: 0x%x (%s)\n", mFormat, formatToString(mFormat).c_str());
    dprintf(fd, "  Processing frame size: %zu bytes\n", mFrameSize);
    dprintf(fd, "  Pending config events:");
    size_t numConfig = mConfigEvents.size();
    if (numConfig) {
        for (size_t i = 0; i < numConfig; i++) {
            mConfigEvents[i]->dump(buffer, SIZE);
            dprintf(fd, "\n    %s", buffer);
        }
        dprintf(fd, "\n");
    } else {
        dprintf(fd, " none\n");
    }
    // Note: output device may be used by capture threads for effects such as AEC.
    dprintf(fd, "  Output device: %#x (%s)\n", mOutDevice, devicesToString(mOutDevice).c_str());
    dprintf(fd, "  Input device: %#x (%s)\n", mInDevice, devicesToString(mInDevice).c_str());
    dprintf(fd, "  Audio source: %d (%s)\n", mAudioSource, sourceToString(mAudioSource));

    // Dump timestamp statistics for the Thread types that support it.
    if (mType == RECORD
            || mType == MIXER
            || mType == DUPLICATING
            || mType == DIRECT
            || mType == OFFLOAD) {
        dprintf(fd, "  Timestamp stats: %s\n", mTimestampVerifier.toString().c_str());
        dprintf(fd, "  Timestamp corrected: %s\n", isTimestampCorrectionEnabled() ? "yes" : "no");
    }

    if (locked) {
        mLock.unlock();
    }
}

void AudioFlinger::ThreadBase::dumpEffectChains(int fd, const Vector<String16>& args)
{
    const size_t SIZE = 256;
    char buffer[SIZE];
    String8 result;

    size_t numEffectChains = mEffectChains.size();
    snprintf(buffer, SIZE, "  %zu Effect Chains\n", numEffectChains);
    write(fd, buffer, strlen(buffer));

    for (size_t i = 0; i < numEffectChains; ++i) {
        sp<EffectChain> chain = mEffectChains[i];
        if (chain != 0) {
            chain->dump(fd, args);
        }
    }
}

void AudioFlinger::ThreadBase::acquireWakeLock()
{
    Mutex::Autolock _l(mLock);
    acquireWakeLock_l();
}

String16 AudioFlinger::ThreadBase::getWakeLockTag()
{
    switch (mType) {
    case MIXER:
        return String16("AudioMix");
    case DIRECT:
        return String16("AudioDirectOut");
    case DUPLICATING:
        return String16("AudioDup");
    case RECORD:
        return String16("AudioIn");
    case OFFLOAD:
        return String16("AudioOffload");
    case MMAP:
        return String16("Mmap");
    default:
        ALOG_ASSERT(false);
        return String16("AudioUnknown");
    }
}

void AudioFlinger::ThreadBase::acquireWakeLock_l()
{
    getPowerManager_l();
    if (mPowerManager != 0) {
        sp<IBinder> binder = new BBinder();
        // Uses AID_AUDIOSERVER for wakelock.  updateWakeLockUids_l() updates with client uids.
        status_t status = mPowerManager->acquireWakeLock(POWERMANAGER_PARTIAL_WAKE_LOCK,
                    binder,
                    getWakeLockTag(),
                    String16("audioserver"),
                    true /* FIXME force oneway contrary to .aidl */);
        if (status == NO_ERROR) {
            mWakeLockToken = binder;
        }
        ALOGV("acquireWakeLock_l() %s status %d", mThreadName, status);
    }

    gBoottime.acquire(mWakeLockToken);
    mTimestamp.mTimebaseOffset[ExtendedTimestamp::TIMEBASE_BOOTTIME] =
            gBoottime.getBoottimeOffset();
}

void AudioFlinger::ThreadBase::releaseWakeLock()
{
    Mutex::Autolock _l(mLock);
    releaseWakeLock_l();
}

void AudioFlinger::ThreadBase::releaseWakeLock_l()
{
    gBoottime.release(mWakeLockToken);
    if (mWakeLockToken != 0) {
        ALOGV("releaseWakeLock_l() %s", mThreadName);
        if (mPowerManager != 0) {
            mPowerManager->releaseWakeLock(mWakeLockToken, 0,
                    true /* FIXME force oneway contrary to .aidl */);
        }
        mWakeLockToken.clear();
    }
}

void AudioFlinger::ThreadBase::getPowerManager_l() {
    if (mSystemReady && mPowerManager == 0) {
        // use checkService() to avoid blocking if power service is not up yet
        sp<IBinder> binder =
            defaultServiceManager()->checkService(String16("power"));
        if (binder == 0) {
            ALOGW("Thread %s cannot connect to the power manager service", mThreadName);
        } else {
            mPowerManager = interface_cast<IPowerManager>(binder);
            binder->linkToDeath(mDeathRecipient);
        }
    }
}

void AudioFlinger::ThreadBase::updateWakeLockUids_l(const SortedVector<uid_t> &uids) {
    getPowerManager_l();

#if !LOG_NDEBUG
    std::stringstream s;
    for (uid_t uid : uids) {
        s << uid << " ";
    }
    ALOGD("updateWakeLockUids_l %s uids:%s", mThreadName, s.str().c_str());
#endif

    if (mWakeLockToken == NULL) { // token may be NULL if AudioFlinger::systemReady() not called.
        if (mSystemReady) {
            ALOGE("no wake lock to update, but system ready!");
        } else {
            ALOGW("no wake lock to update, system not ready yet");
        }
        return;
    }
    if (mPowerManager != 0) {
        std::vector<int> uidsAsInt(uids.begin(), uids.end()); // powermanager expects uids as ints
        status_t status = mPowerManager->updateWakeLockUids(
                mWakeLockToken, uidsAsInt.size(), uidsAsInt.data(),
                true /* FIXME force oneway contrary to .aidl */);
        ALOGV("updateWakeLockUids_l() %s status %d", mThreadName, status);
    }
}

void AudioFlinger::ThreadBase::clearPowerManager()
{
    Mutex::Autolock _l(mLock);
    releaseWakeLock_l();
    mPowerManager.clear();
}

void AudioFlinger::ThreadBase::PMDeathRecipient::binderDied(const wp<IBinder>& who __unused)
{
    sp<ThreadBase> thread = mThread.promote();
    if (thread != 0) {
        thread->clearPowerManager();
    }
    ALOGW("power manager service died !!!");
}

void AudioFlinger::ThreadBase::setEffectSuspended_l(
        const effect_uuid_t *type, bool suspend, audio_session_t sessionId)
{
    sp<EffectChain> chain = getEffectChain_l(sessionId);
    if (chain != 0) {
        if (type != NULL) {
            chain->setEffectSuspended_l(type, suspend);
        } else {
            chain->setEffectSuspendedAll_l(suspend);
        }
    }

    updateSuspendedSessions_l(type, suspend, sessionId);
}

void AudioFlinger::ThreadBase::checkSuspendOnAddEffectChain_l(const sp<EffectChain>& chain)
{
    ssize_t index = mSuspendedSessions.indexOfKey(chain->sessionId());
    if (index < 0) {
        return;
    }

    const KeyedVector <int, sp<SuspendedSessionDesc> >& sessionEffects =
            mSuspendedSessions.valueAt(index);

    for (size_t i = 0; i < sessionEffects.size(); i++) {
        const sp<SuspendedSessionDesc>& desc = sessionEffects.valueAt(i);
        for (int j = 0; j < desc->mRefCount; j++) {
            if (sessionEffects.keyAt(i) == EffectChain::kKeyForSuspendAll) {
                chain->setEffectSuspendedAll_l(true);
            } else {
                ALOGV("checkSuspendOnAddEffectChain_l() suspending effects %08x",
                    desc->mType.timeLow);
                chain->setEffectSuspended_l(&desc->mType, true);
            }
        }
    }
}

void AudioFlinger::ThreadBase::updateSuspendedSessions_l(const effect_uuid_t *type,
                                                         bool suspend,
                                                         audio_session_t sessionId)
{
    ssize_t index = mSuspendedSessions.indexOfKey(sessionId);

    KeyedVector <int, sp<SuspendedSessionDesc> > sessionEffects;

    if (suspend) {
        if (index >= 0) {
            sessionEffects = mSuspendedSessions.valueAt(index);
        } else {
            mSuspendedSessions.add(sessionId, sessionEffects);
        }
    } else {
        if (index < 0) {
            return;
        }
        sessionEffects = mSuspendedSessions.valueAt(index);
    }


    int key = EffectChain::kKeyForSuspendAll;
    if (type != NULL) {
        key = type->timeLow;
    }
    index = sessionEffects.indexOfKey(key);

    sp<SuspendedSessionDesc> desc;
    if (suspend) {
        if (index >= 0) {
            desc = sessionEffects.valueAt(index);
        } else {
            desc = new SuspendedSessionDesc();
            if (type != NULL) {
                desc->mType = *type;
            }
            sessionEffects.add(key, desc);
            ALOGV("updateSuspendedSessions_l() suspend adding effect %08x", key);
        }
        desc->mRefCount++;
    } else {
        if (index < 0) {
            return;
        }
        desc = sessionEffects.valueAt(index);
        if (--desc->mRefCount == 0) {
            ALOGV("updateSuspendedSessions_l() restore removing effect %08x", key);
            sessionEffects.removeItemsAt(index);
            if (sessionEffects.isEmpty()) {
                ALOGV("updateSuspendedSessions_l() restore removing session %d",
                                 sessionId);
                mSuspendedSessions.removeItem(sessionId);
            }
        }
    }
    if (!sessionEffects.isEmpty()) {
        mSuspendedSessions.replaceValueFor(sessionId, sessionEffects);
    }
}

void AudioFlinger::ThreadBase::checkSuspendOnEffectEnabled(const sp<EffectModule>& effect,
                                                            bool enabled,
                                                            audio_session_t sessionId)
{
    Mutex::Autolock _l(mLock);
    checkSuspendOnEffectEnabled_l(effect, enabled, sessionId);
}

void AudioFlinger::ThreadBase::checkSuspendOnEffectEnabled_l(const sp<EffectModule>& effect,
                                                            bool enabled,
                                                            audio_session_t sessionId)
{
    if (mType != RECORD) {
        // suspend all effects in AUDIO_SESSION_OUTPUT_MIX when enabling any effect on
        // another session. This gives the priority to well behaved effect control panels
        // and applications not using global effects.
        // Enabling post processing in AUDIO_SESSION_OUTPUT_STAGE session does not affect
        // global effects
        if ((sessionId != AUDIO_SESSION_OUTPUT_MIX) && (sessionId != AUDIO_SESSION_OUTPUT_STAGE)) {
            setEffectSuspended_l(NULL, enabled, AUDIO_SESSION_OUTPUT_MIX);
        }
    }

    sp<EffectChain> chain = getEffectChain_l(sessionId);
    if (chain != 0) {
        chain->checkSuspendOnEffectEnabled(effect, enabled);
    }
}

// checkEffectCompatibility_l() must be called with ThreadBase::mLock held
status_t AudioFlinger::RecordThread::checkEffectCompatibility_l(
        const effect_descriptor_t *desc, audio_session_t sessionId)
{
    // No global effect sessions on record threads
    if (sessionId == AUDIO_SESSION_OUTPUT_MIX || sessionId == AUDIO_SESSION_OUTPUT_STAGE) {
        ALOGW("checkEffectCompatibility_l(): global effect %s on record thread %s",
                desc->name, mThreadName);
        return BAD_VALUE;
    }
    // only pre processing effects on record thread
    if ((desc->flags & EFFECT_FLAG_TYPE_MASK) != EFFECT_FLAG_TYPE_PRE_PROC) {
        ALOGW("checkEffectCompatibility_l(): non pre processing effect %s on record thread %s",
                desc->name, mThreadName);
        return BAD_VALUE;
    }

    // always allow effects without processing load or latency
    if ((desc->flags & EFFECT_FLAG_NO_PROCESS_MASK) == EFFECT_FLAG_NO_PROCESS) {
        return NO_ERROR;
    }

    audio_input_flags_t flags = mInput->flags;
    if (hasFastCapture() || (flags & AUDIO_INPUT_FLAG_FAST)) {
        if (flags & AUDIO_INPUT_FLAG_RAW) {
            ALOGW("checkEffectCompatibility_l(): effect %s on record thread %s in raw mode",
                  desc->name, mThreadName);
            return BAD_VALUE;
        }
        if ((desc->flags & EFFECT_FLAG_HW_ACC_TUNNEL) == 0) {
            ALOGW("checkEffectCompatibility_l(): non HW effect %s on record thread %s in fast mode",
                  desc->name, mThreadName);
            return BAD_VALUE;
        }
    }
    return NO_ERROR;
}

// checkEffectCompatibility_l() must be called with ThreadBase::mLock held
status_t AudioFlinger::PlaybackThread::checkEffectCompatibility_l(
        const effect_descriptor_t *desc, audio_session_t sessionId)
{
    // no preprocessing on playback threads
    if ((desc->flags & EFFECT_FLAG_TYPE_MASK) == EFFECT_FLAG_TYPE_PRE_PROC) {
        ALOGW("checkEffectCompatibility_l(): pre processing effect %s created on playback"
                " thread %s", desc->name, mThreadName);
        return BAD_VALUE;
    }

    // always allow effects without processing load or latency
    if ((desc->flags & EFFECT_FLAG_NO_PROCESS_MASK) == EFFECT_FLAG_NO_PROCESS) {
        return NO_ERROR;
    }

    switch (mType) {
    case MIXER: {
#ifndef MULTICHANNEL_EFFECT_CHAIN
        // Reject any effect on mixer multichannel sinks.
        // TODO: fix both format and multichannel issues with effects.
        if (mChannelCount != FCC_2) {
            ALOGW("checkEffectCompatibility_l(): effect %s for multichannel(%d) on MIXER"
                    " thread %s", desc->name, mChannelCount, mThreadName);
            return BAD_VALUE;
        }
#endif
        audio_output_flags_t flags = mOutput->flags;
        if (hasFastMixer() || (flags & AUDIO_OUTPUT_FLAG_FAST)) {
            if (sessionId == AUDIO_SESSION_OUTPUT_MIX) {
                // global effects are applied only to non fast tracks if they are SW
                if ((desc->flags & EFFECT_FLAG_HW_ACC_TUNNEL) == 0) {
                    break;
                }
            } else if (sessionId == AUDIO_SESSION_OUTPUT_STAGE) {
                // only post processing on output stage session
                if ((desc->flags & EFFECT_FLAG_TYPE_MASK) != EFFECT_FLAG_TYPE_POST_PROC) {
                    ALOGW("checkEffectCompatibility_l(): non post processing effect %s not allowed"
                            " on output stage session", desc->name);
                    return BAD_VALUE;
                }
            } else {
                // no restriction on effects applied on non fast tracks
                if ((hasAudioSession_l(sessionId) & ThreadBase::FAST_SESSION) == 0) {
                    break;
                }
            }

            if (flags & AUDIO_OUTPUT_FLAG_RAW) {
                ALOGW("checkEffectCompatibility_l(): effect %s on playback thread in raw mode",
                      desc->name);
                return BAD_VALUE;
            }
            if ((desc->flags & EFFECT_FLAG_HW_ACC_TUNNEL) == 0) {
                ALOGW("checkEffectCompatibility_l(): non HW effect %s on playback thread"
                        " in fast mode", desc->name);
                return BAD_VALUE;
            }
        }
    } break;
    case DIRECT:
        // Treat direct threads similar to offload threads,
        // since mixing and post processing should be done by DSP here as well.
    case OFFLOAD:
        // nothing actionable on offload threads, if the effect:
        //   - is offloadable: the effect can be created
        //   - is NOT offloadable: the effect should still be created, but EffectHandle::enable()
        //     will take care of invalidating the tracks of the thread
        break;
    case DUPLICATING:
#ifndef MULTICHANNEL_EFFECT_CHAIN
        // Reject any effect on mixer multichannel sinks.
        // TODO: fix both format and multichannel issues with effects.
        if (mChannelCount != FCC_2) {
            ALOGW("checkEffectCompatibility_l(): effect %s for multichannel(%d)"
                    " on DUPLICATING thread %s", desc->name, mChannelCount, mThreadName);
            return BAD_VALUE;
        }
#endif
        if ((sessionId == AUDIO_SESSION_OUTPUT_STAGE) || (sessionId == AUDIO_SESSION_OUTPUT_MIX)) {
            ALOGW("checkEffectCompatibility_l(): global effect %s on DUPLICATING"
                    " thread %s", desc->name, mThreadName);
            return BAD_VALUE;
        }
        if ((desc->flags & EFFECT_FLAG_TYPE_MASK) == EFFECT_FLAG_TYPE_POST_PROC) {
            ALOGW("checkEffectCompatibility_l(): post processing effect %s on"
                    " DUPLICATING thread %s", desc->name, mThreadName);
            return BAD_VALUE;
        }
        if ((desc->flags & EFFECT_FLAG_HW_ACC_TUNNEL) != 0) {
            ALOGW("checkEffectCompatibility_l(): HW tunneled effect %s on"
                    " DUPLICATING thread %s", desc->name, mThreadName);
            return BAD_VALUE;
        }
        break;
    default:
        LOG_ALWAYS_FATAL("checkEffectCompatibility_l(): wrong thread type %d", mType);
    }

    return NO_ERROR;
}

// ThreadBase::createEffect_l() must be called with AudioFlinger::mLock held
sp<AudioFlinger::EffectHandle> AudioFlinger::ThreadBase::createEffect_l(
        const sp<AudioFlinger::Client>& client,
        const sp<IEffectClient>& effectClient,
        int32_t priority,
        audio_session_t sessionId,
        effect_descriptor_t *desc,
        int *enabled,
        status_t *status,
        bool pinned)
{
    sp<EffectModule> effect;
    sp<EffectHandle> handle;
    status_t lStatus;
    sp<EffectChain> chain;
    bool chainCreated = false;
    bool effectCreated = false;
    bool effectRegistered = false;
    audio_unique_id_t effectId = AUDIO_UNIQUE_ID_USE_UNSPECIFIED;

    lStatus = initCheck();
    if (lStatus != NO_ERROR) {
        ALOGW("createEffect_l() Audio driver not initialized.");
        goto Exit;
    }

    ALOGV("createEffect_l() thread %p effect %s on session %d", this, desc->name, sessionId);

    { // scope for mLock
        Mutex::Autolock _l(mLock);

        lStatus = checkEffectCompatibility_l(desc, sessionId);
        if (lStatus != NO_ERROR) {
            goto Exit;
        }

        // check for existing effect chain with the requested audio session
        chain = getEffectChain_l(sessionId);
        if (chain == 0) {
            // create a new chain for this session
            ALOGV("createEffect_l() new effect chain for session %d", sessionId);
            chain = new EffectChain(this, sessionId);
            addEffectChain_l(chain);
            chain->setStrategy(getStrategyForSession_l(sessionId));
            chainCreated = true;
        } else {
            effect = chain->getEffectFromDesc_l(desc);
        }

        ALOGV("createEffect_l() got effect %p on chain %p", effect.get(), chain.get());

        if (effect == 0) {
            effectId = mAudioFlinger->nextUniqueId(AUDIO_UNIQUE_ID_USE_EFFECT);
            // Check CPU and memory usage
            lStatus = AudioSystem::registerEffect(
                    desc, mId, chain->strategy(), sessionId, effectId);
            if (lStatus != NO_ERROR) {
                goto Exit;
            }
            effectRegistered = true;
            // create a new effect module if none present in the chain
            lStatus = chain->createEffect_l(effect, this, desc, effectId, sessionId, pinned);
            if (lStatus != NO_ERROR) {
                goto Exit;
            }
            effectCreated = true;

            effect->setDevice(mOutDevice);
            effect->setDevice(mInDevice);
            effect->setMode(mAudioFlinger->getMode());
            effect->setAudioSource(mAudioSource);
        }
        // create effect handle and connect it to effect module
        handle = new EffectHandle(effect, client, effectClient, priority);
        lStatus = handle->initCheck();
        if (lStatus == OK) {
            lStatus = effect->addHandle(handle.get());
        }
        if (enabled != NULL) {
            *enabled = (int)effect->isEnabled();
        }
    }

Exit:
    if (lStatus != NO_ERROR && lStatus != ALREADY_EXISTS) {
        Mutex::Autolock _l(mLock);
        if (effectCreated) {
            chain->removeEffect_l(effect);
        }
        if (effectRegistered) {
            AudioSystem::unregisterEffect(effectId);
        }
        if (chainCreated) {
            removeEffectChain_l(chain);
        }
        // handle must be cleared by caller to avoid deadlock.
    }

    *status = lStatus;
    return handle;
}

void AudioFlinger::ThreadBase::disconnectEffectHandle(EffectHandle *handle,
                                                      bool unpinIfLast)
{
    bool remove = false;
    sp<EffectModule> effect;
    {
        Mutex::Autolock _l(mLock);

        effect = handle->effect().promote();
        if (effect == 0) {
            return;
        }
        // restore suspended effects if the disconnected handle was enabled and the last one.
        remove = (effect->removeHandle(handle) == 0) && (!effect->isPinned() || unpinIfLast);
        if (remove) {
            removeEffect_l(effect, true);
        }
    }
    if (remove) {
        mAudioFlinger->updateOrphanEffectChains(effect);
        AudioSystem::unregisterEffect(effect->id());
        if (handle->enabled()) {
            checkSuspendOnEffectEnabled(effect, false, effect->sessionId());
        }
    }
}

sp<AudioFlinger::EffectModule> AudioFlinger::ThreadBase::getEffect(audio_session_t sessionId,
        int effectId)
{
    Mutex::Autolock _l(mLock);
    return getEffect_l(sessionId, effectId);
}

sp<AudioFlinger::EffectModule> AudioFlinger::ThreadBase::getEffect_l(audio_session_t sessionId,
        int effectId)
{
    sp<EffectChain> chain = getEffectChain_l(sessionId);
    return chain != 0 ? chain->getEffectFromId_l(effectId) : 0;
}

// PlaybackThread::addEffect_l() must be called with AudioFlinger::mLock and
// PlaybackThread::mLock held
status_t AudioFlinger::ThreadBase::addEffect_l(const sp<EffectModule>& effect)
{
    // check for existing effect chain with the requested audio session
    audio_session_t sessionId = effect->sessionId();
    sp<EffectChain> chain = getEffectChain_l(sessionId);
    bool chainCreated = false;

    ALOGD_IF((mType == OFFLOAD || mType == DIRECT) && !effect->isOffloadable(),
             "addEffect_l() on offloaded thread %p: effect %s does not support offload flags %#x",
                    this, effect->desc().name, effect->desc().flags);

    if (chain == 0) {
        // create a new chain for this session
        ALOGV("addEffect_l() new effect chain for session %d", sessionId);
        chain = new EffectChain(this, sessionId);
        addEffectChain_l(chain);
        chain->setStrategy(getStrategyForSession_l(sessionId));
        chainCreated = true;
    }
    ALOGV("addEffect_l() %p chain %p effect %p", this, chain.get(), effect.get());

    if (chain->getEffectFromId_l(effect->id()) != 0) {
        ALOGW("addEffect_l() %p effect %s already present in chain %p",
                this, effect->desc().name, chain.get());
        return BAD_VALUE;
    }

    effect->setOffloaded((mType == OFFLOAD || mType == DIRECT), mId);

    status_t status = chain->addEffect_l(effect);
    if (status != NO_ERROR) {
        if (chainCreated) {
            removeEffectChain_l(chain);
        }
        return status;
    }

    effect->setDevice(mOutDevice);
    effect->setDevice(mInDevice);
    effect->setMode(mAudioFlinger->getMode());
    effect->setAudioSource(mAudioSource);

    return NO_ERROR;
}

void AudioFlinger::ThreadBase::removeEffect_l(const sp<EffectModule>& effect, bool release) {

    ALOGV("%s %p effect %p", __FUNCTION__, this, effect.get());
    effect_descriptor_t desc = effect->desc();
    if ((desc.flags & EFFECT_FLAG_TYPE_MASK) == EFFECT_FLAG_TYPE_AUXILIARY) {
        detachAuxEffect_l(effect->id());
    }

    sp<EffectChain> chain = effect->chain().promote();
    if (chain != 0) {
        // remove effect chain if removing last effect
        if (chain->removeEffect_l(effect, release) == 0) {
            removeEffectChain_l(chain);
        }
    } else {
        ALOGW("removeEffect_l() %p cannot promote chain for effect %p", this, effect.get());
    }
}

void AudioFlinger::ThreadBase::lockEffectChains_l(
        Vector< sp<AudioFlinger::EffectChain> >& effectChains)
{
    effectChains = mEffectChains;
    for (size_t i = 0; i < mEffectChains.size(); i++) {
        mEffectChains[i]->lock();
    }
}

void AudioFlinger::ThreadBase::unlockEffectChains(
        const Vector< sp<AudioFlinger::EffectChain> >& effectChains)
{
    for (size_t i = 0; i < effectChains.size(); i++) {
        effectChains[i]->unlock();
    }
}

sp<AudioFlinger::EffectChain> AudioFlinger::ThreadBase::getEffectChain(audio_session_t sessionId)
{
    Mutex::Autolock _l(mLock);
    return getEffectChain_l(sessionId);
}

sp<AudioFlinger::EffectChain> AudioFlinger::ThreadBase::getEffectChain_l(audio_session_t sessionId)
        const
{
    size_t size = mEffectChains.size();
    for (size_t i = 0; i < size; i++) {
        if (mEffectChains[i]->sessionId() == sessionId) {
            return mEffectChains[i];
        }
    }
    return 0;
}

void AudioFlinger::ThreadBase::setMode(audio_mode_t mode)
{
    Mutex::Autolock _l(mLock);
    size_t size = mEffectChains.size();
    for (size_t i = 0; i < size; i++) {
        mEffectChains[i]->setMode_l(mode);
    }
}

void AudioFlinger::ThreadBase::toAudioPortConfig(struct audio_port_config *config)
{
    config->type = AUDIO_PORT_TYPE_MIX;
    config->ext.mix.handle = mId;
    config->sample_rate = mSampleRate;
    config->format = mFormat;
    config->channel_mask = mChannelMask;
    config->config_mask = AUDIO_PORT_CONFIG_SAMPLE_RATE|AUDIO_PORT_CONFIG_CHANNEL_MASK|
                            AUDIO_PORT_CONFIG_FORMAT;
}

void AudioFlinger::ThreadBase::systemReady()
{
    Mutex::Autolock _l(mLock);
    if (mSystemReady) {
        return;
    }
    mSystemReady = true;

    for (size_t i = 0; i < mPendingConfigEvents.size(); i++) {
        sendConfigEvent_l(mPendingConfigEvents.editItemAt(i));
    }
    mPendingConfigEvents.clear();
}

template <typename T>
ssize_t AudioFlinger::ThreadBase::ActiveTracks<T>::add(const sp<T> &track) {
    ssize_t index = mActiveTracks.indexOf(track);
    if (index >= 0) {
        ALOGW("ActiveTracks<T>::add track %p already there", track.get());
        return index;
    }
    logTrack("add", track);
    mActiveTracksGeneration++;
    mLatestActiveTrack = track;
    ++mBatteryCounter[track->uid()].second;
    mHasChanged = true;
    return mActiveTracks.add(track);
}

template <typename T>
ssize_t AudioFlinger::ThreadBase::ActiveTracks<T>::remove(const sp<T> &track) {
    ssize_t index = mActiveTracks.remove(track);
    if (index < 0) {
        ALOGW("ActiveTracks<T>::remove nonexistent track %p", track.get());
        return index;
    }
    logTrack("remove", track);
    mActiveTracksGeneration++;
    --mBatteryCounter[track->uid()].second;
    // mLatestActiveTrack is not cleared even if is the same as track.
    mHasChanged = true;
#ifdef TEE_SINK
    track->dumpTee(-1 /* fd */, "_REMOVE");
#endif
    return index;
}

template <typename T>
void AudioFlinger::ThreadBase::ActiveTracks<T>::clear() {
    for (const sp<T> &track : mActiveTracks) {
        BatteryNotifier::getInstance().noteStopAudio(track->uid());
        logTrack("clear", track);
    }
    mLastActiveTracksGeneration = mActiveTracksGeneration;
    if (!mActiveTracks.empty()) { mHasChanged = true; }
    mActiveTracks.clear();
    mLatestActiveTrack.clear();
    mBatteryCounter.clear();
}

template <typename T>
void AudioFlinger::ThreadBase::ActiveTracks<T>::updatePowerState(
        sp<ThreadBase> thread, bool force) {
    // Updates ActiveTracks client uids to the thread wakelock.
    if (mActiveTracksGeneration != mLastActiveTracksGeneration || force) {
        thread->updateWakeLockUids_l(getWakeLockUids());
        mLastActiveTracksGeneration = mActiveTracksGeneration;
    }

    // Updates BatteryNotifier uids
    for (auto it = mBatteryCounter.begin(); it != mBatteryCounter.end();) {
        const uid_t uid = it->first;
        ssize_t &previous = it->second.first;
        ssize_t &current = it->second.second;
        if (current > 0) {
            if (previous == 0) {
                BatteryNotifier::getInstance().noteStartAudio(uid);
            }
            previous = current;
            ++it;
        } else if (current == 0) {
            if (previous > 0) {
                BatteryNotifier::getInstance().noteStopAudio(uid);
            }
            it = mBatteryCounter.erase(it); // std::map<> is stable on iterator erase.
        } else /* (current < 0) */ {
            LOG_ALWAYS_FATAL("negative battery count %zd", current);
        }
    }
}

template <typename T>
bool AudioFlinger::ThreadBase::ActiveTracks<T>::readAndClearHasChanged() {
    const bool hasChanged = mHasChanged;
    mHasChanged = false;
    return hasChanged;
}

template <typename T>
void AudioFlinger::ThreadBase::ActiveTracks<T>::logTrack(
        const char *funcName, const sp<T> &track) const {
    if (mLocalLog != nullptr) {
        String8 result;
        track->appendDump(result, false /* active */);
        mLocalLog->log("AT::%-10s(%p) %s", funcName, track.get(), result.string());
    }
}

void AudioFlinger::ThreadBase::broadcast_l()
{
    // Thread could be blocked waiting for async
    // so signal it to handle state changes immediately
    // If threadLoop is currently unlocked a signal of mWaitWorkCV will
    // be lost so we also flag to prevent it blocking on mWaitWorkCV
    mSignalPending = true;
    mWaitWorkCV.broadcast();
}

// ----------------------------------------------------------------------------
//      Playback
// ----------------------------------------------------------------------------

AudioFlinger::PlaybackThread::PlaybackThread(const sp<AudioFlinger>& audioFlinger,
                                             AudioStreamOut* output,
                                             audio_io_handle_t id,
                                             audio_devices_t device,
                                             type_t type,
                                             bool systemReady)
    :   ThreadBase(audioFlinger, id, device, AUDIO_DEVICE_NONE, type, systemReady),
        mNormalFrameCount(0), mSinkBuffer(NULL),
        mMixerBufferEnabled(AudioFlinger::kEnableExtendedPrecision),
        mMixerBuffer(NULL),
        mMixerBufferSize(0),
        mMixerBufferFormat(AUDIO_FORMAT_INVALID),
        mMixerBufferValid(false),
        mEffectBufferEnabled(AudioFlinger::kEnableExtendedPrecision),
        mEffectBuffer(NULL),
        mEffectBufferSize(0),
        mEffectBufferFormat(AUDIO_FORMAT_INVALID),
        mEffectBufferValid(false),
        mSuspended(0), mBytesWritten(0),
        mFramesWritten(0),
        mSuspendedFrames(0),
        mActiveTracks(&this->mLocalLog),
        // mStreamTypes[] initialized in constructor body
        mTracks(type == MIXER),
        mOutput(output),
        mLastWriteTime(-1), mNumWrites(0), mNumDelayedWrites(0), mInWrite(false),
        mMixerStatus(MIXER_IDLE),
        mMixerStatusIgnoringFastTracks(MIXER_IDLE),
        mStandbyDelayNs(AudioFlinger::mStandbyTimeInNsecs),
        mBytesRemaining(0),
        mCurrentWriteLength(0),
        mUseAsyncWrite(false),
        mWriteAckSequence(0),
        mDrainSequence(0),
        mScreenState(AudioFlinger::mScreenState),
        // index 0 is reserved for normal mixer's submix
        mFastTrackAvailMask(((1 << FastMixerState::sMaxFastTracks) - 1) & ~1),
        mHwSupportsPause(false), mHwPaused(false), mFlushPending(false), mHwSupportsSuspend(false),
        mLeftVolFloat(-1.0), mRightVolFloat(-1.0)
{
    snprintf(mThreadName, kThreadNameLength, "AudioOut_%X", id);
    mNBLogWriter = audioFlinger->newWriter_l(kLogSize, mThreadName);

    // Assumes constructor is called by AudioFlinger with it's mLock held, but
    // it would be safer to explicitly pass initial masterVolume/masterMute as
    // parameter.
    //
    // If the HAL we are using has support for master volume or master mute,
    // then do not attenuate or mute during mixing (just leave the volume at 1.0
    // and the mute set to false).
    mMasterVolume = audioFlinger->masterVolume_l();
    mMasterMute = audioFlinger->masterMute_l();
    if (mOutput && mOutput->audioHwDev) {
        if (mOutput->audioHwDev->canSetMasterVolume()) {
            mMasterVolume = 1.0;
        }

        if (mOutput->audioHwDev->canSetMasterMute()) {
            mMasterMute = false;
        }
        mIsMsdDevice = strcmp(
                mOutput->audioHwDev->moduleName(), AUDIO_HARDWARE_MODULE_ID_MSD) == 0;
    }

    readOutputParameters_l();

    // TODO: We may also match on address as well as device type for
    // AUDIO_DEVICE_OUT_BUS, AUDIO_DEVICE_OUT_ALL_A2DP, AUDIO_DEVICE_OUT_REMOTE_SUBMIX
    if (type == MIXER || type == DIRECT) {
        mTimestampCorrectedDevices = (audio_devices_t)property_get_int64(
                "audio.timestamp.corrected_output_devices",
                (int64_t)(mIsMsdDevice ? AUDIO_DEVICE_OUT_BUS // turn on by default for MSD
                                       : AUDIO_DEVICE_NONE));
    }

    // ++ operator does not compile
    for (audio_stream_type_t stream = AUDIO_STREAM_MIN; stream < AUDIO_STREAM_FOR_POLICY_CNT;
            stream = (audio_stream_type_t) (stream + 1)) {
        mStreamTypes[stream].volume = 0.0f;
        mStreamTypes[stream].mute = mAudioFlinger->streamMute_l(stream);
    }
    // Audio patch volume is always max
    mStreamTypes[AUDIO_STREAM_PATCH].volume = 1.0f;
    mStreamTypes[AUDIO_STREAM_PATCH].mute = false;
}

AudioFlinger::PlaybackThread::~PlaybackThread()
{
    mAudioFlinger->unregisterWriter(mNBLogWriter);
    free(mSinkBuffer);
    free(mMixerBuffer);
    free(mEffectBuffer);
}

void AudioFlinger::PlaybackThread::dump(int fd, const Vector<String16>& args)
{
    dumpInternals(fd, args);
    dumpTracks(fd, args);
    dumpEffectChains(fd, args);
    dprintf(fd, "  Local log:\n");
    mLocalLog.dump(fd, "   " /* prefix */, 40 /* lines */);
}

void AudioFlinger::PlaybackThread::dumpTracks(int fd, const Vector<String16>& args __unused)
{
    String8 result;

    result.appendFormat("  Stream volumes in dB: ");
    for (int i = 0; i < AUDIO_STREAM_CNT; ++i) {
        const stream_type_t *st = &mStreamTypes[i];
        if (i > 0) {
            result.appendFormat(", ");
        }
        result.appendFormat("%d:%.2g", i, 20.0 * log10(st->volume));
        if (st->mute) {
            result.append("M");
        }
    }
    result.append("\n");
    write(fd, result.string(), result.length());
    result.clear();

    // These values are "raw"; they will wrap around.  See prepareTracks_l() for a better way.
    FastTrackUnderruns underruns = getFastTrackUnderruns(0);
    dprintf(fd, "  Normal mixer raw underrun counters: partial=%u empty=%u\n",
            underruns.mBitFields.mPartial, underruns.mBitFields.mEmpty);

    size_t numtracks = mTracks.size();
    size_t numactive = mActiveTracks.size();
    dprintf(fd, "  %zu Tracks", numtracks);
    size_t numactiveseen = 0;
    const char *prefix = "    ";
    if (numtracks) {
        dprintf(fd, " of which %zu are active\n", numactive);
        result.append(prefix);
        mTracks[0]->appendDumpHeader(result);
        for (size_t i = 0; i < numtracks; ++i) {
            sp<Track> track = mTracks[i];
            if (track != 0) {
                bool active = mActiveTracks.indexOf(track) >= 0;
                if (active) {
                    numactiveseen++;
                }
                result.append(prefix);
                track->appendDump(result, active);
            }
        }
    } else {
        result.append("\n");
    }
    if (numactiveseen != numactive) {
        // some tracks in the active list were not in the tracks list
        result.append("  The following tracks are in the active list but"
                " not in the track list\n");
        result.append(prefix);
        mActiveTracks[0]->appendDumpHeader(result);
        for (size_t i = 0; i < numactive; ++i) {
            sp<Track> track = mActiveTracks[i];
            if (mTracks.indexOf(track) < 0) {
                result.append(prefix);
                track->appendDump(result, true /* active */);
            }
        }
    }

    write(fd, result.string(), result.size());
}

void AudioFlinger::PlaybackThread::dumpInternals(int fd, const Vector<String16>& args)
{
    dumpBase(fd, args);

    dprintf(fd, "  Master mute: %s\n", mMasterMute ? "on" : "off");
    if (mHapticChannelMask != AUDIO_CHANNEL_NONE) {
        dprintf(fd, "  Haptic channel mask: %#x (%s)\n", mHapticChannelMask,
                channelMaskToString(mHapticChannelMask, true /* output */).c_str());
    }
    dprintf(fd, "  Normal frame count: %zu\n", mNormalFrameCount);
    dprintf(fd, "  Last write occurred (msecs): %llu\n",
            (unsigned long long) ns2ms(systemTime() - mLastWriteTime));
    dprintf(fd, "  Total writes: %d\n", mNumWrites);
    dprintf(fd, "  Delayed writes: %d\n", mNumDelayedWrites);
    dprintf(fd, "  Blocked in write: %s\n", mInWrite ? "yes" : "no");
    dprintf(fd, "  Suspend count: %d\n", mSuspended);
    dprintf(fd, "  Sink buffer : %p\n", mSinkBuffer);
    dprintf(fd, "  Mixer buffer: %p\n", mMixerBuffer);
    dprintf(fd, "  Effect buffer: %p\n", mEffectBuffer);
    dprintf(fd, "  Fast track availMask=%#x\n", mFastTrackAvailMask);
    dprintf(fd, "  Standby delay ns=%lld\n", (long long)mStandbyDelayNs);
    AudioStreamOut *output = mOutput;
    audio_output_flags_t flags = output != NULL ? output->flags : AUDIO_OUTPUT_FLAG_NONE;
    dprintf(fd, "  AudioStreamOut: %p flags %#x (%s)\n",
            output, flags, outputFlagsToString(flags).c_str());
    dprintf(fd, "  Frames written: %lld\n", (long long)mFramesWritten);
    dprintf(fd, "  Suspended frames: %lld\n", (long long)mSuspendedFrames);
    if (mPipeSink.get() != nullptr) {
        dprintf(fd, "  PipeSink frames written: %lld\n", (long long)mPipeSink->framesWritten());
    }
    if (output != nullptr) {
        dprintf(fd, "  Hal stream dump:\n");
        (void)output->stream->dump(fd);
    }
}

// Thread virtuals

void AudioFlinger::PlaybackThread::onFirstRef()
{
    run(mThreadName, ANDROID_PRIORITY_URGENT_AUDIO);
}

// ThreadBase virtuals
void AudioFlinger::PlaybackThread::preExit()
{
    ALOGV("  preExit()");
    // FIXME this is using hard-coded strings but in the future, this functionality will be
    //       converted to use audio HAL extensions required to support tunneling
    status_t result = mOutput->stream->setParameters(String8("exiting=1"));
    ALOGE_IF(result != OK, "Error when setting parameters on exit: %d", result);
}

// PlaybackThread::createTrack_l() must be called with AudioFlinger::mLock held
sp<AudioFlinger::PlaybackThread::Track> AudioFlinger::PlaybackThread::createTrack_l(
        const sp<AudioFlinger::Client>& client,
        audio_stream_type_t streamType,
        const audio_attributes_t& attr,
        uint32_t *pSampleRate,
        audio_format_t format,
        audio_channel_mask_t channelMask,
        size_t *pFrameCount,
        size_t *pNotificationFrameCount,
        uint32_t notificationsPerBuffer,
        float speed,
        const sp<IMemory>& sharedBuffer,
        audio_session_t sessionId,
        audio_output_flags_t *flags,
        pid_t tid,
        uid_t uid,
        status_t *status,
        audio_port_handle_t portId)
{
    size_t frameCount = *pFrameCount;
    size_t notificationFrameCount = *pNotificationFrameCount;
    sp<Track> track;
    status_t lStatus;
    audio_output_flags_t outputFlags = mOutput->flags;
    audio_output_flags_t requestedFlags = *flags;
    uint32_t sampleRate;

    if (sharedBuffer != 0 && checkIMemory(sharedBuffer) != NO_ERROR) {
        lStatus = BAD_VALUE;
        goto Exit;
    }

    if (*pSampleRate == 0) {
        *pSampleRate = mSampleRate;
    }
    sampleRate = *pSampleRate;

    // special case for FAST flag considered OK if fast mixer is present
    if (hasFastMixer()) {
        outputFlags = (audio_output_flags_t)(outputFlags | AUDIO_OUTPUT_FLAG_FAST);
    }

    // Check if requested flags are compatible with output stream flags
    if ((*flags & outputFlags) != *flags) {
        ALOGW("createTrack_l(): mismatch between requested flags (%08x) and output flags (%08x)",
              *flags, outputFlags);
        *flags = (audio_output_flags_t)(*flags & outputFlags);
    }

    // client expresses a preference for FAST, but we get the final say
    if (*flags & AUDIO_OUTPUT_FLAG_FAST) {
      if (
            // PCM data
            audio_is_linear_pcm(format) &&
            // TODO: extract as a data library function that checks that a computationally
            // expensive downmixer is not required: isFastOutputChannelConversion()
            (channelMask == (mChannelMask | mHapticChannelMask) ||
                    mChannelMask != AUDIO_CHANNEL_OUT_STEREO ||
                    (channelMask == AUDIO_CHANNEL_OUT_MONO
                            /* && mChannelMask == AUDIO_CHANNEL_OUT_STEREO */)) &&
            // hardware sample rate
            (sampleRate == mSampleRate) &&
            // normal mixer has an associated fast mixer
            hasFastMixer() &&
            // there are sufficient fast track slots available
            (mFastTrackAvailMask != 0)
            // FIXME test that MixerThread for this fast track has a capable output HAL
            // FIXME add a permission test also?
        ) {
        // static tracks can have any nonzero framecount, streaming tracks check against minimum.
        if (sharedBuffer == 0) {
            // read the fast track multiplier property the first time it is needed
            int ok = pthread_once(&sFastTrackMultiplierOnce, sFastTrackMultiplierInit);
            if (ok != 0) {
                ALOGE("%s pthread_once failed: %d", __func__, ok);
            }
            frameCount = max(frameCount, mFrameCount * sFastTrackMultiplier); // incl framecount 0
        }

        // check compatibility with audio effects.
        { // scope for mLock
            Mutex::Autolock _l(mLock);
            for (audio_session_t session : {
                    AUDIO_SESSION_OUTPUT_STAGE,
                    AUDIO_SESSION_OUTPUT_MIX,
                    sessionId,
                }) {
                sp<EffectChain> chain = getEffectChain_l(session);
                if (chain.get() != nullptr) {
                    audio_output_flags_t old = *flags;
                    chain->checkOutputFlagCompatibility(flags);
                    if (old != *flags) {
                        ALOGV("AUDIO_OUTPUT_FLAGS denied by effect, session=%d old=%#x new=%#x",
                                (int)session, (int)old, (int)*flags);
                    }
                }
            }
        }
        ALOGV_IF((*flags & AUDIO_OUTPUT_FLAG_FAST) != 0,
                 "AUDIO_OUTPUT_FLAG_FAST accepted: frameCount=%zu mFrameCount=%zu",
                 frameCount, mFrameCount);
      } else {
        ALOGV("AUDIO_OUTPUT_FLAG_FAST denied: sharedBuffer=%p frameCount=%zu "
                "mFrameCount=%zu format=%#x mFormat=%#x isLinear=%d channelMask=%#x "
                "sampleRate=%u mSampleRate=%u "
                "hasFastMixer=%d tid=%d fastTrackAvailMask=%#x",
                sharedBuffer.get(), frameCount, mFrameCount, format, mFormat,
                audio_is_linear_pcm(format),
                channelMask, sampleRate, mSampleRate, hasFastMixer(), tid, mFastTrackAvailMask);
        *flags = (audio_output_flags_t)(*flags & ~AUDIO_OUTPUT_FLAG_FAST);
      }
    }

    if (!audio_has_proportional_frames(format)) {
        if (sharedBuffer != 0) {
            // Same comment as below about ignoring frameCount parameter for set()
            frameCount = sharedBuffer->size();
        } else if (frameCount == 0) {
            frameCount = mNormalFrameCount;
        }
        if (notificationFrameCount != frameCount) {
            notificationFrameCount = frameCount;
        }
    } else if (sharedBuffer != 0) {
        // FIXME: Ensure client side memory buffers need
        // not have additional alignment beyond sample
        // (e.g. 16 bit stereo accessed as 32 bit frame).
        size_t alignment = audio_bytes_per_sample(format);
        if (alignment & 1) {
            // for AUDIO_FORMAT_PCM_24_BIT_PACKED (not exposed through Java).
            alignment = 1;
        }
        uint32_t channelCount = audio_channel_count_from_out_mask(channelMask);
        size_t frameSize = channelCount * audio_bytes_per_sample(format);
        if (channelCount > 1) {
            // More than 2 channels does not require stronger alignment than stereo
            alignment <<= 1;
        }
        if (((uintptr_t)sharedBuffer->pointer() & (alignment - 1)) != 0) {
            ALOGE("Invalid buffer alignment: address %p, channel count %u",
                  sharedBuffer->pointer(), channelCount);
            lStatus = BAD_VALUE;
            goto Exit;
        }

        // When initializing a shared buffer AudioTrack via constructors,
        // there's no frameCount parameter.
        // But when initializing a shared buffer AudioTrack via set(),
        // there _is_ a frameCount parameter.  We silently ignore it.
        frameCount = sharedBuffer->size() / frameSize;
    } else {
        size_t minFrameCount = 0;
        // For fast tracks we try to respect the application's request for notifications per buffer.
        if (*flags & AUDIO_OUTPUT_FLAG_FAST) {
            if (notificationsPerBuffer > 0) {
                // Avoid possible arithmetic overflow during multiplication.
                if (notificationsPerBuffer > SIZE_MAX / mFrameCount) {
                    ALOGE("Requested notificationPerBuffer=%u ignored for HAL frameCount=%zu",
                          notificationsPerBuffer, mFrameCount);
                } else {
                    minFrameCount = mFrameCount * notificationsPerBuffer;
                }
            }
        } else {
            // For normal PCM streaming tracks, update minimum frame count.
            // Buffer depth is forced to be at least 2 x the normal mixer frame count and
            // cover audio hardware latency.
            // This is probably too conservative, but legacy application code may depend on it.
            // If you change this calculation, also review the start threshold which is related.
            uint32_t latencyMs = latency_l();
            if (latencyMs == 0) {
                ALOGE("Error when retrieving output stream latency");
                lStatus = UNKNOWN_ERROR;
                goto Exit;
            }

            minFrameCount = AudioSystem::calculateMinFrameCount(latencyMs, mNormalFrameCount,
                                mSampleRate, sampleRate, speed /*, 0 mNotificationsPerBufferReq*/);

        }
        if (frameCount < minFrameCount) {
            frameCount = minFrameCount;
        }
    }

    // Make sure that application is notified with sufficient margin before underrun.
    // The client can divide the AudioTrack buffer into sub-buffers,
    // and expresses its desire to server as the notification frame count.
    if (sharedBuffer == 0 && audio_is_linear_pcm(format)) {
        size_t maxNotificationFrames;
        if (*flags & AUDIO_OUTPUT_FLAG_FAST) {
            // notify every HAL buffer, regardless of the size of the track buffer
            maxNotificationFrames = mFrameCount;
        } else {
            // For normal tracks, use at least double-buffering if no sample rate conversion,
            // or at least triple-buffering if there is sample rate conversion
            const int nBuffering = sampleRate == mSampleRate ? 2 : 3;
            maxNotificationFrames = frameCount / nBuffering;
            // If client requested a fast track but this was denied, then use the smaller maximum.
            if (requestedFlags & AUDIO_OUTPUT_FLAG_FAST) {
                size_t maxNotificationFramesFastDenied = FMS_20 * sampleRate / 1000;
                if (maxNotificationFrames > maxNotificationFramesFastDenied) {
                    maxNotificationFrames = maxNotificationFramesFastDenied;
                }
            }
        }
        if (notificationFrameCount == 0 || notificationFrameCount > maxNotificationFrames) {
            if (notificationFrameCount == 0) {
                ALOGD("Client defaulted notificationFrames to %zu for frameCount %zu",
                    maxNotificationFrames, frameCount);
            } else {
                ALOGW("Client adjusted notificationFrames from %zu to %zu for frameCount %zu",
                      notificationFrameCount, maxNotificationFrames, frameCount);
            }
            notificationFrameCount = maxNotificationFrames;
        }
    }

    *pFrameCount = frameCount;
    *pNotificationFrameCount = notificationFrameCount;

    switch (mType) {

    case DIRECT:
        if (audio_is_linear_pcm(format)) { // TODO maybe use audio_has_proportional_frames()?
            if (sampleRate != mSampleRate || format != mFormat || channelMask != mChannelMask) {
                ALOGE("createTrack_l() Bad parameter: sampleRate %u format %#x, channelMask 0x%08x "
                        "for output %p with format %#x",
                        sampleRate, format, channelMask, mOutput, mFormat);
                lStatus = BAD_VALUE;
                goto Exit;
            }
        }
        break;

    case OFFLOAD:
        if (sampleRate != mSampleRate || format != mFormat || channelMask != mChannelMask) {
            ALOGE("createTrack_l() Bad parameter: sampleRate %d format %#x, channelMask 0x%08x \""
                    "for output %p with format %#x",
                    sampleRate, format, channelMask, mOutput, mFormat);
            lStatus = BAD_VALUE;
            goto Exit;
        }
        break;

    default:
        if (!audio_is_linear_pcm(format)) {
                ALOGE("createTrack_l() Bad parameter: format %#x \""
                        "for output %p with format %#x",
                        format, mOutput, mFormat);
                lStatus = BAD_VALUE;
                goto Exit;
        }
        if (sampleRate > mSampleRate * AUDIO_RESAMPLER_DOWN_RATIO_MAX) {
            ALOGE("Sample rate out of range: %u mSampleRate %u", sampleRate, mSampleRate);
            lStatus = BAD_VALUE;
            goto Exit;
        }
        break;

    }

    lStatus = initCheck();
    if (lStatus != NO_ERROR) {
        ALOGE("createTrack_l() audio driver not initialized");
        goto Exit;
    }

    { // scope for mLock
        Mutex::Autolock _l(mLock);

        // all tracks in same audio session must share the same routing strategy otherwise
        // conflicts will happen when tracks are moved from one output to another by audio policy
        // manager
        uint32_t strategy = AudioSystem::getStrategyForStream(streamType);
        for (size_t i = 0; i < mTracks.size(); ++i) {
            sp<Track> t = mTracks[i];
            if (t != 0 && t->isExternalTrack()) {
                uint32_t actual = AudioSystem::getStrategyForStream(t->streamType());
                if (sessionId == t->sessionId() && strategy != actual) {
                    ALOGE("createTrack_l() mismatched strategy; expected %u but found %u",
                            strategy, actual);
                    lStatus = BAD_VALUE;
                    goto Exit;
                }
            }
        }

        track = new Track(this, client, streamType, attr, sampleRate, format,
                          channelMask, frameCount,
                          nullptr /* buffer */, (size_t)0 /* bufferSize */, sharedBuffer,
                          sessionId, uid, *flags, TrackBase::TYPE_DEFAULT, portId);

        lStatus = track != 0 ? track->initCheck() : (status_t) NO_MEMORY;
        if (lStatus != NO_ERROR) {
            ALOGE("createTrack_l() initCheck failed %d; no control block?", lStatus);
            // track must be cleared from the caller as the caller has the AF lock
            goto Exit;
        }
        mTracks.add(track);

        sp<EffectChain> chain = getEffectChain_l(sessionId);
        if (chain != 0) {
            ALOGV("createTrack_l() setting main buffer %p", chain->inBuffer());
            track->setMainBuffer(chain->inBuffer());
            chain->setStrategy(AudioSystem::getStrategyForStream(track->streamType()));
            chain->incTrackCnt();
        }

        if ((*flags & AUDIO_OUTPUT_FLAG_FAST) && (tid != -1)) {
            pid_t callingPid = IPCThreadState::self()->getCallingPid();
            // we don't have CAP_SYS_NICE, nor do we want to have it as it's too powerful,
            // so ask activity manager to do this on our behalf
            sendPrioConfigEvent_l(callingPid, tid, kPriorityAudioApp, true /*forApp*/);
        }
    }

    lStatus = NO_ERROR;

Exit:
    *status = lStatus;
    return track;
}

template<typename T>
ssize_t AudioFlinger::PlaybackThread::Tracks<T>::remove(const sp<T> &track)
{
    const int trackId = track->id();
    const ssize_t index = mTracks.remove(track);
    if (index >= 0) {
        if (mSaveDeletedTrackIds) {
            // We can't directly access mAudioMixer since the caller may be outside of threadLoop.
            // Instead, we add to mDeletedTrackIds which is solely used for mAudioMixer update,
            // to be handled when MixerThread::prepareTracks_l() next changes mAudioMixer.
            mDeletedTrackIds.emplace(trackId);
        }
    }
    return index;
}

uint32_t AudioFlinger::PlaybackThread::correctLatency_l(uint32_t latency) const
{
    return latency;
}

uint32_t AudioFlinger::PlaybackThread::latency() const
{
    Mutex::Autolock _l(mLock);
    return latency_l();
}
uint32_t AudioFlinger::PlaybackThread::latency_l() const
{
    uint32_t latency;
    if (initCheck() == NO_ERROR && mOutput->stream->getLatency(&latency) == OK) {
        return correctLatency_l(latency);
    }
    return 0;
}

void AudioFlinger::PlaybackThread::setMasterVolume(float value)
{
    Mutex::Autolock _l(mLock);
    // Don't apply master volume in SW if our HAL can do it for us.
    if (mOutput && mOutput->audioHwDev &&
        mOutput->audioHwDev->canSetMasterVolume()) {
        mMasterVolume = 1.0;
    } else {
        mMasterVolume = value;
    }
}

void AudioFlinger::PlaybackThread::setMasterBalance(float balance)
{
    mMasterBalance.store(balance);
}

void AudioFlinger::PlaybackThread::setMasterMute(bool muted)
{
    if (isDuplicating()) {
        return;
    }
    Mutex::Autolock _l(mLock);
    // Don't apply master mute in SW if our HAL can do it for us.
    if (mOutput && mOutput->audioHwDev &&
        mOutput->audioHwDev->canSetMasterMute()) {
        mMasterMute = false;
    } else {
        mMasterMute = muted;
    }
}

void AudioFlinger::PlaybackThread::setStreamVolume(audio_stream_type_t stream, float value)
{
    Mutex::Autolock _l(mLock);
    mStreamTypes[stream].volume = value;
    broadcast_l();
}

void AudioFlinger::PlaybackThread::setStreamMute(audio_stream_type_t stream, bool muted)
{
    Mutex::Autolock _l(mLock);
    mStreamTypes[stream].mute = muted;
    broadcast_l();
}

float AudioFlinger::PlaybackThread::streamVolume(audio_stream_type_t stream) const
{
    Mutex::Autolock _l(mLock);
    return mStreamTypes[stream].volume;
}

void AudioFlinger::PlaybackThread::setVolumeForOutput_l(float left, float right) const
{
    mOutput->stream->setVolume(left, right);
}

// addTrack_l() must be called with ThreadBase::mLock held
status_t AudioFlinger::PlaybackThread::addTrack_l(const sp<Track>& track)
{
    status_t status = ALREADY_EXISTS;

    if (mActiveTracks.indexOf(track) < 0) {
        // the track is newly added, make sure it fills up all its
        // buffers before playing. This is to ensure the client will
        // effectively get the latency it requested.
        if (track->isExternalTrack()) {
            TrackBase::track_state state = track->mState;
            mLock.unlock();
            status = AudioSystem::startOutput(track->portId());
            mLock.lock();
            // abort track was stopped/paused while we released the lock
            if (state != track->mState) {
                if (status == NO_ERROR) {
                    mLock.unlock();
                    AudioSystem::stopOutput(track->portId());
                    mLock.lock();
                }
                return INVALID_OPERATION;
            }
            // abort if start is rejected by audio policy manager
            if (status != NO_ERROR) {
                return PERMISSION_DENIED;
            }
#ifdef ADD_BATTERY_DATA
            // to track the speaker usage
            addBatteryData(IMediaPlayerService::kBatteryDataAudioFlingerStart);
#endif
        }

        // set retry count for buffer fill
        if (track->isOffloaded()) {
            if (track->isStopping_1()) {
                track->mRetryCount = kMaxTrackStopRetriesOffload;
            } else {
                track->mRetryCount = kMaxTrackStartupRetriesOffload;
            }
            track->mFillingUpStatus = mStandby ? Track::FS_FILLING : Track::FS_FILLED;
        } else {
            track->mRetryCount = kMaxTrackStartupRetries;
            track->mFillingUpStatus =
                    track->sharedBuffer() != 0 ? Track::FS_FILLED : Track::FS_FILLING;
        }

        if ((track->channelMask() & AUDIO_CHANNEL_HAPTIC_ALL) != AUDIO_CHANNEL_NONE
                && mHapticChannelMask != AUDIO_CHANNEL_NONE) {
            // Unlock due to VibratorService will lock for this call and will
            // call Tracks.mute/unmute which also require thread's lock.
            mLock.unlock();
            const int intensity = AudioFlinger::onExternalVibrationStart(
                    track->getExternalVibration());
            mLock.lock();
            // Haptic playback should be enabled by vibrator service.
            if (track->getHapticPlaybackEnabled()) {
                // Disable haptic playback of all active track to ensure only
                // one track playing haptic if current track should play haptic.
                for (const auto &t : mActiveTracks) {
                    t->setHapticPlaybackEnabled(false);
                }
            }
            track->setHapticIntensity(intensity);
        }

        track->mResetDone = false;
        track->mPresentationCompleteFrames = 0;
        mActiveTracks.add(track);
        sp<EffectChain> chain = getEffectChain_l(track->sessionId());
        if (chain != 0) {
            ALOGV("addTrack_l() starting track on chain %p for session %d", chain.get(),
                    track->sessionId());
            chain->incActiveTrackCnt();
        }

        status = NO_ERROR;
    }

    onAddNewTrack_l();
    return status;
}

bool AudioFlinger::PlaybackThread::destroyTrack_l(const sp<Track>& track)
{
    track->terminate();
    // active tracks are removed by threadLoop()
    bool trackActive = (mActiveTracks.indexOf(track) >= 0);
    track->mState = TrackBase::STOPPED;
    if (!trackActive) {
        removeTrack_l(track);
    } else if (track->isFastTrack() || track->isOffloaded() || track->isDirect()) {
        track->mState = TrackBase::STOPPING_1;
    }

    return trackActive;
}

void AudioFlinger::PlaybackThread::removeTrack_l(const sp<Track>& track)
{
    track->triggerEvents(AudioSystem::SYNC_EVENT_PRESENTATION_COMPLETE);

    String8 result;
    track->appendDump(result, false /* active */);
    mLocalLog.log("removeTrack_l (%p) %s", track.get(), result.string());

    mTracks.remove(track);
    if (track->isFastTrack()) {
        int index = track->mFastIndex;
        ALOG_ASSERT(0 < index && index < (int)FastMixerState::sMaxFastTracks);
        ALOG_ASSERT(!(mFastTrackAvailMask & (1 << index)));
        mFastTrackAvailMask |= 1 << index;
        // redundant as track is about to be destroyed, for dumpsys only
        track->mFastIndex = -1;
    }
    sp<EffectChain> chain = getEffectChain_l(track->sessionId());
    if (chain != 0) {
        chain->decTrackCnt();
    }
}

String8 AudioFlinger::PlaybackThread::getParameters(const String8& keys)
{
    Mutex::Autolock _l(mLock);
    String8 out_s8;
    if (initCheck() == NO_ERROR && mOutput->stream->getParameters(keys, &out_s8) == OK) {
        return out_s8;
    }
    return String8();
}

status_t AudioFlinger::DirectOutputThread::selectPresentation(int presentationId, int programId) {
    Mutex::Autolock _l(mLock);
    if (mOutput == nullptr || mOutput->stream == nullptr) {
        return NO_INIT;
    }
    return mOutput->stream->selectPresentation(presentationId, programId);
}

void AudioFlinger::PlaybackThread::ioConfigChanged(audio_io_config_event event, pid_t pid) {
    sp<AudioIoDescriptor> desc = new AudioIoDescriptor();
    ALOGV("PlaybackThread::ioConfigChanged, thread %p, event %d", this, event);

    desc->mIoHandle = mId;

    switch (event) {
    case AUDIO_OUTPUT_OPENED:
    case AUDIO_OUTPUT_REGISTERED:
    case AUDIO_OUTPUT_CONFIG_CHANGED:
        desc->mPatch = mPatch;
        desc->mChannelMask = mChannelMask;
        desc->mSamplingRate = mSampleRate;
        desc->mFormat = mFormat;
        desc->mFrameCount = mNormalFrameCount; // FIXME see
                                             // AudioFlinger::frameCount(audio_io_handle_t)
        desc->mFrameCountHAL = mFrameCount;
        desc->mLatency = latency_l();
        break;

    case AUDIO_OUTPUT_CLOSED:
    default:
        break;
    }
    mAudioFlinger->ioConfigChanged(event, desc, pid);
}

void AudioFlinger::PlaybackThread::onWriteReady()
{
    mCallbackThread->resetWriteBlocked();
}

void AudioFlinger::PlaybackThread::onDrainReady()
{
    mCallbackThread->resetDraining();
}

void AudioFlinger::PlaybackThread::onError()
{
    mCallbackThread->setAsyncError();
}

void AudioFlinger::PlaybackThread::resetWriteBlocked(uint32_t sequence)
{
    Mutex::Autolock _l(mLock);
    // reject out of sequence requests
    if ((mWriteAckSequence & 1) && (sequence == mWriteAckSequence)) {
        mWriteAckSequence &= ~1;
        mWaitWorkCV.signal();
    }
}

void AudioFlinger::PlaybackThread::resetDraining(uint32_t sequence)
{
    Mutex::Autolock _l(mLock);
    // reject out of sequence requests
    if ((mDrainSequence & 1) && (sequence == mDrainSequence)) {
        // Register discontinuity when HW drain is completed because that can cause
        // the timestamp frame position to reset to 0 for direct and offload threads.
        // (Out of sequence requests are ignored, since the discontinuity would be handled
        // elsewhere, e.g. in flush).
        mTimestampVerifier.discontinuity();
        mDrainSequence &= ~1;
        mWaitWorkCV.signal();
    }
}

void AudioFlinger::PlaybackThread::readOutputParameters_l()
{
    // unfortunately we have no way of recovering from errors here, hence the LOG_ALWAYS_FATAL
    mSampleRate = mOutput->getSampleRate();
    mChannelMask = mOutput->getChannelMask();
    if (!audio_is_output_channel(mChannelMask)) {
        LOG_ALWAYS_FATAL("HAL channel mask %#x not valid for output", mChannelMask);
    }
    if ((mType == MIXER || mType == DUPLICATING)
            && !isValidPcmSinkChannelMask(mChannelMask)) {
        LOG_ALWAYS_FATAL("HAL channel mask %#x not supported for mixed output",
                mChannelMask);
    }
    mChannelCount = audio_channel_count_from_out_mask(mChannelMask);
    mBalance.setChannelMask(mChannelMask);

    // Get actual HAL format.
    status_t result = mOutput->stream->getFormat(&mHALFormat);
    LOG_ALWAYS_FATAL_IF(result != OK, "Error when retrieving output stream format: %d", result);
    // Get format from the shim, which will be different than the HAL format
    // if playing compressed audio over HDMI passthrough.
    mFormat = mOutput->getFormat();
    if (!audio_is_valid_format(mFormat)) {
        LOG_ALWAYS_FATAL("HAL format %#x not valid for output", mFormat);
    }
    if ((mType == MIXER || mType == DUPLICATING)
            && !isValidPcmSinkFormat(mFormat)) {
        LOG_FATAL("HAL format %#x not supported for mixed output",
                mFormat);
    }
    mFrameSize = mOutput->getFrameSize();
    result = mOutput->stream->getBufferSize(&mBufferSize);
    LOG_ALWAYS_FATAL_IF(result != OK,
            "Error when retrieving output stream buffer size: %d", result);
    mFrameCount = mBufferSize / mFrameSize;
    if (mFrameCount & 15) {
        ALOGW("HAL output buffer size is %zu frames but AudioMixer requires multiples of 16 frames",
                mFrameCount);
    }

    if (mOutput->flags & AUDIO_OUTPUT_FLAG_NON_BLOCKING) {
        if (mOutput->stream->setCallback(this) == OK) {
            mUseAsyncWrite = true;
            mCallbackThread = new AudioFlinger::AsyncCallbackThread(this);
        }
    }

    mHwSupportsPause = false;
    if (mOutput->flags & AUDIO_OUTPUT_FLAG_DIRECT) {
        bool supportsPause = false, supportsResume = false;
        if (mOutput->stream->supportsPauseAndResume(&supportsPause, &supportsResume) == OK) {
            if (supportsPause && supportsResume) {
                mHwSupportsPause = true;
            } else if (supportsPause) {
                ALOGW("direct output implements pause but not resume");
            } else if (supportsResume) {
                ALOGW("direct output implements resume but not pause");
            }
        }
    }
    if (!mHwSupportsPause && mOutput->flags & AUDIO_OUTPUT_FLAG_HW_AV_SYNC) {
        LOG_ALWAYS_FATAL("HW_AV_SYNC requested but HAL does not implement pause and resume");
    }

    if (mType == DUPLICATING && mMixerBufferEnabled && mEffectBufferEnabled) {
        // For best precision, we use float instead of the associated output
        // device format (typically PCM 16 bit).

        mFormat = AUDIO_FORMAT_PCM_FLOAT;
        mFrameSize = mChannelCount * audio_bytes_per_sample(mFormat);
        mBufferSize = mFrameSize * mFrameCount;

        // TODO: We currently use the associated output device channel mask and sample rate.
        // (1) Perhaps use the ORed channel mask of all downstream MixerThreads
        // (if a valid mask) to avoid premature downmix.
        // (2) Perhaps use the maximum sample rate of all downstream MixerThreads
        // instead of the output device sample rate to avoid loss of high frequency information.
        // This may need to be updated as MixerThread/OutputTracks are added and not here.
    }

    // Calculate size of normal sink buffer relative to the HAL output buffer size
    double multiplier = 1.0;
    if (mType == MIXER && (kUseFastMixer == FastMixer_Static ||
            kUseFastMixer == FastMixer_Dynamic)) {
        size_t minNormalFrameCount = (kMinNormalSinkBufferSizeMs * mSampleRate) / 1000;
        size_t maxNormalFrameCount = (kMaxNormalSinkBufferSizeMs * mSampleRate) / 1000;

        // round up minimum and round down maximum to nearest 16 frames to satisfy AudioMixer
        minNormalFrameCount = (minNormalFrameCount + 15) & ~15;
        maxNormalFrameCount = maxNormalFrameCount & ~15;
        if (maxNormalFrameCount < minNormalFrameCount) {
            maxNormalFrameCount = minNormalFrameCount;
        }
        multiplier = (double) minNormalFrameCount / (double) mFrameCount;
        if (multiplier <= 1.0) {
            multiplier = 1.0;
        } else if (multiplier <= 2.0) {
            if (2 * mFrameCount <= maxNormalFrameCount) {
                multiplier = 2.0;
            } else {
                multiplier = (double) maxNormalFrameCount / (double) mFrameCount;
            }
        } else {
            multiplier = floor(multiplier);
        }
    }
    mNormalFrameCount = multiplier * mFrameCount;
    // round up to nearest 16 frames to satisfy AudioMixer
    if (mType == MIXER || mType == DUPLICATING) {
        mNormalFrameCount = (mNormalFrameCount + 15) & ~15;
    }
    ALOGI("HAL output buffer size %zu frames, normal sink buffer size %zu frames", mFrameCount,
            mNormalFrameCount);

    // Check if we want to throttle the processing to no more than 2x normal rate
    mThreadThrottle = property_get_bool("af.thread.throttle", true /* default_value */);
    mThreadThrottleTimeMs = 0;
    mThreadThrottleEndMs = 0;
    mHalfBufferMs = mNormalFrameCount * 1000 / (2 * mSampleRate);

    // mSinkBuffer is the sink buffer.  Size is always multiple-of-16 frames.
    // Originally this was int16_t[] array, need to remove legacy implications.
    free(mSinkBuffer);
    mSinkBuffer = NULL;
    // For sink buffer size, we use the frame size from the downstream sink to avoid problems
    // with non PCM formats for compressed music, e.g. AAC, and Offload threads.
    const size_t sinkBufferSize = mNormalFrameCount * mFrameSize;
    (void)posix_memalign(&mSinkBuffer, 32, sinkBufferSize);

    // We resize the mMixerBuffer according to the requirements of the sink buffer which
    // drives the output.
    free(mMixerBuffer);
    mMixerBuffer = NULL;
    if (mMixerBufferEnabled) {
        mMixerBufferFormat = AUDIO_FORMAT_PCM_FLOAT; // no longer valid: AUDIO_FORMAT_PCM_16_BIT.
        mMixerBufferSize = mNormalFrameCount * mChannelCount
                * audio_bytes_per_sample(mMixerBufferFormat);
        (void)posix_memalign(&mMixerBuffer, 32, mMixerBufferSize);
    }
    free(mEffectBuffer);
    mEffectBuffer = NULL;
    if (mEffectBufferEnabled) {
        mEffectBufferFormat = EFFECT_BUFFER_FORMAT;
        mEffectBufferSize = mNormalFrameCount * mChannelCount
                * audio_bytes_per_sample(mEffectBufferFormat);
        (void)posix_memalign(&mEffectBuffer, 32, mEffectBufferSize);
    }

    mHapticChannelMask = mChannelMask & AUDIO_CHANNEL_HAPTIC_ALL;
    mChannelMask &= ~mHapticChannelMask;
    mHapticChannelCount = audio_channel_count_from_out_mask(mHapticChannelMask);
    mChannelCount -= mHapticChannelCount;

    // force reconfiguration of effect chains and engines to take new buffer size and audio
    // parameters into account
    // Note that mLock is not held when readOutputParameters_l() is called from the constructor
    // but in this case nothing is done below as no audio sessions have effect yet so it doesn't
    // matter.
    // create a copy of mEffectChains as calling moveEffectChain_l() can reorder some effect chains
    Vector< sp<EffectChain> > effectChains = mEffectChains;
    for (size_t i = 0; i < effectChains.size(); i ++) {
        mAudioFlinger->moveEffectChain_l(effectChains[i]->sessionId(), this, this, false);
    }

    String8 key("supports_hw_suspend");
    String8 out_s8;
    status_t ret;
    int value = 0;
    ret = mOutput->stream->getParameters(key, &out_s8);
    AudioParameter reply(out_s8);
    if (ret == OK) {
        mHwSupportsSuspend = (reply.getInt(key, value) == OK && value);
    } else {
        mHwSupportsSuspend = false;
    }

    ALOGV("mHwSupportsSuspend: %d value %d, addr %p", mHwSupportsSuspend, value, &mHwSupportsSuspend);
}

void AudioFlinger::PlaybackThread::updateMetadata_l()
{
    if (mOutput == nullptr || mOutput->stream == nullptr ) {
        return; // That should not happen
    }
    bool hasChanged = mActiveTracks.readAndClearHasChanged();
    for (const sp<Track> &track : mActiveTracks) {
        // Do not short-circuit as all hasChanged states must be reset
        // as all the metadata are going to be sent
        hasChanged |= track->readAndClearHasChanged();
    }
    if (!hasChanged) {
        return; // nothing to do
    }
    StreamOutHalInterface::SourceMetadata metadata;
    auto backInserter = std::back_inserter(metadata.tracks);
    for (const sp<Track> &track : mActiveTracks) {
        // No track is invalid as this is called after prepareTrack_l in the same critical section
        track->copyMetadataTo(backInserter);
    }
    sendMetadataToBackend_l(metadata);
}

void AudioFlinger::PlaybackThread::sendMetadataToBackend_l(
        const StreamOutHalInterface::SourceMetadata& metadata)
{
    mOutput->stream->updateSourceMetadata(metadata);
};

status_t AudioFlinger::PlaybackThread::getRenderPosition(uint32_t *halFrames, uint32_t *dspFrames)
{
    if (halFrames == NULL || dspFrames == NULL) {
        return BAD_VALUE;
    }
    Mutex::Autolock _l(mLock);
    if (initCheck() != NO_ERROR) {
        return INVALID_OPERATION;
    }
    int64_t framesWritten = mBytesWritten / mFrameSize;
    *halFrames = framesWritten;

    if (isSuspended()) {
        // return an estimation of rendered frames when the output is suspended
        size_t latencyFrames = (latency_l() * mSampleRate) / 1000;
        *dspFrames = (uint32_t)
                (framesWritten >= (int64_t)latencyFrames ? framesWritten - latencyFrames : 0);
        return NO_ERROR;
    } else {
        status_t status;
        uint32_t frames;
        status = mOutput->getRenderPosition(&frames);
        *dspFrames = (size_t)frames;
        return status;
    }
}

// hasAudioSession_l() must be called with ThreadBase::mLock held
uint32_t AudioFlinger::PlaybackThread::hasAudioSession_l(audio_session_t sessionId) const
{
    uint32_t result = 0;
    if (getEffectChain_l(sessionId) != 0) {
        result = EFFECT_SESSION;
    }

    for (size_t i = 0; i < mTracks.size(); ++i) {
        sp<Track> track = mTracks[i];
        if (sessionId == track->sessionId() && !track->isInvalid()) {
            result |= TRACK_SESSION;
            if (track->isFastTrack()) {
                result |= FAST_SESSION;
            }
            break;
        }
    }

    return result;
}

uint32_t AudioFlinger::PlaybackThread::getStrategyForSession_l(audio_session_t sessionId)
{
    // session AUDIO_SESSION_OUTPUT_MIX is placed in same strategy as MUSIC stream so that
    // it is moved to correct output by audio policy manager when A2DP is connected or disconnected
    if (sessionId == AUDIO_SESSION_OUTPUT_MIX) {
        return AudioSystem::getStrategyForStream(AUDIO_STREAM_MUSIC);
    }
    for (size_t i = 0; i < mTracks.size(); i++) {
        sp<Track> track = mTracks[i];
        if (sessionId == track->sessionId() && !track->isInvalid()) {
            return AudioSystem::getStrategyForStream(track->streamType());
        }
    }
    return AudioSystem::getStrategyForStream(AUDIO_STREAM_MUSIC);
}


AudioStreamOut* AudioFlinger::PlaybackThread::getOutput() const
{
    Mutex::Autolock _l(mLock);
    return mOutput;
}

AudioStreamOut* AudioFlinger::PlaybackThread::clearOutput()
{
    Mutex::Autolock _l(mLock);
    AudioStreamOut *output = mOutput;
    mOutput = NULL;
    // FIXME FastMixer might also have a raw ptr to mOutputSink;
    //       must push a NULL and wait for ack
    mOutputSink.clear();
    mPipeSink.clear();
    mNormalSink.clear();
    return output;
}

// this method must always be called either with ThreadBase mLock held or inside the thread loop
sp<StreamHalInterface> AudioFlinger::PlaybackThread::stream() const
{
    if (mOutput == NULL) {
        return NULL;
    }
    return mOutput->stream;
}

uint32_t AudioFlinger::PlaybackThread::activeSleepTimeUs() const
{
    return (uint32_t)((uint32_t)((mNormalFrameCount * 1000) / mSampleRate) * 1000);
}

status_t AudioFlinger::PlaybackThread::setSyncEvent(const sp<SyncEvent>& event)
{
    if (!isValidSyncEvent(event)) {
        return BAD_VALUE;
    }

    Mutex::Autolock _l(mLock);

    for (size_t i = 0; i < mTracks.size(); ++i) {
        sp<Track> track = mTracks[i];
        if (event->triggerSession() == track->sessionId()) {
            (void) track->setSyncEvent(event);
            return NO_ERROR;
        }
    }

    return NAME_NOT_FOUND;
}

bool AudioFlinger::PlaybackThread::isValidSyncEvent(const sp<SyncEvent>& event) const
{
    return event->type() == AudioSystem::SYNC_EVENT_PRESENTATION_COMPLETE;
}

void AudioFlinger::PlaybackThread::threadLoop_removeTracks(
        const Vector< sp<Track> >& tracksToRemove)
{
    // Miscellaneous track cleanup when removed from the active list,
    // called without Thread lock but synchronized with threadLoop processing.
#ifdef ADD_BATTERY_DATA
    for (const auto& track : tracksToRemove) {
        if (track->isExternalTrack()) {
            // to track the speaker usage
            addBatteryData(IMediaPlayerService::kBatteryDataAudioFlingerStop);
        }
    }
#else
    (void)tracksToRemove; // suppress unused warning
#endif
}

void AudioFlinger::PlaybackThread::checkSilentMode_l()
{
    if (!mMasterMute) {
        char value[PROPERTY_VALUE_MAX];
        if (mOutDevice == AUDIO_DEVICE_OUT_REMOTE_SUBMIX) {
            ALOGD("ro.audio.silent will be ignored for threads on AUDIO_DEVICE_OUT_REMOTE_SUBMIX");
            return;
        }
        if (property_get("ro.audio.silent", value, "0") > 0) {
            char *endptr;
            unsigned long ul = strtoul(value, &endptr, 0);
            if (*endptr == '\0' && ul != 0) {
                ALOGD("Silence is golden");
                // The setprop command will not allow a property to be changed after
                // the first time it is set, so we don't have to worry about un-muting.
                setMasterMute_l(true);
            }
        }
    }
}

// shared by MIXER and DIRECT, overridden by DUPLICATING
ssize_t AudioFlinger::PlaybackThread::threadLoop_write()
{
    LOG_HIST_TS();
    mInWrite = true;
    ssize_t bytesWritten;
    const size_t offset = mCurrentWriteLength - mBytesRemaining;

    // If an NBAIO sink is present, use it to write the normal mixer's submix
    if (mNormalSink != 0) {

        const size_t count = mBytesRemaining / mFrameSize;

        ATRACE_BEGIN("write");
        // update the setpoint when AudioFlinger::mScreenState changes
        uint32_t screenState = AudioFlinger::mScreenState;
        if (screenState != mScreenState) {
            mScreenState = screenState;
            MonoPipe *pipe = (MonoPipe *)mPipeSink.get();
            if (pipe != NULL) {
                pipe->setAvgFrames((mScreenState & 1) ?
                        (pipe->maxFrames() * 7) / 8 : mNormalFrameCount * 2);
            }
        }
        ssize_t framesWritten = mNormalSink->write((char *)mSinkBuffer + offset, count);
        ATRACE_END();
        if (framesWritten > 0) {
            bytesWritten = framesWritten * mFrameSize;
#ifdef TEE_SINK
            mTee.write((char *)mSinkBuffer + offset, framesWritten);
#endif
        } else {
            bytesWritten = framesWritten;
        }
    // otherwise use the HAL / AudioStreamOut directly
    } else {
        // Direct output and offload threads

        if (mUseAsyncWrite) {
            ALOGW_IF(mWriteAckSequence & 1, "threadLoop_write(): out of sequence write request");
            mWriteAckSequence += 2;
            mWriteAckSequence |= 1;
            ALOG_ASSERT(mCallbackThread != 0);
            mCallbackThread->setWriteBlocked(mWriteAckSequence);
        }
        // FIXME We should have an implementation of timestamps for direct output threads.
        // They are used e.g for multichannel PCM playback over HDMI.
        bytesWritten = mOutput->write((char *)mSinkBuffer + offset, mBytesRemaining);

        if (mUseAsyncWrite &&
                ((bytesWritten < 0) || (bytesWritten == (ssize_t)mBytesRemaining))) {
            // do not wait for async callback in case of error of full write
            mWriteAckSequence &= ~1;
            ALOG_ASSERT(mCallbackThread != 0);
            mCallbackThread->setWriteBlocked(mWriteAckSequence);
        }
    }

    mNumWrites++;
    mInWrite = false;
    mStandby = false;
    return bytesWritten;
}

void AudioFlinger::PlaybackThread::threadLoop_drain()
{
    bool supportsDrain = false;
    if (mOutput->stream->supportsDrain(&supportsDrain) == OK && supportsDrain) {
        ALOGV("draining %s", (mMixerStatus == MIXER_DRAIN_TRACK) ? "early" : "full");
        if (mUseAsyncWrite) {
            ALOGW_IF(mDrainSequence & 1, "threadLoop_drain(): out of sequence drain request");
            mDrainSequence |= 1;
            ALOG_ASSERT(mCallbackThread != 0);
            mCallbackThread->setDraining(mDrainSequence);
        }
        status_t result = mOutput->stream->drain(mMixerStatus == MIXER_DRAIN_TRACK);
        ALOGE_IF(result != OK, "Error when draining stream: %d", result);
    }
}

void AudioFlinger::PlaybackThread::threadLoop_exit()
{
    {
        Mutex::Autolock _l(mLock);
        for (size_t i = 0; i < mTracks.size(); i++) {
            sp<Track> track = mTracks[i];
            track->invalidate();
        }
        // Clear ActiveTracks to update BatteryNotifier in case active tracks remain.
        // After we exit there are no more track changes sent to BatteryNotifier
        // because that requires an active threadLoop.
        // TODO: should we decActiveTrackCnt() of the cleared track effect chain?
        mActiveTracks.clear();
    }
}

/*
The derived values that are cached:
 - mSinkBufferSize from frame count * frame size
 - mActiveSleepTimeUs from activeSleepTimeUs()
 - mIdleSleepTimeUs from idleSleepTimeUs()
 - mStandbyDelayNs from mActiveSleepTimeUs (DIRECT only) or forced to at least
   kDefaultStandbyTimeInNsecs when connected to an A2DP device.
 - maxPeriod from frame count and sample rate (MIXER only)

The parameters that affect these derived values are:
 - frame count
 - frame size
 - sample rate
 - device type: A2DP or not
 - device latency
 - format: PCM or not
 - active sleep time
 - idle sleep time
*/

void AudioFlinger::PlaybackThread::cacheParameters_l()
{
    mSinkBufferSize = mNormalFrameCount * mFrameSize;
    mActiveSleepTimeUs = activeSleepTimeUs();
    mIdleSleepTimeUs = idleSleepTimeUs();

    // make sure standby delay is not too short when connected to an A2DP sink to avoid
    // truncating audio when going to standby.
    mStandbyDelayNs = AudioFlinger::mStandbyTimeInNsecs;
    if ((mOutDevice & AUDIO_DEVICE_OUT_ALL_A2DP) != 0) {
        if (mStandbyDelayNs < kDefaultStandbyTimeInNsecs) {
            mStandbyDelayNs = kDefaultStandbyTimeInNsecs;
        }
    }
}

bool AudioFlinger::PlaybackThread::invalidateTracks_l(audio_stream_type_t streamType)
{
    ALOGV("MixerThread::invalidateTracks() mixer %p, streamType %d, mTracks.size %zu",
            this,  streamType, mTracks.size());
    bool trackMatch = false;
    size_t size = mTracks.size();
    for (size_t i = 0; i < size; i++) {
        sp<Track> t = mTracks[i];
        if (t->streamType() == streamType && t->isExternalTrack()) {
            t->invalidate();
            trackMatch = true;
        }
    }
    return trackMatch;
}

void AudioFlinger::PlaybackThread::invalidateTracks(audio_stream_type_t streamType)
{
    Mutex::Autolock _l(mLock);
    invalidateTracks_l(streamType);
}

status_t AudioFlinger::PlaybackThread::addEffectChain_l(const sp<EffectChain>& chain)
{
    audio_session_t session = chain->sessionId();
    sp<EffectBufferHalInterface> halInBuffer, halOutBuffer;
    status_t result = mAudioFlinger->mEffectsFactoryHal->mirrorBuffer(
            mEffectBufferEnabled ? mEffectBuffer : mSinkBuffer,
            mEffectBufferEnabled ? mEffectBufferSize : mSinkBufferSize,
            &halInBuffer);
    if (result != OK) return result;
    halOutBuffer = halInBuffer;
    effect_buffer_t *buffer = reinterpret_cast<effect_buffer_t*>(halInBuffer->externalData());
    ALOGV("addEffectChain_l() %p on thread %p for session %d", chain.get(), this, session);
    if (session > AUDIO_SESSION_OUTPUT_MIX) {
        // Only one effect chain can be present in direct output thread and it uses
        // the sink buffer as input
        if (mType != DIRECT) {
            size_t numSamples = mNormalFrameCount * (mChannelCount + mHapticChannelCount);
            status_t result = mAudioFlinger->mEffectsFactoryHal->allocateBuffer(
                    numSamples * sizeof(effect_buffer_t),
                    &halInBuffer);
            if (result != OK) return result;
#ifdef FLOAT_EFFECT_CHAIN
            buffer = halInBuffer->audioBuffer()->f32;
#else
            buffer = halInBuffer->audioBuffer()->s16;
#endif
            ALOGV("addEffectChain_l() creating new input buffer %p session %d",
                    buffer, session);
        }

        // Attach all tracks with same session ID to this chain.
        for (size_t i = 0; i < mTracks.size(); ++i) {
            sp<Track> track = mTracks[i];
            if (session == track->sessionId()) {
                ALOGV("addEffectChain_l() track->setMainBuffer track %p buffer %p", track.get(),
                        buffer);
                track->setMainBuffer(buffer);
                chain->incTrackCnt();
            }
        }

        // indicate all active tracks in the chain
        for (const sp<Track> &track : mActiveTracks) {
            if (session == track->sessionId()) {
                ALOGV("addEffectChain_l() activating track %p on session %d", track.get(), session);
                chain->incActiveTrackCnt();
            }
        }
    }
    chain->setThread(this);
    chain->setInBuffer(halInBuffer);
    chain->setOutBuffer(halOutBuffer);
    // Effect chain for session AUDIO_SESSION_OUTPUT_STAGE is inserted at end of effect
    // chains list in order to be processed last as it contains output stage effects.
    // Effect chain for session AUDIO_SESSION_OUTPUT_MIX is inserted before
    // session AUDIO_SESSION_OUTPUT_STAGE to be processed
    // after track specific effects and before output stage.
    // It is therefore mandatory that AUDIO_SESSION_OUTPUT_MIX == 0 and
    // that AUDIO_SESSION_OUTPUT_STAGE < AUDIO_SESSION_OUTPUT_MIX.
    // Effect chain for other sessions are inserted at beginning of effect
    // chains list to be processed before output mix effects. Relative order between other
    // sessions is not important.
    static_assert(AUDIO_SESSION_OUTPUT_MIX == 0 &&
            AUDIO_SESSION_OUTPUT_STAGE < AUDIO_SESSION_OUTPUT_MIX,
            "audio_session_t constants misdefined");
    size_t size = mEffectChains.size();
    size_t i = 0;
    for (i = 0; i < size; i++) {
        if (mEffectChains[i]->sessionId() < session) {
            break;
        }
    }
    mEffectChains.insertAt(chain, i);
    checkSuspendOnAddEffectChain_l(chain);

    return NO_ERROR;
}

size_t AudioFlinger::PlaybackThread::removeEffectChain_l(const sp<EffectChain>& chain)
{
    audio_session_t session = chain->sessionId();

    ALOGV("removeEffectChain_l() %p from thread %p for session %d", chain.get(), this, session);

    for (size_t i = 0; i < mEffectChains.size(); i++) {
        if (chain == mEffectChains[i]) {
            mEffectChains.removeAt(i);
            // detach all active tracks from the chain
            for (const sp<Track> &track : mActiveTracks) {
                if (session == track->sessionId()) {
                    ALOGV("removeEffectChain_l(): stopping track on chain %p for session Id: %d",
                            chain.get(), session);
                    chain->decActiveTrackCnt();
                }
            }

            // detach all tracks with same session ID from this chain
            for (size_t i = 0; i < mTracks.size(); ++i) {
                sp<Track> track = mTracks[i];
                if (session == track->sessionId()) {
                    track->setMainBuffer(reinterpret_cast<effect_buffer_t*>(mSinkBuffer));
                    chain->decTrackCnt();
                }
            }
            break;
        }
    }
    return mEffectChains.size();
}

status_t AudioFlinger::PlaybackThread::attachAuxEffect(
        const sp<AudioFlinger::PlaybackThread::Track>& track, int EffectId)
{
    Mutex::Autolock _l(mLock);
    return attachAuxEffect_l(track, EffectId);
}

status_t AudioFlinger::PlaybackThread::attachAuxEffect_l(
        const sp<AudioFlinger::PlaybackThread::Track>& track, int EffectId)
{
    status_t status = NO_ERROR;

    if (EffectId == 0) {
        track->setAuxBuffer(0, NULL);
    } else {
        // Auxiliary effects are always in audio session AUDIO_SESSION_OUTPUT_MIX
        sp<EffectModule> effect = getEffect_l(AUDIO_SESSION_OUTPUT_MIX, EffectId);
        if (effect != 0) {
            if ((effect->desc().flags & EFFECT_FLAG_TYPE_MASK) == EFFECT_FLAG_TYPE_AUXILIARY) {
                track->setAuxBuffer(EffectId, (int32_t *)effect->inBuffer());
            } else {
                status = INVALID_OPERATION;
            }
        } else {
            status = BAD_VALUE;
        }
    }
    return status;
}

void AudioFlinger::PlaybackThread::detachAuxEffect_l(int effectId)
{
    for (size_t i = 0; i < mTracks.size(); ++i) {
        sp<Track> track = mTracks[i];
        if (track->auxEffectId() == effectId) {
            attachAuxEffect_l(track, 0);
        }
    }
}

bool AudioFlinger::PlaybackThread::threadLoop()
{
    tlNBLogWriter = mNBLogWriter.get();

    Vector< sp<Track> > tracksToRemove;

    mStandbyTimeNs = systemTime();
    nsecs_t lastWriteFinished = -1; // time last server write completed
    int64_t lastFramesWritten = -1; // track changes in timestamp server frames written

    // MIXER
    nsecs_t lastWarning = 0;

    // DUPLICATING
    // FIXME could this be made local to while loop?
    writeFrames = 0;

    cacheParameters_l();
    mSleepTimeUs = mIdleSleepTimeUs;

    if (mType == MIXER) {
        sleepTimeShift = 0;
    }

    CpuStats cpuStats;
    const String8 myName(String8::format("thread %p type %d TID %d", this, mType, gettid()));

    acquireWakeLock();

    // mNBLogWriter logging APIs can only be called by a single thread, typically the
    // thread associated with this PlaybackThread.
    // If you want to share the mNBLogWriter with other threads (for example, binder threads)
    // then all such threads must agree to hold a common mutex before logging.
    // So if you need to log when mutex is unlocked, set logString to a non-NULL string,
    // and then that string will be logged at the next convenient opportunity.
    // See reference to logString below.
    const char *logString = NULL;

    // Estimated time for next buffer to be written to hal. This is used only on
    // suspended mode (for now) to help schedule the wait time until next iteration.
    nsecs_t timeLoopNextNs = 0;

    checkSilentMode_l();

    // DIRECT and OFFLOAD threads should reset frame count to zero on stop/flush
    // TODO: add confirmation checks:
    // 1) DIRECT threads and linear PCM format really resets to 0?
    // 2) Is frame count really valid if not linear pcm?
    // 3) Are all 64 bits of position returned, not just lowest 32 bits?
    if (mType == OFFLOAD || mType == DIRECT) {
        mTimestampVerifier.setDiscontinuityMode(mTimestampVerifier.DISCONTINUITY_MODE_ZERO);
    }
    audio_patch_handle_t lastDownstreamPatchHandle = AUDIO_PATCH_HANDLE_NONE;

    while (!exitPending())
    {
        // Log merge requests are performed during AudioFlinger binder transactions, but
        // that does not cover audio playback. It's requested here for that reason.
        mAudioFlinger->requestLogMerge();

        cpuStats.sample(myName);

        Vector< sp<EffectChain> > effectChains;

        // If the device is AUDIO_DEVICE_OUT_BUS, check for downstream latency.
        //
        // Note: we access outDevice() outside of mLock.
        if (isMsdDevice() && (outDevice() & AUDIO_DEVICE_OUT_BUS) != 0) {
            // Here, we try for the AF lock, but do not block on it as the latency
            // is more informational.
            if (mAudioFlinger->mLock.tryLock() == NO_ERROR) {
                std::vector<PatchPanel::SoftwarePatch> swPatches;
                double latencyMs;
                status_t status = INVALID_OPERATION;
                audio_patch_handle_t downstreamPatchHandle = AUDIO_PATCH_HANDLE_NONE;
                if (mAudioFlinger->mPatchPanel.getDownstreamSoftwarePatches(id(), &swPatches) == OK
                        && swPatches.size() > 0) {
                        status = swPatches[0].getLatencyMs_l(&latencyMs);
                        downstreamPatchHandle = swPatches[0].getPatchHandle();
                }
                if (downstreamPatchHandle != lastDownstreamPatchHandle) {
                    mDownstreamLatencyStatMs.reset();
                    lastDownstreamPatchHandle = downstreamPatchHandle;
                }
                if (status == OK) {
                    // verify downstream latency (we assume a max reasonable
                    // latency of 5 seconds).
                    const double minLatency = 0., maxLatency = 5000.;
                    if (latencyMs >= minLatency && latencyMs <= maxLatency) {
                        ALOGV("new downstream latency %lf ms", latencyMs);
                    } else {
                        ALOGD("out of range downstream latency %lf ms", latencyMs);
                        if (latencyMs < minLatency) latencyMs = minLatency;
                        else if (latencyMs > maxLatency) latencyMs = maxLatency;
                    }
                    mDownstreamLatencyStatMs.add(latencyMs);
                }
                mAudioFlinger->mLock.unlock();
            }
        } else {
            if (lastDownstreamPatchHandle != AUDIO_PATCH_HANDLE_NONE) {
                // our device is no longer AUDIO_DEVICE_OUT_BUS, reset patch handle and stats.
                mDownstreamLatencyStatMs.reset();
                lastDownstreamPatchHandle = AUDIO_PATCH_HANDLE_NONE;
            }
        }

        { // scope for mLock

            Mutex::Autolock _l(mLock);

            processConfigEvents_l();

            // See comment at declaration of logString for why this is done under mLock
            if (logString != NULL) {
                mNBLogWriter->logTimestamp();
                mNBLogWriter->log(logString);
                logString = NULL;
            }

            // Collect timestamp statistics for the Playback Thread types that support it.
            if (mType == MIXER
                    || mType == DUPLICATING
                    || mType == DIRECT
                    || mType == OFFLOAD) { // no indentation
            // Gather the framesReleased counters for all active tracks,
            // and associate with the sink frames written out.  We need
            // this to convert the sink timestamp to the track timestamp.
            bool kernelLocationUpdate = false;
            ExtendedTimestamp timestamp; // use private copy to fetch
            if (mStandby) {
                mTimestampVerifier.discontinuity();
            } else if (threadloop_getHalTimestamp_l(&timestamp) == OK) {
                mTimestampVerifier.add(timestamp.mPosition[ExtendedTimestamp::LOCATION_KERNEL],
                        timestamp.mTimeNs[ExtendedTimestamp::LOCATION_KERNEL],
                        mSampleRate);

                if (isTimestampCorrectionEnabled()) {
                    ALOGV("TS_BEFORE: %d %lld %lld", id(),
                            (long long)timestamp.mTimeNs[ExtendedTimestamp::LOCATION_KERNEL],
                            (long long)timestamp.mPosition[ExtendedTimestamp::LOCATION_KERNEL]);
                    auto correctedTimestamp = mTimestampVerifier.getLastCorrectedTimestamp();
                    timestamp.mPosition[ExtendedTimestamp::LOCATION_KERNEL]
                            = correctedTimestamp.mFrames;
                    timestamp.mTimeNs[ExtendedTimestamp::LOCATION_KERNEL]
                            = correctedTimestamp.mTimeNs;
                    ALOGV("TS_AFTER: %d %lld %lld", id(),
                            (long long)timestamp.mTimeNs[ExtendedTimestamp::LOCATION_KERNEL],
                            (long long)timestamp.mPosition[ExtendedTimestamp::LOCATION_KERNEL]);

                    // Note: Downstream latency only added if timestamp correction enabled.
                    if (mDownstreamLatencyStatMs.getN() > 0) { // we have latency info.
                        const int64_t newPosition =
                                timestamp.mPosition[ExtendedTimestamp::LOCATION_KERNEL]
                                - int64_t(mDownstreamLatencyStatMs.getMean() * mSampleRate * 1e-3);
                        // prevent retrograde
                        timestamp.mPosition[ExtendedTimestamp::LOCATION_KERNEL] = max(
                                newPosition,
                                (mTimestamp.mPosition[ExtendedTimestamp::LOCATION_KERNEL]
                                        - mSuspendedFrames));
                    }
                }

                // We always fetch the timestamp here because often the downstream
                // sink will block while writing.

                // We keep track of the last valid kernel position in case we are in underrun
                // and the normal mixer period is the same as the fast mixer period, or there
                // is some error from the HAL.
                if (mTimestamp.mTimeNs[ExtendedTimestamp::LOCATION_KERNEL] >= 0) {
                    mTimestamp.mPosition[ExtendedTimestamp::LOCATION_KERNEL_LASTKERNELOK] =
                            mTimestamp.mPosition[ExtendedTimestamp::LOCATION_KERNEL];
                    mTimestamp.mTimeNs[ExtendedTimestamp::LOCATION_KERNEL_LASTKERNELOK] =
                            mTimestamp.mTimeNs[ExtendedTimestamp::LOCATION_KERNEL];

                    mTimestamp.mPosition[ExtendedTimestamp::LOCATION_SERVER_LASTKERNELOK] =
                            mTimestamp.mPosition[ExtendedTimestamp::LOCATION_SERVER];
                    mTimestamp.mTimeNs[ExtendedTimestamp::LOCATION_SERVER_LASTKERNELOK] =
                            mTimestamp.mTimeNs[ExtendedTimestamp::LOCATION_SERVER];
                }

                if (timestamp.mTimeNs[ExtendedTimestamp::LOCATION_KERNEL] >= 0) {
                    kernelLocationUpdate = true;
                } else {
                    ALOGVV("getTimestamp error - no valid kernel position");
                }

                // copy over kernel info
                mTimestamp.mPosition[ExtendedTimestamp::LOCATION_KERNEL] =
                        timestamp.mPosition[ExtendedTimestamp::LOCATION_KERNEL]
                        + mSuspendedFrames; // add frames discarded when suspended
                mTimestamp.mTimeNs[ExtendedTimestamp::LOCATION_KERNEL] =
                        timestamp.mTimeNs[ExtendedTimestamp::LOCATION_KERNEL];
            } else {
                mTimestampVerifier.error();
            }

            // mFramesWritten for non-offloaded tracks are contiguous
            // even after standby() is called. This is useful for the track frame
            // to sink frame mapping.
            bool serverLocationUpdate = false;
            if (mFramesWritten != lastFramesWritten) {
                serverLocationUpdate = true;
                lastFramesWritten = mFramesWritten;
            }
            // Only update timestamps if there is a meaningful change.
            // Either the kernel timestamp must be valid or we have written something.
            if (kernelLocationUpdate || serverLocationUpdate) {
                if (serverLocationUpdate) {
                    // use the time before we called the HAL write - it is a bit more accurate
                    // to when the server last read data than the current time here.
                    //
                    // If we haven't written anything, mLastWriteTime will be -1
                    // and we use systemTime().
                    mTimestamp.mPosition[ExtendedTimestamp::LOCATION_SERVER] = mFramesWritten;
                    mTimestamp.mTimeNs[ExtendedTimestamp::LOCATION_SERVER] = mLastWriteTime == -1
                            ? systemTime() : mLastWriteTime;
                }

                for (const sp<Track> &t : mActiveTracks) {
                    if (!t->isFastTrack()) {
                        t->updateTrackFrameInfo(
                                t->mAudioTrackServerProxy->framesReleased(),
                                mFramesWritten,
                                mSampleRate,
                                mTimestamp);
                    }
                }
            }
            } // if (mType ... ) { // no indentation
#if 0
            // logFormat example
            if (z % 100 == 0) {
                timespec ts;
                clock_gettime(CLOCK_MONOTONIC, &ts);
                LOGT("This is an integer %d, this is a float %f, this is my "
                    "pid %p %% %s %t", 42, 3.14, "and this is a timestamp", ts);
                LOGT("A deceptive null-terminated string %\0");
            }
            ++z;
#endif
            saveOutputTracks();
            if (mSignalPending) {
                // A signal was raised while we were unlocked
                mSignalPending = false;
            } else if (waitingAsyncCallback_l()) {
                if (exitPending()) {
                    break;
                }
                bool released = false;
                if (!keepWakeLock()) {
                    releaseWakeLock_l();
                    released = true;
                }

                const int64_t waitNs = computeWaitTimeNs_l();
                ALOGV("wait async completion (wait time: %lld)", (long long)waitNs);
                status_t status = mWaitWorkCV.waitRelative(mLock, waitNs);
                if (status == TIMED_OUT) {
                    mSignalPending = true; // if timeout recheck everything
                }
                ALOGV("async completion/wake");
                if (released) {
                    acquireWakeLock_l();
                }
                mStandbyTimeNs = systemTime() + mStandbyDelayNs;
                mSleepTimeUs = 0;

                continue;
            }
            if ((mActiveTracks.isEmpty() && systemTime() > mStandbyTimeNs) ||
                                   isSuspended()) {
                // put audio hardware into standby after short delay
                if (shouldStandby_l()) {

                    threadLoop_standby();

                    // This is where we go into standby
                    if (!mStandby) {
                        LOG_AUDIO_STATE();
                    }
                    mStandby = true;
                }

                if (mActiveTracks.isEmpty() && mConfigEvents.isEmpty()) {
                    // we're about to wait, flush the binder command buffer
                    IPCThreadState::self()->flushCommands();

                    clearOutputTracks();

                    if (exitPending()) {
                        break;
                    }

                    releaseWakeLock_l();
                    // wait until we have something to do...
                    ALOGV("%s going to sleep", myName.string());
                    mWaitWorkCV.wait(mLock);
                    ALOGV("%s waking up", myName.string());
                    acquireWakeLock_l();

                    mMixerStatus = MIXER_IDLE;
                    mMixerStatusIgnoringFastTracks = MIXER_IDLE;
                    mBytesWritten = 0;
                    mBytesRemaining = 0;
                    checkSilentMode_l();

                    mStandbyTimeNs = systemTime() + mStandbyDelayNs;
                    mSleepTimeUs = mIdleSleepTimeUs;
                    if (mType == MIXER) {
                        sleepTimeShift = 0;
                    }

                    continue;
                }
            }
            // mMixerStatusIgnoringFastTracks is also updated internally
            mMixerStatus = prepareTracks_l(&tracksToRemove);

            mActiveTracks.updatePowerState(this);

            updateMetadata_l();

            // prevent any changes in effect chain list and in each effect chain
            // during mixing and effect process as the audio buffers could be deleted
            // or modified if an effect is created or deleted
            lockEffectChains_l(effectChains);
        } // mLock scope ends

        if (mBytesRemaining == 0) {
            mCurrentWriteLength = 0;
            if (mMixerStatus == MIXER_TRACKS_READY) {
                // threadLoop_mix() sets mCurrentWriteLength
                threadLoop_mix();
            } else if ((mMixerStatus != MIXER_DRAIN_TRACK)
                        && (mMixerStatus != MIXER_DRAIN_ALL)) {
                // threadLoop_sleepTime sets mSleepTimeUs to 0 if data
                // must be written to HAL
                threadLoop_sleepTime();
                if (mSleepTimeUs == 0) {
                    mCurrentWriteLength = mSinkBufferSize;
                }
            }
            // Either threadLoop_mix() or threadLoop_sleepTime() should have set
            // mMixerBuffer with data if mMixerBufferValid is true and mSleepTimeUs == 0.
            // Merge mMixerBuffer data into mEffectBuffer (if any effects are valid)
            // or mSinkBuffer (if there are no effects).
            //
            // This is done pre-effects computation; if effects change to
            // support higher precision, this needs to move.
            //
            // mMixerBufferValid is only set true by MixerThread::prepareTracks_l().
            // TODO use mSleepTimeUs == 0 as an additional condition.
            if (mMixerBufferValid) {
                void *buffer = mEffectBufferValid ? mEffectBuffer : mSinkBuffer;
                audio_format_t format = mEffectBufferValid ? mEffectBufferFormat : mFormat;

                // mono blend occurs for mixer threads only (not direct or offloaded)
                // and is handled here if we're going directly to the sink.
                if (requireMonoBlend() && !mEffectBufferValid) {
                    mono_blend(mMixerBuffer, mMixerBufferFormat, mChannelCount, mNormalFrameCount,
                               true /*limit*/);
                }

                if (!hasFastMixer()) {
                    // Balance must take effect after mono conversion.
                    // We do it here if there is no FastMixer.
                    // mBalance detects zero balance within the class for speed (not needed here).
                    mBalance.setBalance(mMasterBalance.load());
                    mBalance.process((float *)mMixerBuffer, mNormalFrameCount);
                }

                memcpy_by_audio_format(buffer, format, mMixerBuffer, mMixerBufferFormat,
                        mNormalFrameCount * (mChannelCount + mHapticChannelCount));

                // If we're going directly to the sink and there are haptic channels,
                // we should adjust channels as the sample data is partially interleaved
                // in this case.
                if (!mEffectBufferValid && mHapticChannelCount > 0) {
                    adjust_channels_non_destructive(buffer, mChannelCount, buffer,
                            mChannelCount + mHapticChannelCount,
                            audio_bytes_per_sample(format),
                            audio_bytes_per_frame(mChannelCount, format) * mNormalFrameCount);
                }
            }

            mBytesRemaining = mCurrentWriteLength;
            if (isSuspended()) {
                // Simulate write to HAL when suspended (e.g. BT SCO phone call).
                mSleepTimeUs = suspendSleepTimeUs(); // assumes full buffer.
                const size_t framesRemaining = mBytesRemaining / mFrameSize;
                mBytesWritten += mBytesRemaining;
                mFramesWritten += framesRemaining;
                mSuspendedFrames += framesRemaining; // to adjust kernel HAL position
                mBytesRemaining = 0;
            }

            // only process effects if we're going to write
            if (mSleepTimeUs == 0 && mType != OFFLOAD && mType != DIRECT) {
                for (size_t i = 0; i < effectChains.size(); i ++) {
                    effectChains[i]->process_l();
                }
            }
        }
        // Process effect chains for offloaded thread even if no audio
        // was read from audio track: process only updates effect state
        // and thus does have to be synchronized with audio writes but may have
        // to be called while waiting for async write callback
        if (mType == OFFLOAD || mType == DIRECT) {
            for (size_t i = 0; i < effectChains.size(); i ++) {
                effectChains[i]->process_l();
            }
        }

        // Only if the Effects buffer is enabled and there is data in the
        // Effects buffer (buffer valid), we need to
        // copy into the sink buffer.
        // TODO use mSleepTimeUs == 0 as an additional condition.
        if (mEffectBufferValid) {
            //ALOGV("writing effect buffer to sink buffer format %#x", mFormat);

            if (requireMonoBlend()) {
                mono_blend(mEffectBuffer, mEffectBufferFormat, mChannelCount, mNormalFrameCount,
                           true /*limit*/);
            }

            if (!hasFastMixer()) {
                // Balance must take effect after mono conversion.
                // We do it here if there is no FastMixer.
                // mBalance detects zero balance within the class for speed (not needed here).
                mBalance.setBalance(mMasterBalance.load());
                mBalance.process((float *)mEffectBuffer, mNormalFrameCount);
            }

            memcpy_by_audio_format(mSinkBuffer, mFormat, mEffectBuffer, mEffectBufferFormat,
                    mNormalFrameCount * (mChannelCount + mHapticChannelCount));
            // The sample data is partially interleaved when haptic channels exist,
            // we need to adjust channels here.
            if (mHapticChannelCount > 0) {
                adjust_channels_non_destructive(mSinkBuffer, mChannelCount, mSinkBuffer,
                        mChannelCount + mHapticChannelCount,
                        audio_bytes_per_sample(mFormat),
                        audio_bytes_per_frame(mChannelCount, mFormat) * mNormalFrameCount);
            }
        }

        // enable changes in effect chain
        unlockEffectChains(effectChains);

        if (!waitingAsyncCallback()) {
            // mSleepTimeUs == 0 means we must write to audio hardware
            if (mSleepTimeUs == 0) {
                ssize_t ret = 0;
                // We save lastWriteFinished here, as previousLastWriteFinished,
                // for throttling. On thread start, previousLastWriteFinished will be
                // set to -1, which properly results in no throttling after the first write.
                nsecs_t previousLastWriteFinished = lastWriteFinished;
                nsecs_t delta = 0;
                if (mBytesRemaining) {
                    // FIXME rewrite to reduce number of system calls
                    mLastWriteTime = systemTime();  // also used for dumpsys
                    ret = threadLoop_write();
                    lastWriteFinished = systemTime();
                    delta = lastWriteFinished - mLastWriteTime;
                    if (ret < 0) {
                        mBytesRemaining = 0;
                    } else {
                        mBytesWritten += ret;
                        mBytesRemaining -= ret;
                        mFramesWritten += ret / mFrameSize;
                    }
                } else if ((mMixerStatus == MIXER_DRAIN_TRACK) ||
                        (mMixerStatus == MIXER_DRAIN_ALL)) {
                    threadLoop_drain();
                }
                if (mType == MIXER && !mStandby) {
                    // write blocked detection
                    if (delta > maxPeriod) {
                        mNumDelayedWrites++;
                        if ((lastWriteFinished - lastWarning) > kWarningThrottleNs) {
                            ATRACE_NAME("underrun");
                            ALOGW("write blocked for %llu msecs, %d delayed writes, thread %p",
                                    (unsigned long long) ns2ms(delta), mNumDelayedWrites, this);
                            lastWarning = lastWriteFinished;
                        }
                    }

                    if (mThreadThrottle
                            && mMixerStatus == MIXER_TRACKS_READY // we are mixing (active tracks)
                            && ret > 0) {                         // we wrote something
                        // Limit MixerThread data processing to no more than twice the
                        // expected processing rate.
                        //
                        // This helps prevent underruns with NuPlayer and other applications
                        // which may set up buffers that are close to the minimum size, or use
                        // deep buffers, and rely on a double-buffering sleep strategy to fill.
                        //
                        // The throttle smooths out sudden large data drains from the device,
                        // e.g. when it comes out of standby, which often causes problems with
                        // (1) mixer threads without a fast mixer (which has its own warm-up)
                        // (2) minimum buffer sized tracks (even if the track is full,
                        //     the app won't fill fast enough to handle the sudden draw).
                        //
                        // Total time spent in last processing cycle equals time spent in
                        // 1. threadLoop_write, as well as time spent in
                        // 2. threadLoop_mix (significant for heavy mixing, especially
                        //                    on low tier processors)

                        // it's OK if deltaMs (and deltaNs) is an overestimate.
                        nsecs_t deltaNs;
                        // deltaNs = lastWriteFinished - previousLastWriteFinished;
                        __builtin_sub_overflow(
                            lastWriteFinished,previousLastWriteFinished, &deltaNs);
                        const int32_t deltaMs = deltaNs / 1000000;

                        const int32_t throttleMs = (int32_t)mHalfBufferMs - deltaMs;
                        if ((signed)mHalfBufferMs >= throttleMs && throttleMs > 0) {
                            usleep(throttleMs * 1000);
                            // notify of throttle start on verbose log
                            ALOGV_IF(mThreadThrottleEndMs == mThreadThrottleTimeMs,
                                    "mixer(%p) throttle begin:"
                                    " ret(%zd) deltaMs(%d) requires sleep %d ms",
                                    this, ret, deltaMs, throttleMs);
                            mThreadThrottleTimeMs += throttleMs;
                            // Throttle must be attributed to the previous mixer loop's write time
                            // to allow back-to-back throttling.
                            lastWriteFinished += throttleMs * 1000000;
                        } else {
                            uint32_t diff = mThreadThrottleTimeMs - mThreadThrottleEndMs;
                            if (diff > 0) {
                                // notify of throttle end on debug log
                                // but prevent spamming for bluetooth
                                ALOGD_IF(!audio_is_a2dp_out_device(outDevice()) &&
                                         !audio_is_hearing_aid_out_device(outDevice()),
                                        "mixer(%p) throttle end: throttle time(%u)", this, diff);
                                mThreadThrottleEndMs = mThreadThrottleTimeMs;
                            }
                        }
                    }
                }

            } else {
                ATRACE_BEGIN("sleep");
                Mutex::Autolock _l(mLock);
                // suspended requires accurate metering of sleep time.
                if (isSuspended()) {
                    // advance by expected sleepTime
                    timeLoopNextNs += microseconds((nsecs_t)mSleepTimeUs);
                    const nsecs_t nowNs = systemTime();

                    // compute expected next time vs current time.
                    // (negative deltas are treated as delays).
                    nsecs_t deltaNs = timeLoopNextNs - nowNs;
                    if (deltaNs < -kMaxNextBufferDelayNs) {
                        // Delays longer than the max allowed trigger a reset.
                        ALOGV("DelayNs: %lld, resetting timeLoopNextNs", (long long) deltaNs);
                        deltaNs = microseconds((nsecs_t)mSleepTimeUs);
                        timeLoopNextNs = nowNs + deltaNs;
                    } else if (deltaNs < 0) {
                        // Delays within the max delay allowed: zero the delta/sleepTime
                        // to help the system catch up in the next iteration(s)
                        ALOGV("DelayNs: %lld, catching-up", (long long) deltaNs);
                        deltaNs = 0;
                    }
                    // update sleep time (which is >= 0)
                    mSleepTimeUs = deltaNs / 1000;
                }
                if (!mStandby && mHwSupportsSuspend) {
                    mOutput->stream->setParameters(String8("suspend_playback=true"));
                }

                if (!mSignalPending && mConfigEvents.isEmpty() && !exitPending()) {
                    mWaitWorkCV.waitRelative(mLock, microseconds((nsecs_t)mSleepTimeUs));
                }

                if (!mStandby && mHwSupportsSuspend) {
                    mOutput->stream->setParameters(String8("suspend_playback=false"));
                }

                ATRACE_END();
            }
        }

        // Finally let go of removed track(s), without the lock held
        // since we can't guarantee the destructors won't acquire that
        // same lock.  This will also mutate and push a new fast mixer state.
        threadLoop_removeTracks(tracksToRemove);
        tracksToRemove.clear();

        // FIXME I don't understand the need for this here;
        //       it was in the original code but maybe the
        //       assignment in saveOutputTracks() makes this unnecessary?
        clearOutputTracks();

        // Effect chains will be actually deleted here if they were removed from
        // mEffectChains list during mixing or effects processing
        effectChains.clear();

        // FIXME Note that the above .clear() is no longer necessary since effectChains
        // is now local to this block, but will keep it for now (at least until merge done).
    }

    threadLoop_exit();

    if (!mStandby) {
        threadLoop_standby();
        mStandby = true;
    }

    releaseWakeLock();

    ALOGV("Thread %p type %d exiting", this, mType);
    return false;
}

// removeTracks_l() must be called with ThreadBase::mLock held
void AudioFlinger::PlaybackThread::removeTracks_l(const Vector< sp<Track> >& tracksToRemove)
{
    for (const auto& track : tracksToRemove) {
        mActiveTracks.remove(track);
        ALOGV("%s(%d): removing track on session %d", __func__, track->id(), track->sessionId());
        sp<EffectChain> chain = getEffectChain_l(track->sessionId());
        if (chain != 0) {
            ALOGV("%s(%d): stopping track on chain %p for session Id: %d",
                    __func__, track->id(), chain.get(), track->sessionId());
            chain->decActiveTrackCnt();
        }
        // If an external client track, inform APM we're no longer active, and remove if needed.
        // We do this under lock so that the state is consistent if the Track is destroyed.
        if (track->isExternalTrack()) {
            AudioSystem::stopOutput(track->portId());
            if (track->isTerminated()) {
                AudioSystem::releaseOutput(track->portId());
            }
        }
        if (track->isTerminated()) {
            // remove from our tracks vector
            removeTrack_l(track);
        }
        if ((track->channelMask() & AUDIO_CHANNEL_HAPTIC_ALL) != AUDIO_CHANNEL_NONE
                && mHapticChannelCount > 0) {
            mLock.unlock();
            // Unlock due to VibratorService will lock for this call and will
            // call Tracks.mute/unmute which also require thread's lock.
            AudioFlinger::onExternalVibrationStop(track->getExternalVibration());
            mLock.lock();
        }
    }
}

status_t AudioFlinger::PlaybackThread::getTimestamp_l(AudioTimestamp& timestamp)
{
    if (mNormalSink != 0) {
        ExtendedTimestamp ets;
        status_t status = mNormalSink->getTimestamp(ets);
        if (status == NO_ERROR) {
            status = ets.getBestTimestamp(&timestamp);
        }
        return status;
    }
    if ((mType == OFFLOAD || mType == DIRECT) && mOutput != NULL) {
        uint64_t position64;
        if (mOutput->getPresentationPosition(&position64, &timestamp.mTime) == OK) {
            timestamp.mPosition = (uint32_t)position64;
            if (mDownstreamLatencyStatMs.getN() > 0) {
                const uint32_t positionOffset =
                    (uint32_t)(mDownstreamLatencyStatMs.getMean() * mSampleRate * 1e-3);
                if (positionOffset > timestamp.mPosition) {
                    timestamp.mPosition = 0;
                } else {
                    timestamp.mPosition -= positionOffset;
                }
            }
            return NO_ERROR;
        }
    }
    return INVALID_OPERATION;
}

status_t AudioFlinger::MixerThread::createAudioPatch_l(const struct audio_patch *patch,
                                                          audio_patch_handle_t *handle)
{
    status_t status;
    if (property_get_bool("af.patch_park", false /* default_value */)) {
        // Park FastMixer to avoid potential DOS issues with writing to the HAL
        // or if HAL does not properly lock against access.
        AutoPark<FastMixer> park(mFastMixer);
        status = PlaybackThread::createAudioPatch_l(patch, handle);
    } else {
        status = PlaybackThread::createAudioPatch_l(patch, handle);
    }
    return status;
}

status_t AudioFlinger::PlaybackThread::createAudioPatch_l(const struct audio_patch *patch,
                                                          audio_patch_handle_t *handle)
{
    status_t status = NO_ERROR;

    // store new device and send to effects
    audio_devices_t type = AUDIO_DEVICE_NONE;
    for (unsigned int i = 0; i < patch->num_sinks; i++) {
        type |= patch->sinks[i].ext.device.type;
    }

    audio_port_handle_t sinkPortId = patch->sinks[0].id;
#ifdef ADD_BATTERY_DATA
    // when changing the audio output device, call addBatteryData to notify
    // the change
    if (mOutDevice != type) {
        uint32_t params = 0;
        // check whether speaker is on
        if (type & AUDIO_DEVICE_OUT_SPEAKER) {
            params |= IMediaPlayerService::kBatteryDataSpeakerOn;
        }

        audio_devices_t deviceWithoutSpeaker
            = AUDIO_DEVICE_OUT_ALL & ~AUDIO_DEVICE_OUT_SPEAKER;
        // check if any other device (except speaker) is on
        if (type & deviceWithoutSpeaker) {
            params |= IMediaPlayerService::kBatteryDataOtherAudioDeviceOn;
        }

        if (params != 0) {
            addBatteryData(params);
        }
    }
#endif

    for (size_t i = 0; i < mEffectChains.size(); i++) {
        mEffectChains[i]->setDevice_l(type);
    }

    // mPrevOutDevice is the latest device set by createAudioPatch_l(). It is not set when
    // the thread is created so that the first patch creation triggers an ioConfigChanged callback
    bool configChanged = (mPrevOutDevice != type) || (mDeviceId != sinkPortId);
    mOutDevice = type;
    mPatch = *patch;

    if (mOutput->audioHwDev->supportsAudioPatches()) {
        sp<DeviceHalInterface> hwDevice = mOutput->audioHwDev->hwDevice();
        status = hwDevice->createAudioPatch(patch->num_sources,
                                            patch->sources,
                                            patch->num_sinks,
                                            patch->sinks,
                                            handle);
    } else {
        char *address;
        if (strcmp(patch->sinks[0].ext.device.address, "") != 0) {
            //FIXME: we only support address on first sink with HAL version < 3.0
            address = audio_device_address_to_parameter(
                                                        patch->sinks[0].ext.device.type,
                                                        patch->sinks[0].ext.device.address);
        } else {
            address = (char *)calloc(1, 1);
        }
        AudioParameter param = AudioParameter(String8(address));
        free(address);
        param.addInt(String8(AudioParameter::keyRouting), (int)type);
        status = mOutput->stream->setParameters(param.toString());
        *handle = AUDIO_PATCH_HANDLE_NONE;
    }
    if (configChanged) {
        mPrevOutDevice = type;
        mDeviceId = sinkPortId;
        sendIoConfigEvent_l(AUDIO_OUTPUT_CONFIG_CHANGED);
    }
    return status;
}

status_t AudioFlinger::MixerThread::releaseAudioPatch_l(const audio_patch_handle_t handle)
{
    status_t status;
    if (property_get_bool("af.patch_park", false /* default_value */)) {
        // Park FastMixer to avoid potential DOS issues with writing to the HAL
        // or if HAL does not properly lock against access.
        AutoPark<FastMixer> park(mFastMixer);
        status = PlaybackThread::releaseAudioPatch_l(handle);
    } else {
        status = PlaybackThread::releaseAudioPatch_l(handle);
    }
    return status;
}

status_t AudioFlinger::PlaybackThread::releaseAudioPatch_l(const audio_patch_handle_t handle)
{
    status_t status = NO_ERROR;

    mOutDevice = AUDIO_DEVICE_NONE;

    if (mOutput->audioHwDev->supportsAudioPatches()) {
        sp<DeviceHalInterface> hwDevice = mOutput->audioHwDev->hwDevice();
        status = hwDevice->releaseAudioPatch(handle);
    } else {
        AudioParameter param;
        param.addInt(String8(AudioParameter::keyRouting), 0);
        status = mOutput->stream->setParameters(param.toString());
    }
    return status;
}

void AudioFlinger::PlaybackThread::addPatchTrack(const sp<PatchTrack>& track)
{
    Mutex::Autolock _l(mLock);
    mTracks.add(track);
}

void AudioFlinger::PlaybackThread::deletePatchTrack(const sp<PatchTrack>& track)
{
    Mutex::Autolock _l(mLock);
    destroyTrack_l(track);
}

void AudioFlinger::PlaybackThread::toAudioPortConfig(struct audio_port_config *config)
{
    ThreadBase::toAudioPortConfig(config);
    config->role = AUDIO_PORT_ROLE_SOURCE;
    config->ext.mix.hw_module = mOutput->audioHwDev->handle();
    config->ext.mix.usecase.stream = AUDIO_STREAM_DEFAULT;
    if (mOutput && mOutput->flags != AUDIO_OUTPUT_FLAG_NONE) {
        config->config_mask |= AUDIO_PORT_CONFIG_FLAGS;
        config->flags.output = mOutput->flags;
    }
}

// ----------------------------------------------------------------------------

AudioFlinger::MixerThread::MixerThread(const sp<AudioFlinger>& audioFlinger, AudioStreamOut* output,
        audio_io_handle_t id, audio_devices_t device, bool systemReady, type_t type)
    :   PlaybackThread(audioFlinger, output, id, device, type, systemReady),
        // mAudioMixer below
        // mFastMixer below
        mFastMixerFutex(0),
        mMasterMono(false)
        // mOutputSink below
        // mPipeSink below
        // mNormalSink below
{
    setMasterBalance(audioFlinger->getMasterBalance_l());
    ALOGV("MixerThread() id=%d device=%#x type=%d", id, device, type);
    ALOGV("mSampleRate=%u, mChannelMask=%#x, mChannelCount=%u, mFormat=%#x, mFrameSize=%zu, "
            "mFrameCount=%zu, mNormalFrameCount=%zu",
            mSampleRate, mChannelMask, mChannelCount, mFormat, mFrameSize, mFrameCount,
            mNormalFrameCount);
    mAudioMixer = new AudioMixer(mNormalFrameCount, mSampleRate);

    if (type == DUPLICATING) {
        // The Duplicating thread uses the AudioMixer and delivers data to OutputTracks
        // (downstream MixerThreads) in DuplicatingThread::threadLoop_write().
        // Do not create or use mFastMixer, mOutputSink, mPipeSink, or mNormalSink.
        return;
    }
    // create an NBAIO sink for the HAL output stream, and negotiate
    mOutputSink = new AudioStreamOutSink(output->stream);
    size_t numCounterOffers = 0;
    const NBAIO_Format offers[1] = {Format_from_SR_C(
            mSampleRate, mChannelCount + mHapticChannelCount, mFormat)};
#if !LOG_NDEBUG
    ssize_t index =
#else
    (void)
#endif
            mOutputSink->negotiate(offers, 1, NULL, numCounterOffers);
    ALOG_ASSERT(index == 0);

    // initialize fast mixer depending on configuration
    bool initFastMixer;
    switch (kUseFastMixer) {
    case FastMixer_Never:
        initFastMixer = false;
        break;
    case FastMixer_Always:
        initFastMixer = true;
        break;
    case FastMixer_Static:
    case FastMixer_Dynamic:
        // FastMixer was designed to operate with a HAL that pulls at a regular rate,
        // where the period is less than an experimentally determined threshold that can be
        // scheduled reliably with CFS. However, the BT A2DP HAL is
        // bursty (does not pull at a regular rate) and so cannot operate with FastMixer.
        initFastMixer = mFrameCount < mNormalFrameCount
                && (mOutDevice & AUDIO_DEVICE_OUT_ALL_A2DP) == 0;
        break;
    }
    ALOGW_IF(initFastMixer == false && mFrameCount < mNormalFrameCount,
            "FastMixer is preferred for this sink as frameCount %zu is less than threshold %zu",
            mFrameCount, mNormalFrameCount);
    if (initFastMixer) {
        audio_format_t fastMixerFormat;
        if (mMixerBufferEnabled && mEffectBufferEnabled) {
            fastMixerFormat = AUDIO_FORMAT_PCM_FLOAT;
        } else {
            fastMixerFormat = AUDIO_FORMAT_PCM_16_BIT;
        }
        if (mFormat != fastMixerFormat) {
            // change our Sink format to accept our intermediate precision
            mFormat = fastMixerFormat;
            free(mSinkBuffer);
            mFrameSize = audio_bytes_per_frame(mChannelCount + mHapticChannelCount, mFormat);
            const size_t sinkBufferSize = mNormalFrameCount * mFrameSize;
            (void)posix_memalign(&mSinkBuffer, 32, sinkBufferSize);
        }

        // create a MonoPipe to connect our submix to FastMixer
        NBAIO_Format format = mOutputSink->format();

        // adjust format to match that of the Fast Mixer
        ALOGV("format changed from %#x to %#x", format.mFormat, fastMixerFormat);
        format.mFormat = fastMixerFormat;
        format.mFrameSize = audio_bytes_per_sample(format.mFormat) * format.mChannelCount;

        // This pipe depth compensates for scheduling latency of the normal mixer thread.
        // When it wakes up after a maximum latency, it runs a few cycles quickly before
        // finally blocking.  Note the pipe implementation rounds up the request to a power of 2.
        MonoPipe *monoPipe = new MonoPipe(mNormalFrameCount * 4, format, true /*writeCanBlock*/);
        const NBAIO_Format offers[1] = {format};
        size_t numCounterOffers = 0;
#if !LOG_NDEBUG
        ssize_t index =
#else
        (void)
#endif
                monoPipe->negotiate(offers, 1, NULL, numCounterOffers);
        ALOG_ASSERT(index == 0);
        monoPipe->setAvgFrames((mScreenState & 1) ?
                (monoPipe->maxFrames() * 7) / 8 : mNormalFrameCount * 2);
        mPipeSink = monoPipe;

        // create fast mixer and configure it initially with just one fast track for our submix
        mFastMixer = new FastMixer(mId);
        FastMixerStateQueue *sq = mFastMixer->sq();
#ifdef STATE_QUEUE_DUMP
        sq->setObserverDump(&mStateQueueObserverDump);
        sq->setMutatorDump(&mStateQueueMutatorDump);
#endif
        FastMixerState *state = sq->begin();
        FastTrack *fastTrack = &state->mFastTracks[0];
        // wrap the source side of the MonoPipe to make it an AudioBufferProvider
        fastTrack->mBufferProvider = new SourceAudioBufferProvider(new MonoPipeReader(monoPipe));
        fastTrack->mVolumeProvider = NULL;
        fastTrack->mChannelMask = mChannelMask | mHapticChannelMask; // mPipeSink channel mask for
                                                                     // audio to FastMixer
        fastTrack->mFormat = mFormat; // mPipeSink format for audio to FastMixer
        fastTrack->mHapticPlaybackEnabled = mHapticChannelMask != AUDIO_CHANNEL_NONE;
        fastTrack->mGeneration++;
        state->mFastTracksGen++;
        state->mTrackMask = 1;
        // fast mixer will use the HAL output sink
        state->mOutputSink = mOutputSink.get();
        state->mOutputSinkGen++;
        state->mFrameCount = mFrameCount;
        // specify sink channel mask when haptic channel mask present as it can not
        // be calculated directly from channel count
        state->mSinkChannelMask = mHapticChannelMask == AUDIO_CHANNEL_NONE
                ? AUDIO_CHANNEL_NONE : mChannelMask | mHapticChannelMask;
        state->mCommand = FastMixerState::COLD_IDLE;
        // already done in constructor initialization list
        //mFastMixerFutex = 0;
        state->mColdFutexAddr = &mFastMixerFutex;
        state->mColdGen++;
        state->mDumpState = &mFastMixerDumpState;
        mFastMixerNBLogWriter = audioFlinger->newWriter_l(kFastMixerLogSize, "FastMixer");
        state->mNBLogWriter = mFastMixerNBLogWriter.get();
        sq->end();
        sq->push(FastMixerStateQueue::BLOCK_UNTIL_PUSHED);

        NBLog::thread_info_t info;
        info.id = mId;
        info.type = NBLog::FASTMIXER;
        mFastMixerNBLogWriter->log<NBLog::EVENT_THREAD_INFO>(info);

        // start the fast mixer
        mFastMixer->run("FastMixer", PRIORITY_URGENT_AUDIO);
        pid_t tid = mFastMixer->getTid();
        sendPrioConfigEvent(getpid(), tid, kPriorityFastMixer, false /*forApp*/);
        stream()->setHalThreadPriority(kPriorityFastMixer);

#ifdef AUDIO_WATCHDOG
        // create and start the watchdog
        mAudioWatchdog = new AudioWatchdog();
        mAudioWatchdog->setDump(&mAudioWatchdogDump);
        mAudioWatchdog->run("AudioWatchdog", PRIORITY_URGENT_AUDIO);
        tid = mAudioWatchdog->getTid();
        sendPrioConfigEvent(getpid(), tid, kPriorityFastMixer, false /*forApp*/);
#endif
    } else {
#ifdef TEE_SINK
        // Only use the MixerThread tee if there is no FastMixer.
        mTee.set(mOutputSink->format(), NBAIO_Tee::TEE_FLAG_OUTPUT_THREAD);
        mTee.setId(std::string("_") + std::to_string(mId) + "_M");
#endif
    }

    switch (kUseFastMixer) {
    case FastMixer_Never:
    case FastMixer_Dynamic:
        mNormalSink = mOutputSink;
        break;
    case FastMixer_Always:
        mNormalSink = mPipeSink;
        break;
    case FastMixer_Static:
        mNormalSink = initFastMixer ? mPipeSink : mOutputSink;
        break;
    }

    mIdleTimeOffsetUs = 0;
}

AudioFlinger::MixerThread::~MixerThread()
{
    if (mFastMixer != 0) {
        FastMixerStateQueue *sq = mFastMixer->sq();
        FastMixerState *state = sq->begin();
        if (state->mCommand == FastMixerState::COLD_IDLE) {
            int32_t old = android_atomic_inc(&mFastMixerFutex);
            if (old == -1) {
                (void) syscall(__NR_futex, &mFastMixerFutex, FUTEX_WAKE_PRIVATE, 1);
            }
        }
        state->mCommand = FastMixerState::EXIT;
        sq->end();
        sq->push(FastMixerStateQueue::BLOCK_UNTIL_PUSHED);
        mFastMixer->join();
        // Though the fast mixer thread has exited, it's state queue is still valid.
        // We'll use that extract the final state which contains one remaining fast track
        // corresponding to our sub-mix.
        state = sq->begin();
        ALOG_ASSERT(state->mTrackMask == 1);
        FastTrack *fastTrack = &state->mFastTracks[0];
        ALOG_ASSERT(fastTrack->mBufferProvider != NULL);
        delete fastTrack->mBufferProvider;
        sq->end(false /*didModify*/);
        mFastMixer.clear();
#ifdef AUDIO_WATCHDOG
        if (mAudioWatchdog != 0) {
            mAudioWatchdog->requestExit();
            mAudioWatchdog->requestExitAndWait();
            mAudioWatchdog.clear();
        }
#endif
    }
    mAudioFlinger->unregisterWriter(mFastMixerNBLogWriter);
    delete mAudioMixer;
}


uint32_t AudioFlinger::MixerThread::correctLatency_l(uint32_t latency) const
{
    if (mFastMixer != 0) {
        MonoPipe *pipe = (MonoPipe *)mPipeSink.get();
        latency += (pipe->getAvgFrames() * 1000) / mSampleRate;
    }
    return latency;
}

ssize_t AudioFlinger::MixerThread::threadLoop_write()
{
    // FIXME we should only do one push per cycle; confirm this is true
    // Start the fast mixer if it's not already running
    if (mFastMixer != 0) {
        FastMixerStateQueue *sq = mFastMixer->sq();
        FastMixerState *state = sq->begin();
        if (state->mCommand != FastMixerState::MIX_WRITE &&
                (kUseFastMixer != FastMixer_Dynamic || state->mTrackMask > 1)) {
            if (state->mCommand == FastMixerState::COLD_IDLE) {

                // FIXME workaround for first HAL write being CPU bound on some devices
                ATRACE_BEGIN("write");
                mOutput->write((char *)mSinkBuffer, 0);
                ATRACE_END();

                int32_t old = android_atomic_inc(&mFastMixerFutex);
                if (old == -1) {
                    (void) syscall(__NR_futex, &mFastMixerFutex, FUTEX_WAKE_PRIVATE, 1);
                }
#ifdef AUDIO_WATCHDOG
                if (mAudioWatchdog != 0) {
                    mAudioWatchdog->resume();
                }
#endif
            }
            state->mCommand = FastMixerState::MIX_WRITE;
#ifdef FAST_THREAD_STATISTICS
            mFastMixerDumpState.increaseSamplingN(mAudioFlinger->isLowRamDevice() ?
                FastThreadDumpState::kSamplingNforLowRamDevice : FastThreadDumpState::kSamplingN);
#endif
            sq->end();
            sq->push(FastMixerStateQueue::BLOCK_UNTIL_PUSHED);
            if (kUseFastMixer == FastMixer_Dynamic) {
                mNormalSink = mPipeSink;
            }
        } else {
            sq->end(false /*didModify*/);
        }
    }
    return PlaybackThread::threadLoop_write();
}

void AudioFlinger::MixerThread::threadLoop_standby()
{
    // Idle the fast mixer if it's currently running
    if (mFastMixer != 0) {
        FastMixerStateQueue *sq = mFastMixer->sq();
        FastMixerState *state = sq->begin();
        if (!(state->mCommand & FastMixerState::IDLE)) {
            // Report any frames trapped in the Monopipe
            MonoPipe *monoPipe = (MonoPipe *)mPipeSink.get();
            const long long pipeFrames = monoPipe->maxFrames() - monoPipe->availableToWrite();
            mLocalLog.log("threadLoop_standby: framesWritten:%lld  suspendedFrames:%lld  "
                    "monoPipeWritten:%lld  monoPipeLeft:%lld",
                    (long long)mFramesWritten, (long long)mSuspendedFrames,
                    (long long)mPipeSink->framesWritten(), pipeFrames);
            mLocalLog.log("threadLoop_standby: %s", mTimestamp.toString().c_str());

            state->mCommand = FastMixerState::COLD_IDLE;
            state->mColdFutexAddr = &mFastMixerFutex;
            state->mColdGen++;
            mFastMixerFutex = 0;
            sq->end();
            // BLOCK_UNTIL_PUSHED would be insufficient, as we need it to stop doing I/O now
            sq->push(FastMixerStateQueue::BLOCK_UNTIL_ACKED);
            if (kUseFastMixer == FastMixer_Dynamic) {
                mNormalSink = mOutputSink;
            }
#ifdef AUDIO_WATCHDOG
            if (mAudioWatchdog != 0) {
                mAudioWatchdog->pause();
            }
#endif
        } else {
            sq->end(false /*didModify*/);
        }
    }
    PlaybackThread::threadLoop_standby();
}

bool AudioFlinger::PlaybackThread::waitingAsyncCallback_l()
{
    return false;
}

bool AudioFlinger::PlaybackThread::shouldStandby_l()
{
    return !mStandby;
}

bool AudioFlinger::PlaybackThread::waitingAsyncCallback()
{
    Mutex::Autolock _l(mLock);
    return waitingAsyncCallback_l();
}

// shared by MIXER and DIRECT, overridden by DUPLICATING
void AudioFlinger::PlaybackThread::threadLoop_standby()
{
    ALOGV("Audio hardware entering standby, mixer %p, suspend count %d", this, mSuspended);
    mOutput->standby();
    if (mUseAsyncWrite != 0) {
        // discard any pending drain or write ack by incrementing sequence
        mWriteAckSequence = (mWriteAckSequence + 2) & ~1;
        mDrainSequence = (mDrainSequence + 2) & ~1;
        ALOG_ASSERT(mCallbackThread != 0);
        mCallbackThread->setWriteBlocked(mWriteAckSequence);
        mCallbackThread->setDraining(mDrainSequence);
    }
    mHwPaused = false;
}

void AudioFlinger::PlaybackThread::onAddNewTrack_l()
{
    ALOGV("signal playback thread");
    broadcast_l();
}

void AudioFlinger::PlaybackThread::onAsyncError()
{
    for (int i = AUDIO_STREAM_SYSTEM; i < (int)AUDIO_STREAM_CNT; i++) {
        invalidateTracks((audio_stream_type_t)i);
    }
}

void AudioFlinger::MixerThread::threadLoop_mix()
{
    // mix buffers...
    mAudioMixer->process();
    mCurrentWriteLength = mSinkBufferSize;
    // increase sleep time progressively when application underrun condition clears.
    // Only increase sleep time if the mixer is ready for two consecutive times to avoid
    // that a steady state of alternating ready/not ready conditions keeps the sleep time
    // such that we would underrun the audio HAL.
    if ((mSleepTimeUs == 0) && (sleepTimeShift > 0)) {
        sleepTimeShift--;
    }
    mSleepTimeUs = 0;
    mStandbyTimeNs = systemTime() + mStandbyDelayNs;
    //TODO: delay standby when effects have a tail

}

void AudioFlinger::MixerThread::threadLoop_sleepTime()
{
    // If no tracks are ready, sleep once for the duration of an output
    // buffer size, then write 0s to the output
    if (mSleepTimeUs == 0) {
        if (mMixerStatus == MIXER_TRACKS_ENABLED) {
            if (mPipeSink.get() != nullptr && mPipeSink == mNormalSink) {
                // Using the Monopipe availableToWrite, we estimate the
                // sleep time to retry for more data (before we underrun).
                MonoPipe *monoPipe = static_cast<MonoPipe *>(mPipeSink.get());
                const ssize_t availableToWrite = mPipeSink->availableToWrite();
                const size_t pipeFrames = monoPipe->maxFrames();
                const size_t framesLeft = pipeFrames - max(availableToWrite, 0);
                // HAL_framecount <= framesDelay ~ framesLeft / 2 <= Normal_Mixer_framecount
                const size_t framesDelay = std::min(
                        mNormalFrameCount, max(framesLeft / 2, mFrameCount));
                ALOGV("pipeFrames:%zu framesLeft:%zu framesDelay:%zu",
                        pipeFrames, framesLeft, framesDelay);
                mSleepTimeUs = framesDelay * MICROS_PER_SECOND / mSampleRate;
            } else {
                mSleepTimeUs = mActiveSleepTimeUs >> sleepTimeShift;
                if (mSleepTimeUs < kMinThreadSleepTimeUs) {
                    mSleepTimeUs = kMinThreadSleepTimeUs;
                }
                // reduce sleep time in case of consecutive application underruns to avoid
                // starving the audio HAL. As activeSleepTimeUs() is larger than a buffer
                // duration we would end up writing less data than needed by the audio HAL if
                // the condition persists.
                if (sleepTimeShift < kMaxThreadSleepTimeShift) {
                    sleepTimeShift++;
                }
            }
        } else {
            mSleepTimeUs = mIdleSleepTimeUs + mIdleTimeOffsetUs;
        }
    } else if (mBytesWritten != 0 || (mMixerStatus == MIXER_TRACKS_ENABLED)) {
        // clear out mMixerBuffer or mSinkBuffer, to ensure buffers are cleared
        // before effects processing or output.
        if (mMixerBufferValid) {
            memset(mMixerBuffer, 0, mMixerBufferSize);
        } else {
            memset(mSinkBuffer, 0, mSinkBufferSize);
        }
        mSleepTimeUs = 0;
        ALOGV_IF(mBytesWritten == 0 && (mMixerStatus == MIXER_TRACKS_ENABLED),
                "anticipated start");
    }
    mIdleTimeOffsetUs = 0;
    // TODO add standby time extension fct of effect tail
}

// prepareTracks_l() must be called with ThreadBase::mLock held
AudioFlinger::PlaybackThread::mixer_state AudioFlinger::MixerThread::prepareTracks_l(
        Vector< sp<Track> > *tracksToRemove)
{
    // clean up deleted track ids in AudioMixer before allocating new tracks
    (void)mTracks.processDeletedTrackIds([this](int trackId) {
        // for each trackId, destroy it in the AudioMixer
        if (mAudioMixer->exists(trackId)) {
            mAudioMixer->destroy(trackId);
        }
    });
    mTracks.clearDeletedTrackIds();

    mixer_state mixerStatus = MIXER_IDLE;
    // find out which tracks need to be processed
    size_t count = mActiveTracks.size();
    size_t mixedTracks = 0;
    size_t tracksWithEffect = 0;
    // counts only _active_ fast tracks
    size_t fastTracks = 0;
    uint32_t resetMask = 0; // bit mask of fast tracks that need to be reset

    float masterVolume = mMasterVolume;
    bool masterMute = mMasterMute;

    if (masterMute) {
        masterVolume = 0;
    }
    // Delegate master volume control to effect in output mix effect chain if needed
    sp<EffectChain> chain = getEffectChain_l(AUDIO_SESSION_OUTPUT_MIX);
    if (chain != 0) {
        uint32_t v = (uint32_t)(masterVolume * (1 << 24));
        chain->setVolume_l(&v, &v);
        masterVolume = (float)((v + (1 << 23)) >> 24);
        chain.clear();
    }

    // prepare a new state to push
    FastMixerStateQueue *sq = NULL;
    FastMixerState *state = NULL;
    bool didModify = false;
    FastMixerStateQueue::block_t block = FastMixerStateQueue::BLOCK_UNTIL_PUSHED;
    bool coldIdle = false;
    if (mFastMixer != 0) {
        sq = mFastMixer->sq();
        state = sq->begin();
        coldIdle = state->mCommand == FastMixerState::COLD_IDLE;
    }

    mMixerBufferValid = false;  // mMixerBuffer has no valid data until appropriate tracks found.
    mEffectBufferValid = false; // mEffectBuffer has no valid data until tracks found.

    // DeferredOperations handles statistics after setting mixerStatus.
    class DeferredOperations {
    public:
        DeferredOperations(mixer_state *mixerStatus)
            : mMixerStatus(mixerStatus) { }

        // when leaving scope, tally frames properly.
        ~DeferredOperations() {
            // Tally underrun frames only if we are actually mixing (MIXER_TRACKS_READY)
            // because that is when the underrun occurs.
            // We do not distinguish between FastTracks and NormalTracks here.
            if (*mMixerStatus == MIXER_TRACKS_READY) {
                for (const auto &underrun : mUnderrunFrames) {
                    underrun.first->mAudioTrackServerProxy->tallyUnderrunFrames(
                            underrun.second);
                }
            }
        }

        // tallyUnderrunFrames() is called to update the track counters
        // with the number of underrun frames for a particular mixer period.
        // We defer tallying until we know the final mixer status.
        void tallyUnderrunFrames(sp<Track> track, size_t underrunFrames) {
            mUnderrunFrames.emplace_back(track, underrunFrames);
        }

    private:
        const mixer_state * const mMixerStatus;
        std::vector<std::pair<sp<Track>, size_t>> mUnderrunFrames;
    } deferredOperations(&mixerStatus); // implicit nested scope for variable capture

    bool noFastHapticTrack = true;
    for (size_t i=0 ; i<count ; i++) {
        const sp<Track> t = mActiveTracks[i];

        // this const just means the local variable doesn't change
        Track* const track = t.get();

        // process fast tracks
        if (track->isFastTrack()) {
            if (track->getHapticPlaybackEnabled()) {
                noFastHapticTrack = false;
            }

            // It's theoretically possible (though unlikely) for a fast track to be created
            // and then removed within the same normal mix cycle.  This is not a problem, as
            // the track never becomes active so it's fast mixer slot is never touched.
            // The converse, of removing an (active) track and then creating a new track
            // at the identical fast mixer slot within the same normal mix cycle,
            // is impossible because the slot isn't marked available until the end of each cycle.
            int j = track->mFastIndex;
            ALOG_ASSERT(0 < j && j < (int)FastMixerState::sMaxFastTracks);
            ALOG_ASSERT(!(mFastTrackAvailMask & (1 << j)));
            FastTrack *fastTrack = &state->mFastTracks[j];

            // Determine whether the track is currently in underrun condition,
            // and whether it had a recent underrun.
            FastTrackDump *ftDump = &mFastMixerDumpState.mTracks[j];
            FastTrackUnderruns underruns = ftDump->mUnderruns;
            uint32_t recentFull = (underruns.mBitFields.mFull -
                    track->mObservedUnderruns.mBitFields.mFull) & UNDERRUN_MASK;
            uint32_t recentPartial = (underruns.mBitFields.mPartial -
                    track->mObservedUnderruns.mBitFields.mPartial) & UNDERRUN_MASK;
            uint32_t recentEmpty = (underruns.mBitFields.mEmpty -
                    track->mObservedUnderruns.mBitFields.mEmpty) & UNDERRUN_MASK;
            uint32_t recentUnderruns = recentPartial + recentEmpty;
            track->mObservedUnderruns = underruns;
            // don't count underruns that occur while stopping or pausing
            // or stopped which can occur when flush() is called while active
            size_t underrunFrames = 0;
            if (!(track->isStopping() || track->isPausing() || track->isStopped()) &&
                    recentUnderruns > 0) {
                // FIXME fast mixer will pull & mix partial buffers, but we count as a full underrun
                underrunFrames = recentUnderruns * mFrameCount;
            }
            // Immediately account for FastTrack underruns.
            track->mAudioTrackServerProxy->tallyUnderrunFrames(underrunFrames);

            // This is similar to the state machine for normal tracks,
            // with a few modifications for fast tracks.
            bool isActive = true;
            switch (track->mState) {
            case TrackBase::STOPPING_1:
                // track stays active in STOPPING_1 state until first underrun
                if (recentUnderruns > 0 || track->isTerminated()) {
                    track->mState = TrackBase::STOPPING_2;
                }
                break;
            case TrackBase::PAUSING:
                // ramp down is not yet implemented
                track->setPaused();
                break;
            case TrackBase::RESUMING:
                // ramp up is not yet implemented
                track->mState = TrackBase::ACTIVE;
                break;
            case TrackBase::ACTIVE:
                if (recentFull > 0 || recentPartial > 0) {
                    // track has provided at least some frames recently: reset retry count
                    track->mRetryCount = kMaxTrackRetries;
                }
                if (recentUnderruns == 0) {
                    // no recent underruns: stay active
                    break;
                }
                // there has recently been an underrun of some kind
                if (track->sharedBuffer() == 0) {
                    // were any of the recent underruns "empty" (no frames available)?
                    if (recentEmpty == 0) {
                        // no, then ignore the partial underruns as they are allowed indefinitely
                        break;
                    }
                    // there has recently been an "empty" underrun: decrement the retry counter
                    if (--(track->mRetryCount) > 0) {
                        break;
                    }
                    // indicate to client process that the track was disabled because of underrun;
                    // it will then automatically call start() when data is available
                    track->disable();
                    // remove from active list, but state remains ACTIVE [confusing but true]
                    isActive = false;
                    break;
                }
                FALLTHROUGH_INTENDED;
            case TrackBase::STOPPING_2:
            case TrackBase::PAUSED:
            case TrackBase::STOPPED:
            case TrackBase::FLUSHED:   // flush() while active
                // Check for presentation complete if track is inactive
                // We have consumed all the buffers of this track.
                // This would be incomplete if we auto-paused on underrun
                {
                    uint32_t latency = 0;
                    status_t result = mOutput->stream->getLatency(&latency);
                    ALOGE_IF(result != OK,
                            "Error when retrieving output stream latency: %d", result);
                    size_t audioHALFrames = (latency * mSampleRate) / 1000;
                    int64_t framesWritten = mBytesWritten / mFrameSize;
                    if (!(mStandby || track->presentationComplete(framesWritten, audioHALFrames))) {
                        // track stays in active list until presentation is complete
                        break;
                    }
                }
                if (track->isStopping_2()) {
                    track->mState = TrackBase::STOPPED;
                }
                if (track->isStopped()) {
                    // Can't reset directly, as fast mixer is still polling this track
                    //   track->reset();
                    // So instead mark this track as needing to be reset after push with ack
                    resetMask |= 1 << i;
                }
                isActive = false;
                break;
            case TrackBase::IDLE:
            default:
                LOG_ALWAYS_FATAL("unexpected track state %d", track->mState);
            }

            if (isActive) {
                // was it previously inactive?
                if (!(state->mTrackMask & (1 << j))) {
                    ExtendedAudioBufferProvider *eabp = track;
                    VolumeProvider *vp = track;
                    fastTrack->mBufferProvider = eabp;
                    fastTrack->mVolumeProvider = vp;
                    fastTrack->mChannelMask = track->mChannelMask;
                    fastTrack->mFormat = track->mFormat;
                    fastTrack->mHapticPlaybackEnabled = track->getHapticPlaybackEnabled();
                    fastTrack->mHapticIntensity = track->getHapticIntensity();
                    fastTrack->mGeneration++;
                    state->mTrackMask |= 1 << j;
                    didModify = true;
                    // no acknowledgement required for newly active tracks
                }
                sp<AudioTrackServerProxy> proxy = track->mAudioTrackServerProxy;
                // cache the combined master volume and stream type volume for fast mixer; this
                // lacks any synchronization or barrier so VolumeProvider may read a stale value
                const float vh = track->getVolumeHandler()->getVolume(
                        proxy->framesReleased()).first;
                float volume = masterVolume
                        * mStreamTypes[track->streamType()].volume
                        * vh;
                track->mCachedVolume = volume;
                gain_minifloat_packed_t vlr = proxy->getVolumeLR();
                float vlf = volume * float_from_gain(gain_minifloat_unpack_left(vlr));
                float vrf = volume * float_from_gain(gain_minifloat_unpack_right(vlr));
                track->setFinalVolume((vlf + vrf) / 2.f);
                ++fastTracks;
            } else {
                // was it previously active?
                if (state->mTrackMask & (1 << j)) {
                    fastTrack->mBufferProvider = NULL;
                    fastTrack->mGeneration++;
                    state->mTrackMask &= ~(1 << j);
                    didModify = true;
                    // If any fast tracks were removed, we must wait for acknowledgement
                    // because we're about to decrement the last sp<> on those tracks.
                    block = FastMixerStateQueue::BLOCK_UNTIL_ACKED;
                } else {
                    // ALOGW rather than LOG_ALWAYS_FATAL because it seems there are cases where an
                    // AudioTrack may start (which may not be with a start() but with a write()
                    // after underrun) and immediately paused or released.  In that case the
                    // FastTrack state hasn't had time to update.
                    // TODO Remove the ALOGW when this theory is confirmed.
                    ALOGW("fast track %d should have been active; "
                            "mState=%d, mTrackMask=%#x, recentUnderruns=%u, isShared=%d",
                            j, track->mState, state->mTrackMask, recentUnderruns,
                            track->sharedBuffer() != 0);
                    // Since the FastMixer state already has the track inactive, do nothing here.
                }
                tracksToRemove->add(track);
                // Avoids a misleading display in dumpsys
                track->mObservedUnderruns.mBitFields.mMostRecent = UNDERRUN_FULL;
            }
            if (fastTrack->mHapticPlaybackEnabled != track->getHapticPlaybackEnabled()) {
                fastTrack->mHapticPlaybackEnabled = track->getHapticPlaybackEnabled();
                didModify = true;
            }
            continue;
        }

        {   // local variable scope to avoid goto warning

        audio_track_cblk_t* cblk = track->cblk();

        // The first time a track is added we wait
        // for all its buffers to be filled before processing it
        const int trackId = track->id();

        // if an active track doesn't exist in the AudioMixer, create it.
        // use the trackId as the AudioMixer name.
        if (!mAudioMixer->exists(trackId)) {
            status_t status = mAudioMixer->create(
                    trackId,
                    track->mChannelMask,
                    track->mFormat,
                    track->mSessionId);
            if (status != OK) {
                ALOGW("%s(): AudioMixer cannot create track(%d)"
                        " mask %#x, format %#x, sessionId %d",
                        __func__, trackId,
                        track->mChannelMask, track->mFormat, track->mSessionId);
                tracksToRemove->add(track);
                track->invalidate(); // consider it dead.
                continue;
            }
        }

        // make sure that we have enough frames to mix one full buffer.
        // enforce this condition only once to enable draining the buffer in case the client
        // app does not call stop() and relies on underrun to stop:
        // hence the test on (mMixerStatus == MIXER_TRACKS_READY) meaning the track was mixed
        // during last round
        size_t desiredFrames;
        const uint32_t sampleRate = track->mAudioTrackServerProxy->getSampleRate();
        AudioPlaybackRate playbackRate = track->mAudioTrackServerProxy->getPlaybackRate();

        desiredFrames = sourceFramesNeededWithTimestretch(
                sampleRate, mNormalFrameCount, mSampleRate, playbackRate.mSpeed);
        // TODO: ONLY USED FOR LEGACY RESAMPLERS, remove when they are removed.
        // add frames already consumed but not yet released by the resampler
        // because mAudioTrackServerProxy->framesReady() will include these frames
        desiredFrames += mAudioMixer->getUnreleasedFrames(trackId);

        uint32_t minFrames = 1;
        if ((track->sharedBuffer() == 0) && !track->isStopped() && !track->isPausing() &&
                (mMixerStatusIgnoringFastTracks == MIXER_TRACKS_READY)) {
            minFrames = desiredFrames;
        }

        size_t framesReady = track->framesReady();
        if (ATRACE_ENABLED()) {
            // I wish we had formatted trace names
            std::string traceName("nRdy");
            traceName += std::to_string(trackId);
            ATRACE_INT(traceName.c_str(), framesReady);
        }
        if ((framesReady >= minFrames) && track->isReady() &&
                !track->isPaused() && !track->isTerminated())
        {
            ALOGVV("track(%d) s=%08x [OK] on thread %p", trackId, cblk->mServer, this);

            mixedTracks++;

            // track->mainBuffer() != mSinkBuffer or mMixerBuffer means
            // there is an effect chain connected to the track
            chain.clear();
            if (track->mainBuffer() != mSinkBuffer &&
                    track->mainBuffer() != mMixerBuffer) {
                if (mEffectBufferEnabled) {
                    mEffectBufferValid = true; // Later can set directly.
                }
                chain = getEffectChain_l(track->sessionId());
                // Delegate volume control to effect in track effect chain if needed
                if (chain != 0) {
                    tracksWithEffect++;
                } else {
                    ALOGW("prepareTracks_l(): track(%d) attached to effect but no chain found on "
                            "session %d",
                            trackId, track->sessionId());
                }
            }


            int param = AudioMixer::VOLUME;
            if (track->mFillingUpStatus == Track::FS_FILLED) {
                // no ramp for the first volume setting
                track->mFillingUpStatus = Track::FS_ACTIVE;
                if (track->mState == TrackBase::RESUMING) {
                    track->mState = TrackBase::ACTIVE;
                    if (cblk->mServer != 0) {
                        param = AudioMixer::RAMP_VOLUME;
                    }
                }
                mAudioMixer->setParameter(trackId, AudioMixer::RESAMPLE, AudioMixer::RESET, NULL);
                mLeftVolFloat = -1.0;
            // FIXME should not make a decision based on mServer
            } else if (cblk->mServer != 0) {
                // If the track is stopped before the first frame was mixed,
                // do not apply ramp
                param = AudioMixer::RAMP_VOLUME;
            }

            // compute volume for this track
            uint32_t vl, vr;       // in U8.24 integer format
            float vlf, vrf, vaf;   // in [0.0, 1.0] float format
            // read original volumes with volume control
            float typeVolume = mStreamTypes[track->streamType()].volume;
            float v = masterVolume * typeVolume;

            if (track->isPausing() || mStreamTypes[track->streamType()].mute) {
                vl = vr = 0;
                vlf = vrf = vaf = 0.;
                if (track->isPausing()) {
                    track->setPaused();
                }
            } else {
                sp<AudioTrackServerProxy> proxy = track->mAudioTrackServerProxy;
                gain_minifloat_packed_t vlr = proxy->getVolumeLR();
                vlf = float_from_gain(gain_minifloat_unpack_left(vlr));
                vrf = float_from_gain(gain_minifloat_unpack_right(vlr));
                // track volumes come from shared memory, so can't be trusted and must be clamped
                if (vlf > GAIN_FLOAT_UNITY) {
                    ALOGV("Track left volume out of range: %.3g", vlf);
                    vlf = GAIN_FLOAT_UNITY;
                }
                if (vrf > GAIN_FLOAT_UNITY) {
                    ALOGV("Track right volume out of range: %.3g", vrf);
                    vrf = GAIN_FLOAT_UNITY;
                }
                const float vh = track->getVolumeHandler()->getVolume(
                        track->mAudioTrackServerProxy->framesReleased()).first;
                // now apply the master volume and stream type volume and shaper volume
                vlf *= v * vh;
                vrf *= v * vh;
                // assuming master volume and stream type volume each go up to 1.0,
                // then derive vl and vr as U8.24 versions for the effect chain
                const float scaleto8_24 = MAX_GAIN_INT * MAX_GAIN_INT;
                vl = (uint32_t) (scaleto8_24 * vlf);
                vr = (uint32_t) (scaleto8_24 * vrf);
                // vl and vr are now in U8.24 format
                uint16_t sendLevel = proxy->getSendLevel_U4_12();
                // send level comes from shared memory and so may be corrupt
                if (sendLevel > MAX_GAIN_INT) {
                    ALOGV("Track send level out of range: %04X", sendLevel);
                    sendLevel = MAX_GAIN_INT;
                }
                // vaf is represented as [0.0, 1.0] float by rescaling sendLevel
                vaf = v * sendLevel * (1. / MAX_GAIN_INT);
            }

            track->setFinalVolume((vrf + vlf) / 2.f);

            // Delegate volume control to effect in track effect chain if needed
            if (chain != 0 && chain->setVolume_l(&vl, &vr)) {
                // Do not ramp volume if volume is controlled by effect
                param = AudioMixer::VOLUME;
                // Update remaining floating point volume levels
                vlf = (float)vl / (1 << 24);
                vrf = (float)vr / (1 << 24);
                track->mHasVolumeController = true;
            } else {
                // force no volume ramp when volume controller was just disabled or removed
                // from effect chain to avoid volume spike
                if (track->mHasVolumeController) {
                    param = AudioMixer::VOLUME;
                }
                track->mHasVolumeController = false;
            }

            // For dedicated VoIP outputs, let the HAL apply the stream volume. Track volume is
            // still applied by the mixer.
            if ((mOutput->flags & AUDIO_OUTPUT_FLAG_VOIP_RX) != 0) {
                v = mStreamTypes[track->streamType()].mute ? 0.0f : v;
                if (v != mLeftVolFloat) {
                    status_t result = mOutput->stream->setVolume(v, v);
                    ALOGE_IF(result != OK, "Error when setting output stream volume: %d", result);
                    if (result == OK) {
                        mLeftVolFloat = v;
                    }
                }
                // if stream volume was successfully sent to the HAL, mLeftVolFloat == v here and we
                // remove stream volume contribution from software volume.
                if (v != 0.0f && mLeftVolFloat == v) {
                   vlf = min(1.0f, vlf / v);
                   vrf = min(1.0f, vrf / v);
                   vaf = min(1.0f, vaf / v);
               }
            }
            // XXX: these things DON'T need to be done each time
            mAudioMixer->setBufferProvider(trackId, track);
            mAudioMixer->enable(trackId);

            mAudioMixer->setParameter(trackId, param, AudioMixer::VOLUME0, &vlf);
            mAudioMixer->setParameter(trackId, param, AudioMixer::VOLUME1, &vrf);
            mAudioMixer->setParameter(trackId, param, AudioMixer::AUXLEVEL, &vaf);
            mAudioMixer->setParameter(
                trackId,
                AudioMixer::TRACK,
                AudioMixer::FORMAT, (void *)track->format());
            mAudioMixer->setParameter(
                trackId,
                AudioMixer::TRACK,
                AudioMixer::CHANNEL_MASK, (void *)(uintptr_t)track->channelMask());
            mAudioMixer->setParameter(
                trackId,
                AudioMixer::TRACK,
                AudioMixer::MIXER_CHANNEL_MASK,
                (void *)(uintptr_t)(mChannelMask | mHapticChannelMask));
            // limit track sample rate to 2 x output sample rate, which changes at re-configuration
            uint32_t maxSampleRate = mSampleRate * AUDIO_RESAMPLER_DOWN_RATIO_MAX;
            uint32_t reqSampleRate = track->mAudioTrackServerProxy->getSampleRate();
            if (reqSampleRate == 0) {
                reqSampleRate = mSampleRate;
            } else if (reqSampleRate > maxSampleRate) {
                reqSampleRate = maxSampleRate;
            }
            mAudioMixer->setParameter(
                trackId,
                AudioMixer::RESAMPLE,
                AudioMixer::SAMPLE_RATE,
                (void *)(uintptr_t)reqSampleRate);

            AudioPlaybackRate playbackRate = track->mAudioTrackServerProxy->getPlaybackRate();
            mAudioMixer->setParameter(
                trackId,
                AudioMixer::TIMESTRETCH,
                AudioMixer::PLAYBACK_RATE,
                &playbackRate);

            /*
             * Select the appropriate output buffer for the track.
             *
             * Tracks with effects go into their own effects chain buffer
             * and from there into either mEffectBuffer or mSinkBuffer.
             *
             * Other tracks can use mMixerBuffer for higher precision
             * channel accumulation.  If this buffer is enabled
             * (mMixerBufferEnabled true), then selected tracks will accumulate
             * into it.
             *
             */
            if (mMixerBufferEnabled
                    && (track->mainBuffer() == mSinkBuffer
                            || track->mainBuffer() == mMixerBuffer)) {
                mAudioMixer->setParameter(
                        trackId,
                        AudioMixer::TRACK,
                        AudioMixer::MIXER_FORMAT, (void *)mMixerBufferFormat);
                mAudioMixer->setParameter(
                        trackId,
                        AudioMixer::TRACK,
                        AudioMixer::MAIN_BUFFER, (void *)mMixerBuffer);
                // TODO: override track->mainBuffer()?
                mMixerBufferValid = true;
            } else {
                mAudioMixer->setParameter(
                        trackId,
                        AudioMixer::TRACK,
                        AudioMixer::MIXER_FORMAT, (void *)EFFECT_BUFFER_FORMAT);
                mAudioMixer->setParameter(
                        trackId,
                        AudioMixer::TRACK,
                        AudioMixer::MAIN_BUFFER, (void *)track->mainBuffer());
            }
            mAudioMixer->setParameter(
                trackId,
                AudioMixer::TRACK,
                AudioMixer::AUX_BUFFER, (void *)track->auxBuffer());
            mAudioMixer->setParameter(
                trackId,
                AudioMixer::TRACK,
                AudioMixer::HAPTIC_ENABLED, (void *)(uintptr_t)track->getHapticPlaybackEnabled());
            mAudioMixer->setParameter(
                trackId,
                AudioMixer::TRACK,
                AudioMixer::HAPTIC_INTENSITY, (void *)(uintptr_t)track->getHapticIntensity());

            // reset retry count
            track->mRetryCount = kMaxTrackRetries;

            // If one track is ready, set the mixer ready if:
            //  - the mixer was not ready during previous round OR
            //  - no other track is not ready
            if (mMixerStatusIgnoringFastTracks != MIXER_TRACKS_READY ||
                    mixerStatus != MIXER_TRACKS_ENABLED) {
                mixerStatus = MIXER_TRACKS_READY;
            }
        } else {
            size_t underrunFrames = 0;
            if (framesReady < desiredFrames && !track->isStopped() && !track->isPaused()) {
                ALOGV("track(%d) underrun,  framesReady(%zu) < framesDesired(%zd)",
                        trackId, framesReady, desiredFrames);
                underrunFrames = desiredFrames;
            }
            deferredOperations.tallyUnderrunFrames(track, underrunFrames);

            // clear effect chain input buffer if an active track underruns to avoid sending
            // previous audio buffer again to effects
            chain = getEffectChain_l(track->sessionId());
            if (chain != 0) {
                chain->clearInputBuffer();
            }

            ALOGVV("track(%d) s=%08x [NOT READY] on thread %p", trackId, cblk->mServer, this);
            if ((track->sharedBuffer() != 0) || track->isTerminated() ||
                    track->isStopped() || track->isPaused()) {
                // We have consumed all the buffers of this track.
                // Remove it from the list of active tracks.
                // TODO: use actual buffer filling status instead of latency when available from
                // audio HAL
                size_t audioHALFrames = (latency_l() * mSampleRate) / 1000;
                int64_t framesWritten = mBytesWritten / mFrameSize;
                if (mStandby || track->presentationComplete(framesWritten, audioHALFrames)) {
                    if (track->isStopped()) {
                        track->reset();
                    }
                    tracksToRemove->add(track);
                }
            } else {
                // No buffers for this track. Give it a few chances to
                // fill a buffer, then remove it from active list.
                if (--(track->mRetryCount) <= 0) {
                    ALOGI("BUFFER TIMEOUT: remove(%d) from active list on thread %p",
                            trackId, this);
                    tracksToRemove->add(track);
                    // indicate to client process that the track was disabled because of underrun;
                    // it will then automatically call start() when data is available
                    track->disable();
                // If one track is not ready, mark the mixer also not ready if:
                //  - the mixer was ready during previous round OR
                //  - no other track is ready
                } else if (mMixerStatusIgnoringFastTracks == MIXER_TRACKS_READY ||
                                mixerStatus != MIXER_TRACKS_READY) {
                    mixerStatus = MIXER_TRACKS_ENABLED;
                }
            }
            mAudioMixer->disable(trackId);
        }

        }   // local variable scope to avoid goto warning

    }

    if (mHapticChannelMask != AUDIO_CHANNEL_NONE && sq != NULL) {
        // When there is no fast track playing haptic and FastMixer exists,
        // enabling the first FastTrack, which provides mixed data from normal
        // tracks, to play haptic data.
        FastTrack *fastTrack = &state->mFastTracks[0];
        if (fastTrack->mHapticPlaybackEnabled != noFastHapticTrack) {
            fastTrack->mHapticPlaybackEnabled = noFastHapticTrack;
            didModify = true;
        }
    }

    // Push the new FastMixer state if necessary
    bool pauseAudioWatchdog = false;
    if (didModify) {
        state->mFastTracksGen++;
        // if the fast mixer was active, but now there are no fast tracks, then put it in cold idle
        if (kUseFastMixer == FastMixer_Dynamic &&
                state->mCommand == FastMixerState::MIX_WRITE && state->mTrackMask <= 1) {
            state->mCommand = FastMixerState::COLD_IDLE;
            state->mColdFutexAddr = &mFastMixerFutex;
            state->mColdGen++;
            mFastMixerFutex = 0;
            if (kUseFastMixer == FastMixer_Dynamic) {
                mNormalSink = mOutputSink;
            }
            // If we go into cold idle, need to wait for acknowledgement
            // so that fast mixer stops doing I/O.
            block = FastMixerStateQueue::BLOCK_UNTIL_ACKED;
            pauseAudioWatchdog = true;
        }
    }
    if (sq != NULL) {
        sq->end(didModify);
        // No need to block if the FastMixer is in COLD_IDLE as the FastThread
        // is not active. (We BLOCK_UNTIL_ACKED when entering COLD_IDLE
        // when bringing the output sink into standby.)
        //
        // We will get the latest FastMixer state when we come out of COLD_IDLE.
        //
        // This occurs with BT suspend when we idle the FastMixer with
        // active tracks, which may be added or removed.
        sq->push(coldIdle ? FastMixerStateQueue::BLOCK_NEVER : block);
    }
#ifdef AUDIO_WATCHDOG
    if (pauseAudioWatchdog && mAudioWatchdog != 0) {
        mAudioWatchdog->pause();
    }
#endif

    // Now perform the deferred reset on fast tracks that have stopped
    while (resetMask != 0) {
        size_t i = __builtin_ctz(resetMask);
        ALOG_ASSERT(i < count);
        resetMask &= ~(1 << i);
        sp<Track> track = mActiveTracks[i];
        ALOG_ASSERT(track->isFastTrack() && track->isStopped());
        track->reset();
    }

    // Track destruction may occur outside of threadLoop once it is removed from active tracks.
    // Ensure the AudioMixer doesn't have a raw "buffer provider" pointer to the track if
    // it ceases to be active, to allow safe removal from the AudioMixer at the start
    // of prepareTracks_l(); this releases any outstanding buffer back to the track.
    // See also the implementation of destroyTrack_l().
    for (const auto &track : *tracksToRemove) {
        const int trackId = track->id();
        if (mAudioMixer->exists(trackId)) { // Normal tracks here, fast tracks in FastMixer.
            mAudioMixer->setBufferProvider(trackId, nullptr /* bufferProvider */);
        }
    }

    // remove all the tracks that need to be...
    removeTracks_l(*tracksToRemove);

    if (getEffectChain_l(AUDIO_SESSION_OUTPUT_MIX) != 0) {
        mEffectBufferValid = true;
    }

    if (mEffectBufferValid) {
        // as long as there are effects we should clear the effects buffer, to avoid
        // passing a non-clean buffer to the effect chain
        memset(mEffectBuffer, 0, mEffectBufferSize);
    }
    // sink or mix buffer must be cleared if all tracks are connected to an
    // effect chain as in this case the mixer will not write to the sink or mix buffer
    // and track effects will accumulate into it
    if ((mBytesRemaining == 0) && ((mixedTracks != 0 && mixedTracks == tracksWithEffect) ||
            (mixedTracks == 0 && fastTracks > 0))) {
        // FIXME as a performance optimization, should remember previous zero status
        if (mMixerBufferValid) {
            memset(mMixerBuffer, 0, mMixerBufferSize);
            // TODO: In testing, mSinkBuffer below need not be cleared because
            // the PlaybackThread::threadLoop() copies mMixerBuffer into mSinkBuffer
            // after mixing.
            //
            // To enforce this guarantee:
            // ((mixedTracks != 0 && mixedTracks == tracksWithEffect) ||
            // (mixedTracks == 0 && fastTracks > 0))
            // must imply MIXER_TRACKS_READY.
            // Later, we may clear buffers regardless, and skip much of this logic.
        }
        // FIXME as a performance optimization, should remember previous zero status
        memset(mSinkBuffer, 0, mNormalFrameCount * mFrameSize);
    }

    // if any fast tracks, then status is ready
    mMixerStatusIgnoringFastTracks = mixerStatus;
    if (fastTracks > 0) {
        mixerStatus = MIXER_TRACKS_READY;
    }
    return mixerStatus;
}

// trackCountForUid_l() must be called with ThreadBase::mLock held
uint32_t AudioFlinger::PlaybackThread::trackCountForUid_l(uid_t uid) const
{
    uint32_t trackCount = 0;
    for (size_t i = 0; i < mTracks.size() ; i++) {
        if (mTracks[i]->uid() == uid) {
            trackCount++;
        }
    }
    return trackCount;
}

// isTrackAllowed_l() must be called with ThreadBase::mLock held
bool AudioFlinger::MixerThread::isTrackAllowed_l(
        audio_channel_mask_t channelMask, audio_format_t format,
        audio_session_t sessionId, uid_t uid) const
{
    if (!PlaybackThread::isTrackAllowed_l(channelMask, format, sessionId, uid)) {
        return false;
    }
    // Check validity as we don't call AudioMixer::create() here.
    if (!AudioMixer::isValidFormat(format)) {
        ALOGW("%s: invalid format: %#x", __func__, format);
        return false;
    }
    if (!AudioMixer::isValidChannelMask(channelMask)) {
        ALOGW("%s: invalid channelMask: %#x", __func__, channelMask);
        return false;
    }
    return true;
}

// checkForNewParameter_l() must be called with ThreadBase::mLock held
bool AudioFlinger::MixerThread::checkForNewParameter_l(const String8& keyValuePair,
                                                       status_t& status)
{
    bool reconfig = false;
    bool a2dpDeviceChanged = false;

    status = NO_ERROR;

    AutoPark<FastMixer> park(mFastMixer);

    AudioParameter param = AudioParameter(keyValuePair);
    int value;
    if (param.getInt(String8(AudioParameter::keySamplingRate), value) == NO_ERROR) {
        reconfig = true;
    }
    if (param.getInt(String8(AudioParameter::keyFormat), value) == NO_ERROR) {
        if (!isValidPcmSinkFormat((audio_format_t) value)) {
            status = BAD_VALUE;
        } else {
            // no need to save value, since it's constant
            reconfig = true;
        }
    }
    if (param.getInt(String8(AudioParameter::keyChannels), value) == NO_ERROR) {
        if (!isValidPcmSinkChannelMask((audio_channel_mask_t) value)) {
            status = BAD_VALUE;
        } else {
            // no need to save value, since it's constant
            reconfig = true;
        }
    }
    if (param.getInt(String8(AudioParameter::keyFrameCount), value) == NO_ERROR) {
        // do not accept frame count changes if tracks are open as the track buffer
        // size depends on frame count and correct behavior would not be guaranteed
        // if frame count is changed after track creation
        if (!mTracks.isEmpty()) {
            status = INVALID_OPERATION;
        } else {
            reconfig = true;
        }
    }
    if (param.getInt(String8(AudioParameter::keyRouting), value) == NO_ERROR) {
#ifdef ADD_BATTERY_DATA
        // when changing the audio output device, call addBatteryData to notify
        // the change
        if (mOutDevice != value) {
            uint32_t params = 0;
            // check whether speaker is on
            if (value & AUDIO_DEVICE_OUT_SPEAKER) {
                params |= IMediaPlayerService::kBatteryDataSpeakerOn;
            }

            audio_devices_t deviceWithoutSpeaker
                = AUDIO_DEVICE_OUT_ALL & ~AUDIO_DEVICE_OUT_SPEAKER;
            // check if any other device (except speaker) is on
            if (value & deviceWithoutSpeaker) {
                params |= IMediaPlayerService::kBatteryDataOtherAudioDeviceOn;
            }

            if (params != 0) {
                addBatteryData(params);
            }
        }
#endif

        // forward device change to effects that have requested to be
        // aware of attached audio device.
        if (value != AUDIO_DEVICE_NONE) {
            a2dpDeviceChanged =
                    (mOutDevice & AUDIO_DEVICE_OUT_ALL_A2DP) != (value & AUDIO_DEVICE_OUT_ALL_A2DP);
            mOutDevice = value;
            for (size_t i = 0; i < mEffectChains.size(); i++) {
                mEffectChains[i]->setDevice_l(mOutDevice);
            }
        }
    }

    if (status == NO_ERROR) {
        status = mOutput->stream->setParameters(keyValuePair);
        if (!mStandby && status == INVALID_OPERATION) {
            mOutput->standby();
            mStandby = true;
            mBytesWritten = 0;
            status = mOutput->stream->setParameters(keyValuePair);
        }
        if (status == NO_ERROR && reconfig) {
            readOutputParameters_l();
            delete mAudioMixer;
            mAudioMixer = new AudioMixer(mNormalFrameCount, mSampleRate);
            for (const auto &track : mTracks) {
                const int trackId = track->id();
                status_t status = mAudioMixer->create(
                        trackId,
                        track->mChannelMask,
                        track->mFormat,
                        track->mSessionId);
                ALOGW_IF(status != NO_ERROR,
                        "%s(): AudioMixer cannot create track(%d)"
                        " mask %#x, format %#x, sessionId %d",
                        __func__,
                        trackId, track->mChannelMask, track->mFormat, track->mSessionId);
            }
            sendIoConfigEvent_l(AUDIO_OUTPUT_CONFIG_CHANGED);
        }
    }

    return reconfig || a2dpDeviceChanged;
}


void AudioFlinger::MixerThread::dumpInternals(int fd, const Vector<String16>& args)
{
    PlaybackThread::dumpInternals(fd, args);
    dprintf(fd, "  Thread throttle time (msecs): %u\n", mThreadThrottleTimeMs);
    dprintf(fd, "  AudioMixer tracks: %s\n", mAudioMixer->trackNames().c_str());
    dprintf(fd, "  Master mono: %s\n", mMasterMono ? "on" : "off");
    dprintf(fd, "  Master balance: %f (%s)\n", mMasterBalance.load(),
            (hasFastMixer() ? std::to_string(mFastMixer->getMasterBalance())
                            : mBalance.toString()).c_str());
    const double latencyMs = mTimestamp.getOutputServerLatencyMs(mSampleRate);
    if (latencyMs != 0.) {
        dprintf(fd, "  NormalMixer latency ms: %.2lf\n", latencyMs);
    } else {
        dprintf(fd, "  NormalMixer latency ms: unavail\n");
    }

    if (hasFastMixer()) {
        dprintf(fd, "  FastMixer thread %p tid=%d", mFastMixer.get(), mFastMixer->getTid());

        // Make a non-atomic copy of fast mixer dump state so it won't change underneath us
        // while we are dumping it.  It may be inconsistent, but it won't mutate!
        // This is a large object so we place it on the heap.
        // FIXME 25972958: Need an intelligent copy constructor that does not touch unused pages.
        const std::unique_ptr<FastMixerDumpState> copy =
                std::make_unique<FastMixerDumpState>(mFastMixerDumpState);
        copy->dump(fd);

#ifdef STATE_QUEUE_DUMP
        // Similar for state queue
        StateQueueObserverDump observerCopy = mStateQueueObserverDump;
        observerCopy.dump(fd);
        StateQueueMutatorDump mutatorCopy = mStateQueueMutatorDump;
        mutatorCopy.dump(fd);
#endif

#ifdef AUDIO_WATCHDOG
        if (mAudioWatchdog != 0) {
            // Make a non-atomic copy of audio watchdog dump so it won't change underneath us
            AudioWatchdogDump wdCopy = mAudioWatchdogDump;
            wdCopy.dump(fd);
        }
#endif

    } else {
        dprintf(fd, "  No FastMixer\n");
    }
}

uint32_t AudioFlinger::MixerThread::idleSleepTimeUs() const
{
    return (uint32_t)(((mNormalFrameCount * 1000) / mSampleRate) * 1000) / 2;
}

uint32_t AudioFlinger::MixerThread::suspendSleepTimeUs() const
{
    return (uint32_t)(((mNormalFrameCount * 1000) / mSampleRate) * 1000);
}

void AudioFlinger::MixerThread::cacheParameters_l()
{
    PlaybackThread::cacheParameters_l();

    // FIXME: Relaxed timing because of a certain device that can't meet latency
    // Should be reduced to 2x after the vendor fixes the driver issue
    // increase threshold again due to low power audio mode. The way this warning
    // threshold is calculated and its usefulness should be reconsidered anyway.
    maxPeriod = seconds(mNormalFrameCount) / mSampleRate * 15;
}

// ----------------------------------------------------------------------------

AudioFlinger::DirectOutputThread::DirectOutputThread(const sp<AudioFlinger>& audioFlinger,
<<<<<<< HEAD
        AudioStreamOut* output, audio_io_handle_t id, audio_devices_t device, bool systemReady)
    :   PlaybackThread(audioFlinger, output, id, device, DIRECT, systemReady)
        // mLeftVolFloat, mRightVolFloat
        , mVolumeShaperActive(false), mFramesWrittenAtStandby(0)
        , mFramesWrittenForSleep(0)
{
}

AudioFlinger::DirectOutputThread::DirectOutputThread(const sp<AudioFlinger>& audioFlinger,
        AudioStreamOut* output, audio_io_handle_t id, uint32_t device,
        ThreadBase::type_t type, bool systemReady)
    :   PlaybackThread(audioFlinger, output, id, device, type, systemReady)
        // mLeftVolFloat, mRightVolFloat
        , mVolumeShaperActive(false), mFramesWrittenAtStandby(0)
        , mFramesWrittenForSleep(0)
=======
        AudioStreamOut* output, audio_io_handle_t id, audio_devices_t device,
        ThreadBase::type_t type, bool systemReady)
    :   PlaybackThread(audioFlinger, output, id, device, type, systemReady)
>>>>>>> 414a6f57
{
    setMasterBalance(audioFlinger->getMasterBalance_l());
}

AudioFlinger::DirectOutputThread::~DirectOutputThread()
{
}

void AudioFlinger::DirectOutputThread::dumpInternals(int fd, const Vector<String16>& args)
{
    PlaybackThread::dumpInternals(fd, args);
    dprintf(fd, "  Master balance: %f  Left: %f  Right: %f\n",
            mMasterBalance.load(), mMasterBalanceLeft, mMasterBalanceRight);
}

void AudioFlinger::DirectOutputThread::setMasterBalance(float balance)
{
    Mutex::Autolock _l(mLock);
    if (mMasterBalance != balance) {
        mMasterBalance.store(balance);
        mBalance.computeStereoBalance(balance, &mMasterBalanceLeft, &mMasterBalanceRight);
        broadcast_l();
    }
}

void AudioFlinger::DirectOutputThread::processVolume_l(Track *track, bool lastTrack)
{
    float left, right;

    if (mMasterMute || mStreamTypes[track->streamType()].mute) {
        left = right = 0;
    } else {
        float typeVolume = mStreamTypes[track->streamType()].volume;
        float v = mMasterVolume * typeVolume;
        sp<AudioTrackServerProxy> proxy = track->mAudioTrackServerProxy;

        // Get volumeshaper scaling
        std::pair<float /* volume */, bool /* active */>
            vh = track->getVolumeHandler()->getVolume(
                    track->mAudioTrackServerProxy->framesReleased());
        v *= vh.first;
        mVolumeShaperActive = vh.second;

        gain_minifloat_packed_t vlr = proxy->getVolumeLR();
        left = float_from_gain(gain_minifloat_unpack_left(vlr));
        if (left > GAIN_FLOAT_UNITY) {
            left = GAIN_FLOAT_UNITY;
        }
        left *= v * mMasterBalanceLeft; // DirectOutputThread balance applied as track volume
        right = float_from_gain(gain_minifloat_unpack_right(vlr));
        if (right > GAIN_FLOAT_UNITY) {
            right = GAIN_FLOAT_UNITY;
        }
        right *= v * mMasterBalanceRight;
    }

    if (lastTrack) {
        track->setFinalVolume((left + right) / 2.f);
        if (left != mLeftVolFloat || right != mRightVolFloat) {
            mLeftVolFloat = left;
            mRightVolFloat = right;

            // Delegate volume control to effect in track effect chain if needed
            // only one effect chain can be present on DirectOutputThread, so if
            // there is one, the track is connected to it
            if (!mEffectChains.isEmpty()) {
                // if effect chain exists, volume is handled by it.
                // Convert volumes from float to 8.24
                uint32_t vl = (uint32_t)(left * (1 << 24));
                uint32_t vr = (uint32_t)(right * (1 << 24));
                // Direct/Offload effect chains set output volume in setVolume_l().
                (void)mEffectChains[0]->setVolume_l(&vl, &vr);
            } else {
                // otherwise we directly set the volume.
                setVolumeForOutput_l(left, right);
            }
        }
    }

}

void AudioFlinger::DirectOutputThread::onAddNewTrack_l()
{
    sp<Track> previousTrack = mPreviousTrack.promote();
    sp<Track> latestTrack = mActiveTracks.getLatest();

    if (previousTrack != 0 && latestTrack != 0) {
        if (mType == DIRECT) {
            if (previousTrack.get() != latestTrack.get()) {
                mFlushPending = true;
            }
        } else /* mType == OFFLOAD */ {
            if (previousTrack->sessionId() != latestTrack->sessionId()) {
                mFlushPending = true;
            }
        }
    } else if (previousTrack == 0) {
        // there could be an old track added back during track transition for direct
        // output, so always issues flush to flush data of the previous track if it
        // was already destroyed with HAL paused, then flush can resume the playback
        mFlushPending = true;
    }
    PlaybackThread::onAddNewTrack_l();
}

AudioFlinger::PlaybackThread::mixer_state AudioFlinger::DirectOutputThread::prepareTracks_l(
    Vector< sp<Track> > *tracksToRemove
)
{
    size_t count = mActiveTracks.size();
    mixer_state mixerStatus = MIXER_IDLE;
    bool doHwPause = false;
    bool doHwResume = false;

    // find out which tracks need to be processed
    for (const sp<Track> &t : mActiveTracks) {
        if (t->isInvalid()) {
            ALOGW("An invalidated track shouldn't be in active list");
            tracksToRemove->add(t);
            continue;
        }

        Track* const track = t.get();
#ifdef VERY_VERY_VERBOSE_LOGGING
        audio_track_cblk_t* cblk = track->cblk();
#endif
        // Only consider last track started for volume and mixer state control.
        // In theory an older track could underrun and restart after the new one starts
        // but as we only care about the transition phase between two tracks on a
        // direct output, it is not a problem to ignore the underrun case.
        sp<Track> l = mActiveTracks.getLatest();
        bool last = l.get() == track;

        if (track->isPausing()) {
            track->setPaused();
            if (mHwSupportsPause && last && !mHwPaused) {
                doHwPause = true;
                mHwPaused = true;
            }
        } else if (track->isFlushPending()) {
            track->flushAck();
            if (last) {
                mFlushPending = true;
            }
        } else if (track->isResumePending()) {
            track->resumeAck();
            if (last) {
                mLeftVolFloat = mRightVolFloat = -1.0;
                if (mHwPaused) {
                    doHwResume = true;
                    mHwPaused = false;
                }
            }
        }

        // The first time a track is added we wait
        // for all its buffers to be filled before processing it.
        // Allow draining the buffer in case the client
        // app does not call stop() and relies on underrun to stop:
        // hence the test on (track->mRetryCount > 1).
        // If retryCount<=1 then track is about to underrun and be removed.
        // Do not use a high threshold for compressed audio.
        uint32_t minFrames;
        if ((track->sharedBuffer() == 0) && !track->isStopping_1() && !track->isPausing()
            && (track->mRetryCount > 1) && audio_has_proportional_frames(mFormat)) {
            minFrames = mNormalFrameCount;
        } else {
            minFrames = 1;
        }

        if ((track->framesReady() >= minFrames) && track->isReady() && !track->isPaused() &&
                !track->isStopping_2() && !track->isStopped())
        {
            ALOGVV("track(%d) s=%08x [OK]", track->id(), cblk->mServer);

            if (track->mFillingUpStatus == Track::FS_FILLED) {
                track->mFillingUpStatus = Track::FS_ACTIVE;
                if (last) {
                    // make sure processVolume_l() will apply new volume even if 0
                    mLeftVolFloat = mRightVolFloat = -1.0;
                }
                if (!mHwSupportsPause) {
                    track->resumeAck();
                }
            }

            // compute volume for this track
            processVolume_l(track, last);
            if (last) {
                sp<Track> previousTrack = mPreviousTrack.promote();
                if (previousTrack != 0) {
                    if (track != previousTrack.get()) {
                        // Flush any data still being written from last track
                        mBytesRemaining = 0;
                        // Invalidate previous track to force a seek when resuming.
                        previousTrack->invalidate();
                    }
                }
                mPreviousTrack = track;

                // reset retry count
                track->mRetryCount = kMaxTrackRetriesDirect;
                mActiveTrack = t;
                mixerStatus = MIXER_TRACKS_READY;
                if (mHwPaused) {
                    doHwResume = true;
                    mHwPaused = false;
                }
            }
        } else {
            // clear effect chain input buffer if the last active track started underruns
            // to avoid sending previous audio buffer again to effects
            if (!mEffectChains.isEmpty() && last) {
                mEffectChains[0]->clearInputBuffer();
            }
            if (track->isStopping_1()) {
                track->mState = TrackBase::STOPPING_2;
                if (last && mHwPaused) {
                     doHwResume = true;
                     mHwPaused = false;
                 }
            }
            if ((track->sharedBuffer() != 0) || track->isStopped() ||
                    track->isStopping_2() || track->isPaused()) {
                // We have consumed all the buffers of this track.
                // Remove it from the list of active tracks.
                size_t audioHALFrames;
                if (audio_has_proportional_frames(mFormat)) {
                    audioHALFrames = (latency_l() * mSampleRate) / 1000;
                } else {
                    audioHALFrames = 0;
                }

                int64_t framesWritten = mBytesWritten / mFrameSize;
                if (mStandby || !last ||
                        track->presentationComplete(framesWritten, audioHALFrames) ||
                        (track->isStopped() && mHwPaused) || track->isPaused()) {
                    if (track->isStopping_2()) {
                        track->mState = TrackBase::STOPPED;
                    }
                    if (track->isStopped()) {
                        track->reset();
                        mFlushPending = true;
                    }
                    tracksToRemove->add(track);
                }
            } else {
                // No buffers for this track. Give it a few chances to
                // fill a buffer, then remove it from active list.
                // Only consider last track started for mixer state control
                if (--(track->mRetryCount) <= 0) {
                    ALOGV("BUFFER TIMEOUT: remove track(%d) from active list", track->id());
                    tracksToRemove->add(track);
                    // indicate to client process that the track was disabled because of underrun;
                    // it will then automatically call start() when data is available
                    track->disable();
                    // only do hw pause when track is going to be removed due to BUFFER TIMEOUT.
                    // unlike mixerthread, HAL can be paused for direct output, and as HAL can be
                    // paused at the first underrun, but track may be ready for the next loop and
                    // the playback is resumed, it will make the playback interrupted
                    ALOGW("pause because of UNDERRUN, framesReady = %zu,"
                            "minFrames = %u, mFormat = %#x",
                            track->framesReady(), minFrames, mFormat);
                    if (mHwSupportsPause && last && !mHwPaused && !mStandby) {
                        doHwPause = true;
                        mHwPaused = true;
                    }
                } else if (last) {
                    mixerStatus = MIXER_TRACKS_ENABLED;
                }
            }
        }
    }

    // if an active track did not command a flush, check for pending flush on stopped tracks
    if (!mFlushPending) {
        for (size_t i = 0; i < mTracks.size(); i++) {
            if (mTracks[i]->isFlushPending()) {
                mTracks[i]->flushAck();
                mFlushPending = true;
            }
        }
    }

    // make sure the pause/flush/resume sequence is executed in the right order.
    // If a flush is pending and a track is active but the HW is not paused, force a HW pause
    // before flush and then resume HW. This can happen in case of pause/flush/resume
    // if resume is received before pause is executed.
    if (mHwSupportsPause && !mStandby &&
            (doHwPause || (mFlushPending && !mHwPaused && (count != 0)))) {
        status_t result = mOutput->stream->pause();
        ALOGE_IF(result != OK, "Error when pausing output stream: %d", result);
    }
    if (mFlushPending) {
        flushHw_l();
    }
    if (mHwSupportsPause && !mStandby && doHwResume) {
        status_t result = mOutput->stream->resume();
        ALOGE_IF(result != OK, "Error when resuming output stream: %d", result);
    }
    // remove all the tracks that need to be...
    removeTracks_l(*tracksToRemove);

    return mixerStatus;
}

void AudioFlinger::DirectOutputThread::threadLoop_mix()
{
    size_t frameCount = mFrameCount;
    int8_t *curBuf = (int8_t *)mSinkBuffer;
    // output audio to hardware
    while (frameCount) {
        AudioBufferProvider::Buffer buffer;
        buffer.frameCount = frameCount;
        status_t status = mActiveTrack->getNextBuffer(&buffer);
        if (status != NO_ERROR || buffer.raw == NULL) {
            // no need to pad with 0 for compressed audio
            if (audio_has_proportional_frames(mFormat)) {
                memset(curBuf, 0, frameCount * mFrameSize);
            }
            break;
        }
        memcpy(curBuf, buffer.raw, buffer.frameCount * mFrameSize);
        frameCount -= buffer.frameCount;
        curBuf += buffer.frameCount * mFrameSize;
        mActiveTrack->releaseBuffer(&buffer);
    }
    mCurrentWriteLength = curBuf - (int8_t *)mSinkBuffer;
    mSleepTimeUs = 0;
    mStandbyTimeNs = systemTime() + mStandbyDelayNs;
    mActiveTrack.clear();
}

void AudioFlinger::DirectOutputThread::threadLoop_sleepTime()
{
    // do not write to HAL when paused
    if (mHwPaused || (usesHwAvSync() && mStandby)) {
        mSleepTimeUs = mIdleSleepTimeUs;
        return;
    }
    if (mSleepTimeUs == 0) {
        if (mMixerStatus == MIXER_TRACKS_ENABLED) {
            mSleepTimeUs = mActiveSleepTimeUs;
        } else {
            mSleepTimeUs = mIdleSleepTimeUs;
        }
    } else if (mBytesWritten != 0 && audio_has_proportional_frames(mFormat)) {
        memset(mSinkBuffer, 0, mFrameCount * mFrameSize);
        mSleepTimeUs = 0;
        mFramesWrittenForSleep += mFrameCount;
    }
}

void AudioFlinger::DirectOutputThread::threadLoop_exit()
{
    {
        Mutex::Autolock _l(mLock);
        for (size_t i = 0; i < mTracks.size(); i++) {
            if (mTracks[i]->isFlushPending()) {
                mTracks[i]->flushAck();
                mFlushPending = true;
            }
        }
        if (mFlushPending) {
            flushHw_l();
        }
    }
    PlaybackThread::threadLoop_exit();
}

// must be called with thread mutex locked
bool AudioFlinger::DirectOutputThread::shouldStandby_l()
{
    bool standbyForDirectPcm = false;
    bool standbyWhenIdle = false;

    bool trackPaused = false;
    bool trackStopped = false;

    if (mStandby) {
        return false; // already in standby
    }

    // allowing DIRECT linear pcm track to be in standby even when active
    standbyForDirectPcm = (mType == DIRECT) && audio_is_linear_pcm(mFormat) && !usesHwAvSync();

    // do not put the HAL in standby when paused. AwesomePlayer clear the offloaded AudioTrack
    // after a timeout and we will enter standby then.
    if (mTracks.size() > 0) {
        trackPaused = mTracks[mTracks.size() - 1]->isPaused();
        trackStopped = mTracks[mTracks.size() - 1]->isStopped() ||
                           mTracks[mTracks.size() - 1]->mState == TrackBase::IDLE;
    }
    standbyWhenIdle = trackStopped || (!trackPaused && !mHwPaused);
    // store position when entering standby in idle/stopped state for DIRECT linear pcm tracks.
    // This is required because presentation position for a DIRECT linear pcm track is not reset
    // on standby, and must be reset on track stop.
    if (standbyForDirectPcm && standbyWhenIdle) {
        uint64_t position64;
        struct timespec ts;
        if (NO_ERROR == mOutput->getPresentationPosition(&position64, &ts)) {
            mFramesWrittenAtStandby = position64;
            // reset mFramesWrittenForSleep as mFramesWrittenAtStandby includes it
            mFramesWrittenForSleep = 0;
        }
    }
    return standbyForDirectPcm || standbyWhenIdle;
}

// checkForNewParameter_l() must be called with ThreadBase::mLock held
bool AudioFlinger::DirectOutputThread::checkForNewParameter_l(const String8& keyValuePair,
                                                              status_t& status)
{
    bool reconfig = false;
    bool a2dpDeviceChanged = false;

    status = NO_ERROR;

    AudioParameter param = AudioParameter(keyValuePair);
    int value;
    if (param.getInt(String8(AudioParameter::keyRouting), value) == NO_ERROR) {
        // forward device change to effects that have requested to be
        // aware of attached audio device.
        if (value != AUDIO_DEVICE_NONE) {
            a2dpDeviceChanged =
                    (mOutDevice & AUDIO_DEVICE_OUT_ALL_A2DP) != (value & AUDIO_DEVICE_OUT_ALL_A2DP);
            mOutDevice = value;
            for (size_t i = 0; i < mEffectChains.size(); i++) {
                mEffectChains[i]->setDevice_l(mOutDevice);
            }
        }
    }
    if (param.getInt(String8(AudioParameter::keyFrameCount), value) == NO_ERROR) {
        // do not accept frame count changes if tracks are open as the track buffer
        // size depends on frame count and correct behavior would not be garantied
        // if frame count is changed after track creation
        if (!mTracks.isEmpty()) {
            status = INVALID_OPERATION;
        } else {
            reconfig = true;
        }
    }
    if (status == NO_ERROR) {
        status = mOutput->stream->setParameters(keyValuePair);
        if (!mStandby && status == INVALID_OPERATION) {
            mOutput->standby();
            mStandby = true;
            mBytesWritten = 0;
            status = mOutput->stream->setParameters(keyValuePair);
        }
        if (status == NO_ERROR && reconfig) {
            readOutputParameters_l();
            sendIoConfigEvent_l(AUDIO_OUTPUT_CONFIG_CHANGED);
        }
    }

    return reconfig || a2dpDeviceChanged;
}

uint32_t AudioFlinger::DirectOutputThread::activeSleepTimeUs() const
{
    uint32_t time;
    if (audio_has_proportional_frames(mFormat)) {
        time = PlaybackThread::activeSleepTimeUs();
    } else {
        time = kDirectMinSleepTimeUs;
    }
    return time;
}

uint32_t AudioFlinger::DirectOutputThread::idleSleepTimeUs() const
{
    uint32_t time;
    if (audio_has_proportional_frames(mFormat)) {
        time = (uint32_t)(((mFrameCount * 1000) / mSampleRate) * 1000) / 2;
    } else {
        time = kDirectMinSleepTimeUs;
    }
    return time;
}

uint32_t AudioFlinger::DirectOutputThread::suspendSleepTimeUs() const
{
    uint32_t time;
    if (audio_has_proportional_frames(mFormat)) {
        time = (uint32_t)(((mFrameCount * 1000) / mSampleRate) * 1000);
    } else {
        time = kDirectMinSleepTimeUs;
    }
    return time;
}

void AudioFlinger::DirectOutputThread::cacheParameters_l()
{
    PlaybackThread::cacheParameters_l();

    // use shorter standby delay as on normal output to release
    // hardware resources as soon as possible
    // no delay on outputs with HW A/V sync
    if (usesHwAvSync()) {
        mStandbyDelayNs = 0;
    } else if ((mType == OFFLOAD) && !audio_has_proportional_frames(mFormat)) {
        mStandbyDelayNs = kOffloadStandbyDelayNs;
    } else if (mType == DIRECT) {
        mStandbyDelayNs = kOffloadStandbyDelayNs;
    } else {
        mStandbyDelayNs = microseconds(mActiveSleepTimeUs*2);
    }
}

void AudioFlinger::DirectOutputThread::flushHw_l()
{
    mOutput->flush();
    mHwPaused = false;
    mFlushPending = false;
    mFramesWrittenAtStandby = 0;
    mFramesWrittenForSleep = 0;
    mTimestampVerifier.discontinuity(); // DIRECT and OFFLOADED flush resets frame count.
}

status_t AudioFlinger::DirectOutputThread::getTimestamp_l(AudioTimestamp& timestamp)
{
    if (mOutput != NULL) {
        uint64_t position64;
        if (mOutput->getPresentationPosition(&position64, &timestamp.mTime) == OK) {
            timestamp.mPosition = (position64 <= mFramesWrittenAtStandby) ?
                   0 : (uint32_t) (position64 - mFramesWrittenAtStandby-mFramesWrittenForSleep);
            return NO_ERROR;
        }
    }
    return INVALID_OPERATION;
}

int64_t AudioFlinger::DirectOutputThread::computeWaitTimeNs_l() const {
    // If a VolumeShaper is active, we must wake up periodically to update volume.
    const int64_t NS_PER_MS = 1000000;
    return mVolumeShaperActive ?
            kMinNormalSinkBufferSizeMs * NS_PER_MS : PlaybackThread::computeWaitTimeNs_l();
}

// ----------------------------------------------------------------------------

AudioFlinger::AsyncCallbackThread::AsyncCallbackThread(
        const wp<AudioFlinger::PlaybackThread>& playbackThread)
    :   Thread(false /*canCallJava*/),
        mPlaybackThread(playbackThread),
        mWriteAckSequence(0),
        mDrainSequence(0),
        mAsyncError(false)
{
}

AudioFlinger::AsyncCallbackThread::~AsyncCallbackThread()
{
}

void AudioFlinger::AsyncCallbackThread::onFirstRef()
{
    run("Offload Cbk", ANDROID_PRIORITY_URGENT_AUDIO);
}

bool AudioFlinger::AsyncCallbackThread::threadLoop()
{
    while (!exitPending()) {
        uint32_t writeAckSequence;
        uint32_t drainSequence;
        bool asyncError;

        {
            Mutex::Autolock _l(mLock);
            while (!((mWriteAckSequence & 1) ||
                     (mDrainSequence & 1) ||
                     mAsyncError ||
                     exitPending())) {
                mWaitWorkCV.wait(mLock);
            }

            if (exitPending()) {
                break;
            }
            ALOGV("AsyncCallbackThread mWriteAckSequence %d mDrainSequence %d",
                  mWriteAckSequence, mDrainSequence);
            writeAckSequence = mWriteAckSequence;
            mWriteAckSequence &= ~1;
            drainSequence = mDrainSequence;
            mDrainSequence &= ~1;
            asyncError = mAsyncError;
            mAsyncError = false;
        }
        {
            sp<AudioFlinger::PlaybackThread> playbackThread = mPlaybackThread.promote();
            if (playbackThread != 0) {
                if (writeAckSequence & 1) {
                    playbackThread->resetWriteBlocked(writeAckSequence >> 1);
                }
                if (drainSequence & 1) {
                    playbackThread->resetDraining(drainSequence >> 1);
                }
                if (asyncError) {
                    playbackThread->onAsyncError();
                }
            }
        }
    }
    return false;
}

void AudioFlinger::AsyncCallbackThread::exit()
{
    ALOGV("AsyncCallbackThread::exit");
    Mutex::Autolock _l(mLock);
    requestExit();
    mWaitWorkCV.broadcast();
}

void AudioFlinger::AsyncCallbackThread::setWriteBlocked(uint32_t sequence)
{
    Mutex::Autolock _l(mLock);
    // bit 0 is cleared
    mWriteAckSequence = sequence << 1;
}

void AudioFlinger::AsyncCallbackThread::resetWriteBlocked()
{
    Mutex::Autolock _l(mLock);
    // ignore unexpected callbacks
    if (mWriteAckSequence & 2) {
        mWriteAckSequence |= 1;
        mWaitWorkCV.signal();
    }
}

void AudioFlinger::AsyncCallbackThread::setDraining(uint32_t sequence)
{
    Mutex::Autolock _l(mLock);
    // bit 0 is cleared
    mDrainSequence = sequence << 1;
}

void AudioFlinger::AsyncCallbackThread::resetDraining()
{
    Mutex::Autolock _l(mLock);
    // ignore unexpected callbacks
    if (mDrainSequence & 2) {
        mDrainSequence |= 1;
        mWaitWorkCV.signal();
    }
}

void AudioFlinger::AsyncCallbackThread::setAsyncError()
{
    Mutex::Autolock _l(mLock);
    mAsyncError = true;
    mWaitWorkCV.signal();
}


// ----------------------------------------------------------------------------
AudioFlinger::OffloadThread::OffloadThread(const sp<AudioFlinger>& audioFlinger,
        AudioStreamOut* output, audio_io_handle_t id, uint32_t device, bool systemReady)
    :   DirectOutputThread(audioFlinger, output, id, device, OFFLOAD, systemReady),
        mPausedWriteLength(0), mPausedBytesRemaining(0), mKeepWakeLock(true),
        mOffloadUnderrunPosition(~0LL)
{
    //FIXME: mStandby should be set to true by ThreadBase constructo
    mStandby = true;
    mKeepWakeLock = property_get_bool("ro.audio.offload_wakelock", true /* default_value */);
}

void AudioFlinger::OffloadThread::threadLoop_exit()
{
    if (mFlushPending || mHwPaused) {
        // If a flush is pending or track was paused, just discard buffered data
        flushHw_l();
    } else {
        mMixerStatus = MIXER_DRAIN_ALL;
        threadLoop_drain();
    }
    if (mUseAsyncWrite) {
        ALOG_ASSERT(mCallbackThread != 0);
        mCallbackThread->exit();
    }
    PlaybackThread::threadLoop_exit();
}

AudioFlinger::PlaybackThread::mixer_state AudioFlinger::OffloadThread::prepareTracks_l(
    Vector< sp<Track> > *tracksToRemove
)
{
    size_t count = mActiveTracks.size();

    mixer_state mixerStatus = MIXER_IDLE;
    bool doHwPause = false;
    bool doHwResume = false;

    ALOGV("OffloadThread::prepareTracks_l active tracks %zu", count);

    // find out which tracks need to be processed
    for (const sp<Track> &t : mActiveTracks) {
        Track* const track = t.get();
#ifdef VERY_VERY_VERBOSE_LOGGING
        audio_track_cblk_t* cblk = track->cblk();
#endif
        // Only consider last track started for volume and mixer state control.
        // In theory an older track could underrun and restart after the new one starts
        // but as we only care about the transition phase between two tracks on a
        // direct output, it is not a problem to ignore the underrun case.
        sp<Track> l = mActiveTracks.getLatest();
        bool last = l.get() == track;

        if (track->isInvalid()) {
            ALOGW("An invalidated track shouldn't be in active list");
            tracksToRemove->add(track);
        } else if (track->mState == TrackBase::IDLE) {
            ALOGW("An idle track shouldn't be in active list");
        } else if (track->isPausing()) {
            track->setPaused();
            if (last) {
                if (mHwSupportsPause && !mHwPaused) {
                    doHwPause = true;
                    mHwPaused = true;
                }
                // If we were part way through writing the mixbuffer to
                // the HAL we must save this until we resume
                // BUG - this will be wrong if a different track is made active,
                // in that case we want to discard the pending data in the
                // mixbuffer and tell the client to present it again when the
                // track is resumed
                mPausedWriteLength = mCurrentWriteLength;
                mPausedBytesRemaining = mBytesRemaining;
                mBytesRemaining = 0;    // stop writing
            }
            tracksToRemove->add(track);
        } else if (track->isFlushPending()) {
            if (track->isStopping_1()) {
                track->mRetryCount = kMaxTrackStopRetriesOffload;
            } else {
                track->mRetryCount = kMaxTrackRetriesOffload;
            }
            track->flushAck();
            if (last) {
                mFlushPending = true;
            }
        } else if (track->isResumePending()){
            track->resumeAck();
            if (last) {
                if (mPausedBytesRemaining) {
                    // Need to continue write that was interrupted
                    mCurrentWriteLength = mPausedWriteLength;
                    mBytesRemaining = mPausedBytesRemaining;
                    mPausedBytesRemaining = 0;
                }
                if (mHwPaused) {
                    doHwResume = true;
                    mHwPaused = false;
                    // threadLoop_mix() will handle the case that we need to
                    // resume an interrupted write
                }
                // enable write to audio HAL
                mSleepTimeUs = 0;

                mLeftVolFloat = mRightVolFloat = -1.0;

                // Do not handle new data in this iteration even if track->framesReady()
                mixerStatus = MIXER_TRACKS_ENABLED;
            }
        }  else if (track->framesReady() && track->isReady() &&
                !track->isPaused() && !track->isTerminated() && !track->isStopping_2()) {
            ALOGVV("OffloadThread: track(%d) s=%08x [OK]", track->id(), cblk->mServer);
            if (track->mFillingUpStatus == Track::FS_FILLED) {
                track->mFillingUpStatus = Track::FS_ACTIVE;
                if (last) {
                    // make sure processVolume_l() will apply new volume even if 0
                    mLeftVolFloat = mRightVolFloat = -1.0;
                }
            }

            if (last) {
                sp<Track> previousTrack = mPreviousTrack.promote();
                if (previousTrack != 0) {
                    if (track != previousTrack.get()) {
                        // Flush any data still being written from last track
                        mBytesRemaining = 0;
                        if (mPausedBytesRemaining) {
                            // Last track was paused so we also need to flush saved
                            // mixbuffer state and invalidate track so that it will
                            // re-submit that unwritten data when it is next resumed
                            mPausedBytesRemaining = 0;
                            // Invalidate is a bit drastic - would be more efficient
                            // to have a flag to tell client that some of the
                            // previously written data was lost
                            previousTrack->invalidate();
                        }
                        // flush data already sent to the DSP if changing audio session as audio
                        // comes from a different source. Also invalidate previous track to force a
                        // seek when resuming.
                        if (previousTrack->sessionId() != track->sessionId()) {
                            previousTrack->invalidate();
                        }
                    }
                }
                mPreviousTrack = track;
                // reset retry count
                if (track->isStopping_1()) {
                    track->mRetryCount = kMaxTrackStopRetriesOffload;
                } else {
                    track->mRetryCount = kMaxTrackRetriesOffload;
                }
                mActiveTrack = t;
                mixerStatus = MIXER_TRACKS_READY;
            }
        } else {
            ALOGVV("OffloadThread: track(%d) s=%08x [NOT READY]", track->id(), cblk->mServer);
            if (track->isStopping_1()) {
                if (--(track->mRetryCount) <= 0) {
                    // Hardware buffer can hold a large amount of audio so we must
                    // wait for all current track's data to drain before we say
                    // that the track is stopped.
                    if (mBytesRemaining == 0) {
                        // Only start draining when all data in mixbuffer
                        // has been written
                        ALOGV("OffloadThread: underrun and STOPPING_1 -> draining, STOPPING_2");
                        track->mState = TrackBase::STOPPING_2; // so presentation completes after
                        // drain do not drain if no data was ever sent to HAL (mStandby == true)
                        if (last && !mStandby) {
                            // do not modify drain sequence if we are already draining. This happens
                            // when resuming from pause after drain.
                            if ((mDrainSequence & 1) == 0) {
                                mSleepTimeUs = 0;
                                mStandbyTimeNs = systemTime() + mStandbyDelayNs;
                                mixerStatus = MIXER_DRAIN_TRACK;
                                mDrainSequence += 2;
                            }
                            if (mHwPaused) {
                                // It is possible to move from PAUSED to STOPPING_1 without
                                // a resume so we must ensure hardware is running
                                doHwResume = true;
                                mHwPaused = false;
                            }
                        }
                    }
                } else if (last) {
                    ALOGV("stopping1 underrun retries left %d", track->mRetryCount);
                    mixerStatus = MIXER_TRACKS_ENABLED;
                }
            } else if (track->isStopping_2()) {
                // Drain has completed or we are in standby, signal presentation complete
                if (!(mDrainSequence & 1) || !last || mStandby) {
                    track->mState = TrackBase::STOPPED;
                    uint32_t latency = 0;
                    status_t result = mOutput->stream->getLatency(&latency);
                    ALOGE_IF(result != OK,
                            "Error when retrieving output stream latency: %d", result);
                    size_t audioHALFrames = (latency * mSampleRate) / 1000;
                    int64_t framesWritten =
                            mBytesWritten / mOutput->getFrameSize();
                    track->presentationComplete(framesWritten, audioHALFrames);
                    track->reset();
                    tracksToRemove->add(track);
                    // DIRECT and OFFLOADED stop resets frame counts.
                    if (!mUseAsyncWrite) {
                        // If we don't get explicit drain notification we must
                        // register discontinuity regardless of whether this is
                        // the previous (!last) or the upcoming (last) track
                        // to avoid skipping the discontinuity.
                        mTimestampVerifier.discontinuity();
                    }
                }
            } else {
                // No buffers for this track. Give it a few chances to
                // fill a buffer, then remove it from active list.
                if (--(track->mRetryCount) <= 0) {
                    bool running = false;
                    uint64_t position = 0;
                    struct timespec unused;
                    // The running check restarts the retry counter at least once.
                    status_t ret = mOutput->stream->getPresentationPosition(&position, &unused);
                    if (ret == NO_ERROR && position != mOffloadUnderrunPosition) {
                        running = true;
                        mOffloadUnderrunPosition = position;
                    }
                    if (ret == NO_ERROR) {
                        ALOGVV("underrun counter, running(%d): %lld vs %lld", running,
                                (long long)position, (long long)mOffloadUnderrunPosition);
                    }
                    if (running) { // still running, give us more time.
                        track->mRetryCount = kMaxTrackRetriesOffload;
                    } else {
                        ALOGV("OffloadThread: BUFFER TIMEOUT: remove track(%d) from active list",
                                track->id());
                        tracksToRemove->add(track);
                        // tell client process that the track was disabled because of underrun;
                        // it will then automatically call start() when data is available
                        track->disable();
                    }
                } else if (last){
                    mixerStatus = MIXER_TRACKS_ENABLED;
                }
            }
        }
        // compute volume for this track
        processVolume_l(track, last);
    }

    // make sure the pause/flush/resume sequence is executed in the right order.
    // If a flush is pending and a track is active but the HW is not paused, force a HW pause
    // before flush and then resume HW. This can happen in case of pause/flush/resume
    // if resume is received before pause is executed.
    if (!mStandby && (doHwPause || (mFlushPending && !mHwPaused && (count != 0)))) {
        status_t result = mOutput->stream->pause();
        ALOGE_IF(result != OK, "Error when pausing output stream: %d", result);
    }
    if (mFlushPending) {
        flushHw_l();
    }
    if (!mStandby && doHwResume) {
        status_t result = mOutput->stream->resume();
        ALOGE_IF(result != OK, "Error when resuming output stream: %d", result);
    }

    // remove all the tracks that need to be...
    removeTracks_l(*tracksToRemove);

    return mixerStatus;
}

// must be called with thread mutex locked
bool AudioFlinger::OffloadThread::waitingAsyncCallback_l()
{
    ALOGVV("waitingAsyncCallback_l mWriteAckSequence %d mDrainSequence %d",
          mWriteAckSequence, mDrainSequence);
    if (mUseAsyncWrite && ((mWriteAckSequence & 1) || (mDrainSequence & 1))) {
        return true;
    }
    return false;
}

bool AudioFlinger::OffloadThread::waitingAsyncCallback()
{
    Mutex::Autolock _l(mLock);
    return waitingAsyncCallback_l();
}

void AudioFlinger::OffloadThread::flushHw_l()
{
    DirectOutputThread::flushHw_l();
    // Flush anything still waiting in the mixbuffer
    mCurrentWriteLength = 0;
    mBytesRemaining = 0;
    mPausedWriteLength = 0;
    mPausedBytesRemaining = 0;
    // reset bytes written count to reflect that DSP buffers are empty after flush.
    mBytesWritten = 0;
    mOffloadUnderrunPosition = ~0LL;

    if (mUseAsyncWrite) {
        // discard any pending drain or write ack by incrementing sequence
        mWriteAckSequence = (mWriteAckSequence + 2) & ~1;
        mDrainSequence = (mDrainSequence + 2) & ~1;
        ALOG_ASSERT(mCallbackThread != 0);
        mCallbackThread->setWriteBlocked(mWriteAckSequence);
        mCallbackThread->setDraining(mDrainSequence);
    }
}

void AudioFlinger::OffloadThread::invalidateTracks(audio_stream_type_t streamType)
{
    Mutex::Autolock _l(mLock);
    if (PlaybackThread::invalidateTracks_l(streamType)) {
        mFlushPending = true;
    }
}

// ----------------------------------------------------------------------------

AudioFlinger::DuplicatingThread::DuplicatingThread(const sp<AudioFlinger>& audioFlinger,
        AudioFlinger::MixerThread* mainThread, audio_io_handle_t id, bool systemReady)
    :   MixerThread(audioFlinger, mainThread->getOutput(), id, mainThread->outDevice(),
                    systemReady, DUPLICATING),
        mWaitTimeMs(UINT_MAX)
{
    addOutputTrack(mainThread);
}

AudioFlinger::DuplicatingThread::~DuplicatingThread()
{
    for (size_t i = 0; i < mOutputTracks.size(); i++) {
        mOutputTracks[i]->destroy();
    }
}

void AudioFlinger::DuplicatingThread::threadLoop_mix()
{
    // mix buffers...
    if (outputsReady(outputTracks)) {
        mAudioMixer->process();
    } else {
        if (mMixerBufferValid) {
            memset(mMixerBuffer, 0, mMixerBufferSize);
        } else {
            memset(mSinkBuffer, 0, mSinkBufferSize);
        }
    }
    mSleepTimeUs = 0;
    writeFrames = mNormalFrameCount;
    mCurrentWriteLength = mSinkBufferSize;
    mStandbyTimeNs = systemTime() + mStandbyDelayNs;
}

void AudioFlinger::DuplicatingThread::threadLoop_sleepTime()
{
    if (mSleepTimeUs == 0) {
        if (mMixerStatus == MIXER_TRACKS_ENABLED) {
            mSleepTimeUs = mActiveSleepTimeUs;
        } else {
            mSleepTimeUs = mIdleSleepTimeUs;
        }
    } else if (mBytesWritten != 0) {
        if (mMixerStatus == MIXER_TRACKS_ENABLED) {
            writeFrames = mNormalFrameCount;
            memset(mSinkBuffer, 0, mSinkBufferSize);
        } else {
            // flush remaining overflow buffers in output tracks
            writeFrames = 0;
        }
        mSleepTimeUs = 0;
    }
}

ssize_t AudioFlinger::DuplicatingThread::threadLoop_write()
{
    for (size_t i = 0; i < outputTracks.size(); i++) {
        const ssize_t actualWritten = outputTracks[i]->write(mSinkBuffer, writeFrames);

        // Consider the first OutputTrack for timestamp and frame counting.

        // The threadLoop() generally assumes writing a full sink buffer size at a time.
        // Here, we correct for writeFrames of 0 (a stop) or underruns because
        // we always claim success.
        if (i == 0) {
            const ssize_t correction = mSinkBufferSize / mFrameSize - actualWritten;
            ALOGD_IF(correction != 0 && writeFrames != 0,
                    "%s: writeFrames:%u  actualWritten:%zd  correction:%zd  mFramesWritten:%lld",
                    __func__, writeFrames, actualWritten, correction, (long long)mFramesWritten);
            mFramesWritten -= correction;
        }

        // TODO: Report correction for the other output tracks and show in the dump.
    }
    mStandby = false;
    return (ssize_t)mSinkBufferSize;
}

void AudioFlinger::DuplicatingThread::threadLoop_standby()
{
    // DuplicatingThread implements standby by stopping all tracks
    for (size_t i = 0; i < outputTracks.size(); i++) {
        outputTracks[i]->stop();
    }
}

void AudioFlinger::DuplicatingThread::dumpInternals(int fd, const Vector<String16>& args __unused)
{
    MixerThread::dumpInternals(fd, args);

    std::stringstream ss;
    const size_t numTracks = mOutputTracks.size();
    ss << "  " << numTracks << " OutputTracks";
    if (numTracks > 0) {
        ss << ":";
        for (const auto &track : mOutputTracks) {
            const sp<ThreadBase> thread = track->thread().promote();
            ss << " (" << track->id() << " : ";
            if (thread.get() != nullptr) {
                ss << thread.get() << ", " << thread->id();
            } else {
                ss << "null";
            }
            ss << ")";
        }
    }
    ss << "\n";
    std::string result = ss.str();
    write(fd, result.c_str(), result.size());
}

void AudioFlinger::DuplicatingThread::saveOutputTracks()
{
    outputTracks = mOutputTracks;
}

void AudioFlinger::DuplicatingThread::clearOutputTracks()
{
    outputTracks.clear();
}

void AudioFlinger::DuplicatingThread::addOutputTrack(MixerThread *thread)
{
    Mutex::Autolock _l(mLock);
    // The downstream MixerThread consumes thread->frameCount() amount of frames per mix pass.
    // Adjust for thread->sampleRate() to determine minimum buffer frame count.
    // Then triple buffer because Threads do not run synchronously and may not be clock locked.
    const size_t frameCount =
            3 * sourceFramesNeeded(mSampleRate, thread->frameCount(), thread->sampleRate());
    // TODO: Consider asynchronous sample rate conversion to handle clock disparity
    // from different OutputTracks and their associated MixerThreads (e.g. one may
    // nearly empty and the other may be dropping data).

    sp<OutputTrack> outputTrack = new OutputTrack(thread,
                                            this,
                                            mSampleRate,
                                            mFormat,
                                            mChannelMask,
                                            frameCount,
                                            IPCThreadState::self()->getCallingUid());
    status_t status = outputTrack != 0 ? outputTrack->initCheck() : (status_t) NO_MEMORY;
    if (status != NO_ERROR) {
        ALOGE("addOutputTrack() initCheck failed %d", status);
        return;
    }
    thread->setStreamVolume(AUDIO_STREAM_PATCH, 1.0f);
    mOutputTracks.add(outputTrack);
    ALOGV("addOutputTrack() track %p, on thread %p", outputTrack.get(), thread);
    updateWaitTime_l();
}

void AudioFlinger::DuplicatingThread::removeOutputTrack(MixerThread *thread)
{
    Mutex::Autolock _l(mLock);
    for (size_t i = 0; i < mOutputTracks.size(); i++) {
        if (mOutputTracks[i]->thread() == thread) {
            mOutputTracks[i]->destroy();
            mOutputTracks.removeAt(i);
            updateWaitTime_l();
            if (thread->getOutput() == mOutput) {
                mOutput = NULL;
            }
            return;
        }
    }
    ALOGV("removeOutputTrack(): unknown thread: %p", thread);
}

// caller must hold mLock
void AudioFlinger::DuplicatingThread::updateWaitTime_l()
{
    mWaitTimeMs = UINT_MAX;
    for (size_t i = 0; i < mOutputTracks.size(); i++) {
        sp<ThreadBase> strong = mOutputTracks[i]->thread().promote();
        if (strong != 0) {
            uint32_t waitTimeMs = (strong->frameCount() * 2 * 1000) / strong->sampleRate();
            if (waitTimeMs < mWaitTimeMs) {
                mWaitTimeMs = waitTimeMs;
            }
        }
    }
}


bool AudioFlinger::DuplicatingThread::outputsReady(
        const SortedVector< sp<OutputTrack> > &outputTracks)
{
    for (size_t i = 0; i < outputTracks.size(); i++) {
        sp<ThreadBase> thread = outputTracks[i]->thread().promote();
        if (thread == 0) {
            ALOGW("DuplicatingThread::outputsReady() could not promote thread on output track %p",
                    outputTracks[i].get());
            return false;
        }
        PlaybackThread *playbackThread = (PlaybackThread *)thread.get();
        // see note at standby() declaration
        if (playbackThread->standby() && !playbackThread->isSuspended()) {
            ALOGV("DuplicatingThread output track %p on thread %p Not Ready", outputTracks[i].get(),
                    thread.get());
            return false;
        }
    }
    return true;
}

void AudioFlinger::DuplicatingThread::sendMetadataToBackend_l(
        const StreamOutHalInterface::SourceMetadata& metadata)
{
    for (auto& outputTrack : outputTracks) { // not mOutputTracks
        outputTrack->setMetadatas(metadata.tracks);
    }
}

uint32_t AudioFlinger::DuplicatingThread::activeSleepTimeUs() const
{
    return (mWaitTimeMs * 1000) / 2;
}

void AudioFlinger::DuplicatingThread::cacheParameters_l()
{
    // updateWaitTime_l() sets mWaitTimeMs, which affects activeSleepTimeUs(), so call it first
    updateWaitTime_l();

    MixerThread::cacheParameters_l();
}


// ----------------------------------------------------------------------------
//      Record
// ----------------------------------------------------------------------------

AudioFlinger::RecordThread::RecordThread(const sp<AudioFlinger>& audioFlinger,
                                         AudioStreamIn *input,
                                         audio_io_handle_t id,
                                         audio_devices_t outDevice,
                                         audio_devices_t inDevice,
                                         bool systemReady
                                         ) :
    ThreadBase(audioFlinger, id, outDevice, inDevice, RECORD, systemReady),
    mInput(input),
    mActiveTracks(&this->mLocalLog),
    mRsmpInBuffer(NULL),
    // mRsmpInFrames, mRsmpInFramesP2, and mRsmpInFramesOA are set by readInputParameters_l()
    mRsmpInRear(0)
    , mReadOnlyHeap(new MemoryDealer(kRecordThreadReadOnlyHeapSize,
            "RecordThreadRO", MemoryHeapBase::READ_ONLY))
    // mFastCapture below
    , mFastCaptureFutex(0)
    // mInputSource
    // mPipeSink
    // mPipeSource
    , mPipeFramesP2(0)
    // mPipeMemory
    // mFastCaptureNBLogWriter
    , mFastTrackAvail(false)
    , mBtNrecSuspended(false)
{
    snprintf(mThreadName, kThreadNameLength, "AudioIn_%X", id);
    mNBLogWriter = audioFlinger->newWriter_l(kLogSize, mThreadName);

    if (mInput != nullptr && mInput->audioHwDev != nullptr) {
        mIsMsdDevice = strcmp(
                mInput->audioHwDev->moduleName(), AUDIO_HARDWARE_MODULE_ID_MSD) == 0;
    }

    readInputParameters_l();

    // TODO: We may also match on address as well as device type for
    // AUDIO_DEVICE_IN_BUS, AUDIO_DEVICE_IN_BLUETOOTH_A2DP, AUDIO_DEVICE_IN_REMOTE_SUBMIX
    mTimestampCorrectedDevices = (audio_devices_t)property_get_int64(
            "audio.timestamp.corrected_input_devices",
            (int64_t)(mIsMsdDevice ? AUDIO_DEVICE_IN_BUS // turn on by default for MSD
                                   : AUDIO_DEVICE_NONE));

    // create an NBAIO source for the HAL input stream, and negotiate
    mInputSource = new AudioStreamInSource(input->stream);
    size_t numCounterOffers = 0;
    const NBAIO_Format offers[1] = {Format_from_SR_C(mSampleRate, mChannelCount, mFormat)};
#if !LOG_NDEBUG
    ssize_t index =
#else
    (void)
#endif
            mInputSource->negotiate(offers, 1, NULL, numCounterOffers);
    ALOG_ASSERT(index == 0);

    // initialize fast capture depending on configuration
    bool initFastCapture;
    switch (kUseFastCapture) {
    case FastCapture_Never:
        initFastCapture = false;
        ALOGV("%p kUseFastCapture = Never, initFastCapture = false", this);
        break;
    case FastCapture_Always:
        initFastCapture = true;
        ALOGV("%p kUseFastCapture = Always, initFastCapture = true", this);
        break;
    case FastCapture_Static:
        initFastCapture = (mFrameCount * 1000) / mSampleRate < kMinNormalCaptureBufferSizeMs;
        ALOGV("%p kUseFastCapture = Static, (%lld * 1000) / %u vs %u, initFastCapture = %d",
                this, (long long)mFrameCount, mSampleRate, kMinNormalCaptureBufferSizeMs,
                initFastCapture);
        break;
    // case FastCapture_Dynamic:
    }

    if (initFastCapture) {
        // create a Pipe for FastCapture to write to, and for us and fast tracks to read from
        NBAIO_Format format = mInputSource->format();
        // quadruple-buffering of 20 ms each; this ensures we can sleep for 20ms in RecordThread
        size_t pipeFramesP2 = roundup(4 * FMS_20 * mSampleRate / 1000);
        size_t pipeSize = pipeFramesP2 * Format_frameSize(format);
        void *pipeBuffer = nullptr;
        const sp<MemoryDealer> roHeap(readOnlyHeap());
        sp<IMemory> pipeMemory;
        if ((roHeap == 0) ||
                (pipeMemory = roHeap->allocate(pipeSize)) == 0 ||
                (pipeBuffer = pipeMemory->pointer()) == nullptr) {
            ALOGE("not enough memory for pipe buffer size=%zu; "
                    "roHeap=%p, pipeMemory=%p, pipeBuffer=%p; roHeapSize: %lld",
                    pipeSize, roHeap.get(), pipeMemory.get(), pipeBuffer,
                    (long long)kRecordThreadReadOnlyHeapSize);
            goto failed;
        }
        // pipe will be shared directly with fast clients, so clear to avoid leaking old information
        memset(pipeBuffer, 0, pipeSize);
        Pipe *pipe = new Pipe(pipeFramesP2, format, pipeBuffer);
        const NBAIO_Format offers[1] = {format};
        size_t numCounterOffers = 0;
        ssize_t index = pipe->negotiate(offers, 1, NULL, numCounterOffers);
        ALOG_ASSERT(index == 0);
        mPipeSink = pipe;
        PipeReader *pipeReader = new PipeReader(*pipe);
        numCounterOffers = 0;
        index = pipeReader->negotiate(offers, 1, NULL, numCounterOffers);
        ALOG_ASSERT(index == 0);
        mPipeSource = pipeReader;
        mPipeFramesP2 = pipeFramesP2;
        mPipeMemory = pipeMemory;

        // create fast capture
        mFastCapture = new FastCapture();
        FastCaptureStateQueue *sq = mFastCapture->sq();
#ifdef STATE_QUEUE_DUMP
        // FIXME
#endif
        FastCaptureState *state = sq->begin();
        state->mCblk = NULL;
        state->mInputSource = mInputSource.get();
        state->mInputSourceGen++;
        state->mPipeSink = pipe;
        state->mPipeSinkGen++;
        state->mFrameCount = mFrameCount;
        state->mCommand = FastCaptureState::COLD_IDLE;
        // already done in constructor initialization list
        //mFastCaptureFutex = 0;
        state->mColdFutexAddr = &mFastCaptureFutex;
        state->mColdGen++;
        state->mDumpState = &mFastCaptureDumpState;
#ifdef TEE_SINK
        // FIXME
#endif
        mFastCaptureNBLogWriter = audioFlinger->newWriter_l(kFastCaptureLogSize, "FastCapture");
        state->mNBLogWriter = mFastCaptureNBLogWriter.get();
        sq->end();
        sq->push(FastCaptureStateQueue::BLOCK_UNTIL_PUSHED);

        // start the fast capture
        mFastCapture->run("FastCapture", ANDROID_PRIORITY_URGENT_AUDIO);
        pid_t tid = mFastCapture->getTid();
        sendPrioConfigEvent(getpid(), tid, kPriorityFastCapture, false /*forApp*/);
        stream()->setHalThreadPriority(kPriorityFastCapture);
#ifdef AUDIO_WATCHDOG
        // FIXME
#endif

        mFastTrackAvail = true;
    }
#ifdef TEE_SINK
    mTee.set(mInputSource->format(), NBAIO_Tee::TEE_FLAG_INPUT_THREAD);
    mTee.setId(std::string("_") + std::to_string(mId) + "_C");
#endif
failed: ;

    // FIXME mNormalSource
}

AudioFlinger::RecordThread::~RecordThread()
{
    if (mFastCapture != 0) {
        FastCaptureStateQueue *sq = mFastCapture->sq();
        FastCaptureState *state = sq->begin();
        if (state->mCommand == FastCaptureState::COLD_IDLE) {
            int32_t old = android_atomic_inc(&mFastCaptureFutex);
            if (old == -1) {
                (void) syscall(__NR_futex, &mFastCaptureFutex, FUTEX_WAKE_PRIVATE, 1);
            }
        }
        state->mCommand = FastCaptureState::EXIT;
        sq->end();
        sq->push(FastCaptureStateQueue::BLOCK_UNTIL_PUSHED);
        mFastCapture->join();
        mFastCapture.clear();
    }
    mAudioFlinger->unregisterWriter(mFastCaptureNBLogWriter);
    mAudioFlinger->unregisterWriter(mNBLogWriter);
    free(mRsmpInBuffer);
}

void AudioFlinger::RecordThread::onFirstRef()
{
    run(mThreadName, PRIORITY_URGENT_AUDIO);
}

void AudioFlinger::RecordThread::preExit()
{
    ALOGV("  preExit()");
    Mutex::Autolock _l(mLock);
    for (size_t i = 0; i < mTracks.size(); i++) {
        sp<RecordTrack> track = mTracks[i];
        track->invalidate();
    }
    mActiveTracks.clear();
    mStartStopCond.broadcast();
}

bool AudioFlinger::RecordThread::threadLoop()
{
    nsecs_t lastWarning = 0;

    inputStandBy();

reacquire_wakelock:
    sp<RecordTrack> activeTrack;
    {
        Mutex::Autolock _l(mLock);
        acquireWakeLock_l();
    }

    // used to request a deferred sleep, to be executed later while mutex is unlocked
    uint32_t sleepUs = 0;

    // loop while there is work to do
    for (;;) {
        Vector< sp<EffectChain> > effectChains;

        // activeTracks accumulates a copy of a subset of mActiveTracks
        Vector< sp<RecordTrack> > activeTracks;

        // reference to the (first and only) active fast track
        sp<RecordTrack> fastTrack;

        // reference to a fast track which is about to be removed
        sp<RecordTrack> fastTrackToRemove;

        { // scope for mLock
            Mutex::Autolock _l(mLock);

            processConfigEvents_l();

            // check exitPending here because checkForNewParameters_l() and
            // checkForNewParameters_l() can temporarily release mLock
            if (exitPending()) {
                break;
            }

            // sleep with mutex unlocked
            if (sleepUs > 0) {
                ATRACE_BEGIN("sleepC");
                mWaitWorkCV.waitRelative(mLock, microseconds((nsecs_t)sleepUs));
                ATRACE_END();
                sleepUs = 0;
                continue;
            }

            // if no active track(s), then standby and release wakelock
            size_t size = mActiveTracks.size();
            if (size == 0) {
                standbyIfNotAlreadyInStandby();
                // exitPending() can't become true here
                releaseWakeLock_l();
                ALOGV("RecordThread: loop stopping");
                // go to sleep
                mWaitWorkCV.wait(mLock);
                ALOGV("RecordThread: loop starting");
                goto reacquire_wakelock;
            }

            bool doBroadcast = false;
            bool allStopped = true;
            for (size_t i = 0; i < size; ) {

                activeTrack = mActiveTracks[i];
                if (activeTrack->isTerminated()) {
                    if (activeTrack->isFastTrack()) {
                        ALOG_ASSERT(fastTrackToRemove == 0);
                        fastTrackToRemove = activeTrack;
                    }
                    removeTrack_l(activeTrack);
                    mActiveTracks.remove(activeTrack);
                    size--;
                    continue;
                }

                TrackBase::track_state activeTrackState = activeTrack->mState;
                switch (activeTrackState) {

                case TrackBase::PAUSING:
                    mActiveTracks.remove(activeTrack);
                    activeTrack->mState = TrackBase::PAUSED;
                    doBroadcast = true;
                    size--;
                    continue;

                case TrackBase::STARTING_1:
                    sleepUs = 10000;
                    i++;
                    allStopped = false;
                    continue;

                case TrackBase::STARTING_2:
                    doBroadcast = true;
                    mStandby = false;
                    activeTrack->mState = TrackBase::ACTIVE;
                    allStopped = false;
                    break;

                case TrackBase::ACTIVE:
                    allStopped = false;
                    break;

                case TrackBase::IDLE:    // cannot be on ActiveTracks if idle
                case TrackBase::PAUSED:  // cannot be on ActiveTracks if paused
                case TrackBase::STOPPED: // cannot be on ActiveTracks if destroyed/terminated
                default:
                    LOG_ALWAYS_FATAL("%s: Unexpected active track state:%d, id:%d, tracks:%zu",
                            __func__, activeTrackState, activeTrack->id(), size);
                }

                activeTracks.add(activeTrack);
                i++;

                if (activeTrack->isFastTrack()) {
                    ALOG_ASSERT(!mFastTrackAvail);
                    ALOG_ASSERT(fastTrack == 0);
                    fastTrack = activeTrack;
                }
            }

            mActiveTracks.updatePowerState(this);

            updateMetadata_l();

            if (allStopped) {
                standbyIfNotAlreadyInStandby();
            }
            if (doBroadcast) {
                mStartStopCond.broadcast();
            }

            // sleep if there are no active tracks to process
            if (activeTracks.isEmpty()) {
                if (sleepUs == 0) {
                    sleepUs = kRecordThreadSleepUs;
                }
                continue;
            }
            sleepUs = 0;

            lockEffectChains_l(effectChains);
        }

        // thread mutex is now unlocked, mActiveTracks unknown, activeTracks.size() > 0

        size_t size = effectChains.size();
        for (size_t i = 0; i < size; i++) {
            // thread mutex is not locked, but effect chain is locked
            effectChains[i]->process_l();
        }

        // Push a new fast capture state if fast capture is not already running, or cblk change
        if (mFastCapture != 0) {
            FastCaptureStateQueue *sq = mFastCapture->sq();
            FastCaptureState *state = sq->begin();
            bool didModify = false;
            FastCaptureStateQueue::block_t block = FastCaptureStateQueue::BLOCK_UNTIL_PUSHED;
            if (state->mCommand != FastCaptureState::READ_WRITE /* FIXME &&
                    (kUseFastMixer != FastMixer_Dynamic || state->mTrackMask > 1)*/) {
                if (state->mCommand == FastCaptureState::COLD_IDLE) {
                    int32_t old = android_atomic_inc(&mFastCaptureFutex);
                    if (old == -1) {
                        (void) syscall(__NR_futex, &mFastCaptureFutex, FUTEX_WAKE_PRIVATE, 1);
                    }
                }
                state->mCommand = FastCaptureState::READ_WRITE;
#if 0   // FIXME
                mFastCaptureDumpState.increaseSamplingN(mAudioFlinger->isLowRamDevice() ?
                        FastThreadDumpState::kSamplingNforLowRamDevice :
                        FastThreadDumpState::kSamplingN);
#endif
                didModify = true;
            }
            audio_track_cblk_t *cblkOld = state->mCblk;
            audio_track_cblk_t *cblkNew = fastTrack != 0 ? fastTrack->cblk() : NULL;
            if (cblkNew != cblkOld) {
                state->mCblk = cblkNew;
                // block until acked if removing a fast track
                if (cblkOld != NULL) {
                    block = FastCaptureStateQueue::BLOCK_UNTIL_ACKED;
                }
                didModify = true;
            }
            AudioBufferProvider* abp = (fastTrack != 0 && fastTrack->isPatchTrack()) ?
                    reinterpret_cast<AudioBufferProvider*>(fastTrack.get()) : nullptr;
            if (state->mFastPatchRecordBufferProvider != abp) {
                state->mFastPatchRecordBufferProvider = abp;
                state->mFastPatchRecordFormat = fastTrack == 0 ?
                        AUDIO_FORMAT_INVALID : fastTrack->format();
                didModify = true;
            }
            sq->end(didModify);
            if (didModify) {
                sq->push(block);
#if 0
                if (kUseFastCapture == FastCapture_Dynamic) {
                    mNormalSource = mPipeSource;
                }
#endif
            }
        }

        // now run the fast track destructor with thread mutex unlocked
        fastTrackToRemove.clear();

        // Read from HAL to keep up with fastest client if multiple active tracks, not slowest one.
        // Only the client(s) that are too slow will overrun. But if even the fastest client is too
        // slow, then this RecordThread will overrun by not calling HAL read often enough.
        // If destination is non-contiguous, first read past the nominal end of buffer, then
        // copy to the right place.  Permitted because mRsmpInBuffer was over-allocated.

        int32_t rear = mRsmpInRear & (mRsmpInFramesP2 - 1);
        ssize_t framesRead;

        // If an NBAIO source is present, use it to read the normal capture's data
        if (mPipeSource != 0) {
            size_t framesToRead = min(mRsmpInFramesOA - rear, mRsmpInFramesP2 / 2);

            // The audio fifo read() returns OVERRUN on overflow, and advances the read pointer
            // to the full buffer point (clearing the overflow condition).  Upon OVERRUN error,
            // we immediately retry the read() to get data and prevent another overflow.
            for (int retries = 0; retries <= 2; ++retries) {
                ALOGW_IF(retries > 0, "overrun on read from pipe, retry #%d", retries);
                framesRead = mPipeSource->read((uint8_t*)mRsmpInBuffer + rear * mFrameSize,
                        framesToRead);
                if (framesRead != OVERRUN) break;
            }

            const ssize_t availableToRead = mPipeSource->availableToRead();
            if (availableToRead >= 0) {
                // PipeSource is the master clock.  It is up to the AudioRecord client to keep up.
                LOG_ALWAYS_FATAL_IF((size_t)availableToRead > mPipeFramesP2,
                        "more frames to read than fifo size, %zd > %zu",
                        availableToRead, mPipeFramesP2);
                const size_t pipeFramesFree = mPipeFramesP2 - availableToRead;
                const size_t sleepFrames = min(pipeFramesFree, mRsmpInFramesP2) / 2;
                ALOGVV("mPipeFramesP2:%zu mRsmpInFramesP2:%zu sleepFrames:%zu availableToRead:%zd",
                        mPipeFramesP2, mRsmpInFramesP2, sleepFrames, availableToRead);
                sleepUs = (sleepFrames * 1000000LL) / mSampleRate;
            }
            if (framesRead < 0) {
                status_t status = (status_t) framesRead;
                switch (status) {
                case OVERRUN:
                    ALOGW("overrun on read from pipe");
                    framesRead = 0;
                    break;
                case NEGOTIATE:
                    ALOGE("re-negotiation is needed");
                    framesRead = -1;  // Will cause an attempt to recover.
                    break;
                default:
                    ALOGE("unknown error %d on read from pipe", status);
                    break;
                }
            }
        // otherwise use the HAL / AudioStreamIn directly
        } else {
            ATRACE_BEGIN("read");
            size_t bytesRead;
            status_t result = mInput->stream->read(
                    (uint8_t*)mRsmpInBuffer + rear * mFrameSize, mBufferSize, &bytesRead);
            ATRACE_END();
            if (result < 0) {
                framesRead = result;
            } else {
                framesRead = bytesRead / mFrameSize;
            }
        }

        // Update server timestamp with server stats
        // systemTime() is optional if the hardware supports timestamps.
        mTimestamp.mPosition[ExtendedTimestamp::LOCATION_SERVER] += framesRead;
        mTimestamp.mTimeNs[ExtendedTimestamp::LOCATION_SERVER] = systemTime();

        // Update server timestamp with kernel stats
        if (mPipeSource.get() == nullptr /* don't obtain for FastCapture, could block */) {
            int64_t position, time;
            if (mStandby) {
                mTimestampVerifier.discontinuity();
            } else if (mInput->stream->getCapturePosition(&position, &time) == NO_ERROR
                    && time > mTimestamp.mTimeNs[ExtendedTimestamp::LOCATION_KERNEL]) {

                mTimestampVerifier.add(position, time, mSampleRate);

                // Correct timestamps
                if (isTimestampCorrectionEnabled()) {
                    ALOGV("TS_BEFORE: %d %lld %lld",
                            id(), (long long)time, (long long)position);
                    auto correctedTimestamp = mTimestampVerifier.getLastCorrectedTimestamp();
                    position = correctedTimestamp.mFrames;
                    time = correctedTimestamp.mTimeNs;
                    ALOGV("TS_AFTER: %d %lld %lld",
                            id(), (long long)time, (long long)position);
                }

                mTimestamp.mPosition[ExtendedTimestamp::LOCATION_KERNEL] = position;
                mTimestamp.mTimeNs[ExtendedTimestamp::LOCATION_KERNEL] = time;
                // Note: In general record buffers should tend to be empty in
                // a properly running pipeline.
                //
                // Also, it is not advantageous to call get_presentation_position during the read
                // as the read obtains a lock, preventing the timestamp call from executing.
            } else {
                mTimestampVerifier.error();
            }
        }
        // Use this to track timestamp information
        // ALOGD("%s", mTimestamp.toString().c_str());

        if (framesRead < 0 || (framesRead == 0 && mPipeSource == 0)) {
            ALOGE("read failed: framesRead=%zd", framesRead);
            // Force input into standby so that it tries to recover at next read attempt
            inputStandBy();
            sleepUs = kRecordThreadSleepUs;
        }
        if (framesRead <= 0) {
            goto unlock;
        }
        ALOG_ASSERT(framesRead > 0);
        mFramesRead += framesRead;

#ifdef TEE_SINK
        (void)mTee.write((uint8_t*)mRsmpInBuffer + rear * mFrameSize, framesRead);
#endif
        // If destination is non-contiguous, we now correct for reading past end of buffer.
        {
            size_t part1 = mRsmpInFramesP2 - rear;
            if ((size_t) framesRead > part1) {
                memcpy(mRsmpInBuffer, (uint8_t*)mRsmpInBuffer + mRsmpInFramesP2 * mFrameSize,
                        (framesRead - part1) * mFrameSize);
            }
        }
        rear = mRsmpInRear += framesRead;

        size = activeTracks.size();

        // loop over each active track
        for (size_t i = 0; i < size; i++) {
            activeTrack = activeTracks[i];

            // skip fast tracks, as those are handled directly by FastCapture
            if (activeTrack->isFastTrack()) {
                continue;
            }

            // TODO: This code probably should be moved to RecordTrack.
            // TODO: Update the activeTrack buffer converter in case of reconfigure.

            enum {
                OVERRUN_UNKNOWN,
                OVERRUN_TRUE,
                OVERRUN_FALSE
            } overrun = OVERRUN_UNKNOWN;

            // loop over getNextBuffer to handle circular sink
            for (;;) {

                activeTrack->mSink.frameCount = ~0;
                status_t status = activeTrack->getNextBuffer(&activeTrack->mSink);
                size_t framesOut = activeTrack->mSink.frameCount;
                LOG_ALWAYS_FATAL_IF((status == OK) != (framesOut > 0));

                // check available frames and handle overrun conditions
                // if the record track isn't draining fast enough.
                bool hasOverrun;
                size_t framesIn;
                activeTrack->mResamplerBufferProvider->sync(&framesIn, &hasOverrun);
                if (hasOverrun) {
                    overrun = OVERRUN_TRUE;
                }
                if (framesOut == 0 || framesIn == 0) {
                    break;
                }

                // Don't allow framesOut to be larger than what is possible with resampling
                // from framesIn.
                // This isn't strictly necessary but helps limit buffer resizing in
                // RecordBufferConverter.  TODO: remove when no longer needed.
                framesOut = min(framesOut,
                        destinationFramesPossible(
                                framesIn, mSampleRate, activeTrack->mSampleRate));

                if (activeTrack->isDirect()) {
                    // No RecordBufferConverter used for direct streams. Pass
                    // straight from RecordThread buffer to RecordTrack buffer.
                    AudioBufferProvider::Buffer buffer;
                    buffer.frameCount = framesOut;
                    status_t status = activeTrack->mResamplerBufferProvider->getNextBuffer(&buffer);
                    if (status == OK && buffer.frameCount != 0) {
                        ALOGV_IF(buffer.frameCount != framesOut,
                                "%s() read less than expected (%zu vs %zu)",
                                __func__, buffer.frameCount, framesOut);
                        framesOut = buffer.frameCount;
                        memcpy(activeTrack->mSink.raw, buffer.raw, buffer.frameCount * mFrameSize);
                        activeTrack->mResamplerBufferProvider->releaseBuffer(&buffer);
                    } else {
                        framesOut = 0;
                        ALOGE("%s() cannot fill request, status: %d, frameCount: %zu",
                            __func__, status, buffer.frameCount);
                    }
                } else {
                    // process frames from the RecordThread buffer provider to the RecordTrack
                    // buffer
                    framesOut = activeTrack->mRecordBufferConverter->convert(
                            activeTrack->mSink.raw,
                            activeTrack->mResamplerBufferProvider,
                            framesOut);
                }

                if (framesOut > 0 && (overrun == OVERRUN_UNKNOWN)) {
                    overrun = OVERRUN_FALSE;
                }

                if (activeTrack->mFramesToDrop == 0) {
                    if (framesOut > 0) {
                        activeTrack->mSink.frameCount = framesOut;
                        // Sanitize before releasing if the track has no access to the source data
                        // An idle UID receives silence from non virtual devices until active
                        if (activeTrack->isSilenced()) {
                            memset(activeTrack->mSink.raw, 0, framesOut * mFrameSize);
                        }
                        activeTrack->releaseBuffer(&activeTrack->mSink);
                    }
                } else {
                    // FIXME could do a partial drop of framesOut
                    if (activeTrack->mFramesToDrop > 0) {
                        activeTrack->mFramesToDrop -= framesOut;
                        if (activeTrack->mFramesToDrop <= 0) {
                            activeTrack->clearSyncStartEvent();
                        }
                    } else {
                        activeTrack->mFramesToDrop += framesOut;
                        if (activeTrack->mFramesToDrop >= 0 || activeTrack->mSyncStartEvent == 0 ||
                                activeTrack->mSyncStartEvent->isCancelled()) {
                            ALOGW("Synced record %s, session %d, trigger session %d",
                                  (activeTrack->mFramesToDrop >= 0) ? "timed out" : "cancelled",
                                  activeTrack->sessionId(),
                                  (activeTrack->mSyncStartEvent != 0) ?
                                          activeTrack->mSyncStartEvent->triggerSession() :
                                          AUDIO_SESSION_NONE);
                            activeTrack->clearSyncStartEvent();
                        }
                    }
                }

                if (framesOut == 0) {
                    break;
                }
            }

            switch (overrun) {
            case OVERRUN_TRUE:
                // client isn't retrieving buffers fast enough
                if (!activeTrack->setOverflow()) {
                    nsecs_t now = systemTime();
                    // FIXME should lastWarning per track?
                    if ((now - lastWarning) > kWarningThrottleNs) {
                        ALOGW("RecordThread: buffer overflow");
                        lastWarning = now;
                    }
                }
                break;
            case OVERRUN_FALSE:
                activeTrack->clearOverflow();
                break;
            case OVERRUN_UNKNOWN:
                break;
            }

            // update frame information and push timestamp out
            activeTrack->updateTrackFrameInfo(
                    activeTrack->mServerProxy->framesReleased(),
                    mTimestamp.mPosition[ExtendedTimestamp::LOCATION_SERVER],
                    mSampleRate, mTimestamp);
        }

unlock:
        // enable changes in effect chain
        unlockEffectChains(effectChains);
        // effectChains doesn't need to be cleared, since it is cleared by destructor at scope end
    }

    standbyIfNotAlreadyInStandby();

    {
        Mutex::Autolock _l(mLock);
        for (size_t i = 0; i < mTracks.size(); i++) {
            sp<RecordTrack> track = mTracks[i];
            track->invalidate();
        }
        mActiveTracks.clear();
        mStartStopCond.broadcast();
    }

    releaseWakeLock();

    ALOGV("RecordThread %p exiting", this);
    return false;
}

void AudioFlinger::RecordThread::standbyIfNotAlreadyInStandby()
{
    if (!mStandby) {
        inputStandBy();
        mStandby = true;
    }
}

void AudioFlinger::RecordThread::inputStandBy()
{
    // Idle the fast capture if it's currently running
    if (mFastCapture != 0) {
        FastCaptureStateQueue *sq = mFastCapture->sq();
        FastCaptureState *state = sq->begin();
        if (!(state->mCommand & FastCaptureState::IDLE)) {
            state->mCommand = FastCaptureState::COLD_IDLE;
            state->mColdFutexAddr = &mFastCaptureFutex;
            state->mColdGen++;
            mFastCaptureFutex = 0;
            sq->end();
            // BLOCK_UNTIL_PUSHED would be insufficient, as we need it to stop doing I/O now
            sq->push(FastCaptureStateQueue::BLOCK_UNTIL_ACKED);
#if 0
            if (kUseFastCapture == FastCapture_Dynamic) {
                // FIXME
            }
#endif
#ifdef AUDIO_WATCHDOG
            // FIXME
#endif
        } else {
            sq->end(false /*didModify*/);
        }
    }
    status_t result = mInput->stream->standby();
    ALOGE_IF(result != OK, "Error when putting input stream into standby: %d", result);

    // If going into standby, flush the pipe source.
    if (mPipeSource.get() != nullptr) {
        const ssize_t flushed = mPipeSource->flush();
        if (flushed > 0) {
            ALOGV("Input standby flushed PipeSource %zd frames", flushed);
            mTimestamp.mPosition[ExtendedTimestamp::LOCATION_SERVER] += flushed;
            mTimestamp.mTimeNs[ExtendedTimestamp::LOCATION_SERVER] = systemTime();
        }
    }
}

// RecordThread::createRecordTrack_l() must be called with AudioFlinger::mLock held
sp<AudioFlinger::RecordThread::RecordTrack> AudioFlinger::RecordThread::createRecordTrack_l(
        const sp<AudioFlinger::Client>& client,
        const audio_attributes_t& attr,
        uint32_t *pSampleRate,
        audio_format_t format,
        audio_channel_mask_t channelMask,
        size_t *pFrameCount,
        audio_session_t sessionId,
        size_t *pNotificationFrameCount,
        uid_t uid,
        audio_input_flags_t *flags,
        pid_t tid,
        status_t *status,
        audio_port_handle_t portId)
{
    size_t frameCount = *pFrameCount;
    size_t notificationFrameCount = *pNotificationFrameCount;
    sp<RecordTrack> track;
    status_t lStatus;
    audio_input_flags_t inputFlags = mInput->flags;
    audio_input_flags_t requestedFlags = *flags;
    uint32_t sampleRate;

    lStatus = initCheck();
    if (lStatus != NO_ERROR) {
        ALOGE("createRecordTrack_l() audio driver not initialized");
        goto Exit;
    }

    if (!audio_is_linear_pcm(mFormat) && (*flags & AUDIO_INPUT_FLAG_DIRECT) == 0) {
        ALOGE("createRecordTrack_l() on an encoded stream requires AUDIO_INPUT_FLAG_DIRECT");
        lStatus = BAD_VALUE;
        goto Exit;
    }

    if (*pSampleRate == 0) {
        *pSampleRate = mSampleRate;
    }
    sampleRate = *pSampleRate;

    // special case for FAST flag considered OK if fast capture is present
    if (hasFastCapture()) {
        inputFlags = (audio_input_flags_t)(inputFlags | AUDIO_INPUT_FLAG_FAST);
    }

    // Check if requested flags are compatible with input stream flags
    if ((*flags & inputFlags) != *flags) {
        ALOGW("createRecordTrack_l(): mismatch between requested flags (%08x) and"
                " input flags (%08x)",
              *flags, inputFlags);
        *flags = (audio_input_flags_t)(*flags & inputFlags);
    }

    // client expresses a preference for FAST, but we get the final say
    if (*flags & AUDIO_INPUT_FLAG_FAST) {
      if (
            // we formerly checked for a callback handler (non-0 tid),
            // but that is no longer required for TRANSFER_OBTAIN mode
            //
            // frame count is not specified, or is exactly the pipe depth
            ((frameCount == 0) || (frameCount == mPipeFramesP2)) &&
            // PCM data
            audio_is_linear_pcm(format) &&
            // hardware format
            (format == mFormat) &&
            // hardware channel mask
            (channelMask == mChannelMask) &&
            // hardware sample rate
            (sampleRate == mSampleRate) &&
            // record thread has an associated fast capture
            hasFastCapture() &&
            // there are sufficient fast track slots available
            mFastTrackAvail
        ) {
          // check compatibility with audio effects.
          Mutex::Autolock _l(mLock);
          // Do not accept FAST flag if the session has software effects
          sp<EffectChain> chain = getEffectChain_l(sessionId);
          if (chain != 0) {
              audio_input_flags_t old = *flags;
              chain->checkInputFlagCompatibility(flags);
              if (old != *flags) {
                  ALOGV("%p AUDIO_INPUT_FLAGS denied by effect old=%#x new=%#x",
                          this, (int)old, (int)*flags);
              }
          }
          ALOGV_IF((*flags & AUDIO_INPUT_FLAG_FAST) != 0,
                   "%p AUDIO_INPUT_FLAG_FAST accepted: frameCount=%zu mFrameCount=%zu",
                   this, frameCount, mFrameCount);
      } else {
        ALOGV("%p AUDIO_INPUT_FLAG_FAST denied: frameCount=%zu mFrameCount=%zu mPipeFramesP2=%zu "
                "format=%#x isLinear=%d mFormat=%#x channelMask=%#x sampleRate=%u mSampleRate=%u "
                "hasFastCapture=%d tid=%d mFastTrackAvail=%d",
                this, frameCount, mFrameCount, mPipeFramesP2,
                format, audio_is_linear_pcm(format), mFormat, channelMask, sampleRate, mSampleRate,
                hasFastCapture(), tid, mFastTrackAvail);
        *flags = (audio_input_flags_t)(*flags & ~AUDIO_INPUT_FLAG_FAST);
      }
    }

    // If FAST or RAW flags were corrected, ask caller to request new input from audio policy
    if ((*flags & AUDIO_INPUT_FLAG_FAST) !=
            (requestedFlags & AUDIO_INPUT_FLAG_FAST)) {
        *flags = (audio_input_flags_t) (*flags & ~(AUDIO_INPUT_FLAG_FAST | AUDIO_INPUT_FLAG_RAW));
        lStatus = BAD_TYPE;
        goto Exit;
    }

    // compute track buffer size in frames, and suggest the notification frame count
    if (*flags & AUDIO_INPUT_FLAG_FAST) {
        // fast track: frame count is exactly the pipe depth
        frameCount = mPipeFramesP2;
        // ignore requested notificationFrames, and always notify exactly once every HAL buffer
        notificationFrameCount = mFrameCount;
    } else {
        // not fast track: max notification period is resampled equivalent of one HAL buffer time
        //                 or 20 ms if there is a fast capture
        // TODO This could be a roundupRatio inline, and const
        size_t maxNotificationFrames = ((int64_t) (hasFastCapture() ? mSampleRate/50 : mFrameCount)
                * sampleRate + mSampleRate - 1) / mSampleRate;
        // minimum number of notification periods is at least kMinNotifications,
        // and at least kMinMs rounded up to a whole notification period (minNotificationsByMs)
        static const size_t kMinNotifications = 3;
        static const uint32_t kMinMs = 30;
        // TODO This could be a roundupRatio inline
        const size_t minFramesByMs = (sampleRate * kMinMs + 1000 - 1) / 1000;
        // TODO This could be a roundupRatio inline
        const size_t minNotificationsByMs = (minFramesByMs + maxNotificationFrames - 1) /
                maxNotificationFrames;
        const size_t minFrameCount = maxNotificationFrames *
                max(kMinNotifications, minNotificationsByMs);
        frameCount = max(frameCount, minFrameCount);
        if (notificationFrameCount == 0 || notificationFrameCount > maxNotificationFrames) {
            notificationFrameCount = maxNotificationFrames;
        }
    }
    *pFrameCount = frameCount;
    *pNotificationFrameCount = notificationFrameCount;

    { // scope for mLock
        Mutex::Autolock _l(mLock);

        track = new RecordTrack(this, client, attr, sampleRate,
                      format, channelMask, frameCount,
                      nullptr /* buffer */, (size_t)0 /* bufferSize */, sessionId, uid,
                      *flags, TrackBase::TYPE_DEFAULT, portId);

        lStatus = track->initCheck();
        if (lStatus != NO_ERROR) {
            ALOGE("createRecordTrack_l() initCheck failed %d; no control block?", lStatus);
            // track must be cleared from the caller as the caller has the AF lock
            goto Exit;
        }
        mTracks.add(track);

        if ((*flags & AUDIO_INPUT_FLAG_FAST) && (tid != -1)) {
            pid_t callingPid = IPCThreadState::self()->getCallingPid();
            // we don't have CAP_SYS_NICE, nor do we want to have it as it's too powerful,
            // so ask activity manager to do this on our behalf
            sendPrioConfigEvent_l(callingPid, tid, kPriorityAudioApp, true /*forApp*/);
        }
    }

    lStatus = NO_ERROR;

Exit:
    *status = lStatus;
    return track;
}

status_t AudioFlinger::RecordThread::start(RecordThread::RecordTrack* recordTrack,
                                           AudioSystem::sync_event_t event,
                                           audio_session_t triggerSession)
{
    ALOGV("RecordThread::start event %d, triggerSession %d", event, triggerSession);
    sp<ThreadBase> strongMe = this;
    status_t status = NO_ERROR;

    if (event == AudioSystem::SYNC_EVENT_NONE) {
        recordTrack->clearSyncStartEvent();
    } else if (event != AudioSystem::SYNC_EVENT_SAME) {
        recordTrack->mSyncStartEvent = mAudioFlinger->createSyncEvent(event,
                                       triggerSession,
                                       recordTrack->sessionId(),
                                       syncStartEventCallback,
                                       recordTrack);
        // Sync event can be cancelled by the trigger session if the track is not in a
        // compatible state in which case we start record immediately
        if (recordTrack->mSyncStartEvent->isCancelled()) {
            recordTrack->clearSyncStartEvent();
        } else {
            // do not wait for the event for more than AudioSystem::kSyncRecordStartTimeOutMs
            recordTrack->mFramesToDrop = -(ssize_t)
                    ((AudioSystem::kSyncRecordStartTimeOutMs * recordTrack->mSampleRate) / 1000);
        }
    }

    {
        // This section is a rendezvous between binder thread executing start() and RecordThread
        AutoMutex lock(mLock);
        if (recordTrack->isInvalid()) {
            recordTrack->clearSyncStartEvent();
            return INVALID_OPERATION;
        }
        if (mActiveTracks.indexOf(recordTrack) >= 0) {
            if (recordTrack->mState == TrackBase::PAUSING) {
                // We haven't stopped yet (moved to PAUSED and not in mActiveTracks)
                // so no need to startInput().
                ALOGV("active record track PAUSING -> ACTIVE");
                recordTrack->mState = TrackBase::ACTIVE;
            } else {
                ALOGV("active record track state %d", recordTrack->mState);
            }
            return status;
        }

        // TODO consider other ways of handling this, such as changing the state to :STARTING and
        //      adding the track to mActiveTracks after returning from AudioSystem::startInput(),
        //      or using a separate command thread
        recordTrack->mState = TrackBase::STARTING_1;
        mActiveTracks.add(recordTrack);
        status_t status = NO_ERROR;
        if (recordTrack->isExternalTrack()) {
            mLock.unlock();
            status = AudioSystem::startInput(recordTrack->portId());
            mLock.lock();
            if (recordTrack->isInvalid()) {
                recordTrack->clearSyncStartEvent();
                if (status == NO_ERROR && recordTrack->mState == TrackBase::STARTING_1) {
                    recordTrack->mState = TrackBase::STARTING_2;
                    // STARTING_2 forces destroy to call stopInput.
                }
                return INVALID_OPERATION;
            }
            if (recordTrack->mState != TrackBase::STARTING_1) {
                ALOGW("%s(%d): unsynchronized mState:%d change",
                    __func__, recordTrack->id(), recordTrack->mState);
                // Someone else has changed state, let them take over,
                // leave mState in the new state.
                recordTrack->clearSyncStartEvent();
                return INVALID_OPERATION;
            }
            // we're ok, but perhaps startInput has failed
            if (status != NO_ERROR) {
                ALOGW("%s(%d): startInput failed, status %d",
                    __func__, recordTrack->id(), status);
                // We are in ActiveTracks if STARTING_1 and valid, so remove from ActiveTracks,
                // leave in STARTING_1, so destroy() will not call stopInput.
                mActiveTracks.remove(recordTrack);
                recordTrack->clearSyncStartEvent();
                return status;
            }
        }
        // Catch up with current buffer indices if thread is already running.
        // This is what makes a new client discard all buffered data.  If the track's mRsmpInFront
        // was initialized to some value closer to the thread's mRsmpInFront, then the track could
        // see previously buffered data before it called start(), but with greater risk of overrun.

        recordTrack->mResamplerBufferProvider->reset();
        if (!recordTrack->isDirect()) {
            // clear any converter state as new data will be discontinuous
            recordTrack->mRecordBufferConverter->reset();
        }
        recordTrack->mState = TrackBase::STARTING_2;
        // signal thread to start
        mWaitWorkCV.broadcast();
        return status;
    }
}

void AudioFlinger::RecordThread::syncStartEventCallback(const wp<SyncEvent>& event)
{
    sp<SyncEvent> strongEvent = event.promote();

    if (strongEvent != 0) {
        sp<RefBase> ptr = strongEvent->cookie().promote();
        if (ptr != 0) {
            RecordTrack *recordTrack = (RecordTrack *)ptr.get();
            recordTrack->handleSyncStartEvent(strongEvent);
        }
    }
}

bool AudioFlinger::RecordThread::stop(RecordThread::RecordTrack* recordTrack) {
    ALOGV("RecordThread::stop");
    AutoMutex _l(mLock);
    // if we're invalid, we can't be on the ActiveTracks.
    if (mActiveTracks.indexOf(recordTrack) < 0 || recordTrack->mState == TrackBase::PAUSING) {
        return false;
    }
    // note that threadLoop may still be processing the track at this point [without lock]
    recordTrack->mState = TrackBase::PAUSING;

    while (recordTrack->mState == TrackBase::PAUSING && !recordTrack->isInvalid()) {
        mWaitWorkCV.broadcast(); // signal thread to stop
        mStartStopCond.wait(mLock);
    }

    if (recordTrack->mState == TrackBase::PAUSED) { // successful stop
        ALOGV("Record stopped OK");
        return true;
    }

    // don't handle anything - we've been invalidated or restarted and in a different state
    ALOGW_IF("%s(%d): unsynchronized stop, state: %d",
            __func__, recordTrack->id(), recordTrack->mState);
    return false;
}

bool AudioFlinger::RecordThread::isValidSyncEvent(const sp<SyncEvent>& event __unused) const
{
    return false;
}

status_t AudioFlinger::RecordThread::setSyncEvent(const sp<SyncEvent>& event __unused)
{
#if 0   // This branch is currently dead code, but is preserved in case it will be needed in future
    if (!isValidSyncEvent(event)) {
        return BAD_VALUE;
    }

    audio_session_t eventSession = event->triggerSession();
    status_t ret = NAME_NOT_FOUND;

    Mutex::Autolock _l(mLock);

    for (size_t i = 0; i < mTracks.size(); i++) {
        sp<RecordTrack> track = mTracks[i];
        if (eventSession == track->sessionId()) {
            (void) track->setSyncEvent(event);
            ret = NO_ERROR;
        }
    }
    return ret;
#else
    return BAD_VALUE;
#endif
}

status_t AudioFlinger::RecordThread::getActiveMicrophones(
        std::vector<media::MicrophoneInfo>* activeMicrophones)
{
    ALOGV("RecordThread::getActiveMicrophones");
    AutoMutex _l(mLock);
    status_t status = mInput->stream->getActiveMicrophones(activeMicrophones);
    return status;
}

status_t AudioFlinger::RecordThread::setMicrophoneDirection(audio_microphone_direction_t direction)
{
    ALOGV("RecordThread::setMicrophoneDirection");
    AutoMutex _l(mLock);
    return mInput->stream->setMicrophoneDirection(direction);
}

status_t AudioFlinger::RecordThread::setMicrophoneFieldDimension(float zoom)
{
    ALOGV("RecordThread::setMicrophoneFieldDimension");
    AutoMutex _l(mLock);
    return mInput->stream->setMicrophoneFieldDimension(zoom);
}

void AudioFlinger::RecordThread::updateMetadata_l()
{
    if (mInput == nullptr || mInput->stream == nullptr ||
            !mActiveTracks.readAndClearHasChanged()) {
        return;
    }
    StreamInHalInterface::SinkMetadata metadata;
    for (const sp<RecordTrack> &track : mActiveTracks) {
        // No track is invalid as this is called after prepareTrack_l in the same critical section
        metadata.tracks.push_back({
                .source = track->attributes().source,
                .gain = 1, // capture tracks do not have volumes
        });
    }
    mInput->stream->updateSinkMetadata(metadata);
}

// destroyTrack_l() must be called with ThreadBase::mLock held
void AudioFlinger::RecordThread::destroyTrack_l(const sp<RecordTrack>& track)
{
    track->terminate();
    track->mState = TrackBase::STOPPED;
    // active tracks are removed by threadLoop()
    if (mActiveTracks.indexOf(track) < 0) {
        removeTrack_l(track);
    }
}

void AudioFlinger::RecordThread::removeTrack_l(const sp<RecordTrack>& track)
{
    String8 result;
    track->appendDump(result, false /* active */);
    mLocalLog.log("removeTrack_l (%p) %s", track.get(), result.string());

    mTracks.remove(track);
    // need anything related to effects here?
    if (track->isFastTrack()) {
        ALOG_ASSERT(!mFastTrackAvail);
        mFastTrackAvail = true;
    }
}

void AudioFlinger::RecordThread::dump(int fd, const Vector<String16>& args)
{
    dumpInternals(fd, args);
    dumpTracks(fd, args);
    dumpEffectChains(fd, args);
    dprintf(fd, "  Local log:\n");
    mLocalLog.dump(fd, "   " /* prefix */, 40 /* lines */);
}

void AudioFlinger::RecordThread::dumpInternals(int fd, const Vector<String16>& args)
{
    dumpBase(fd, args);

    AudioStreamIn *input = mInput;
    audio_input_flags_t flags = input != NULL ? input->flags : AUDIO_INPUT_FLAG_NONE;
    dprintf(fd, "  AudioStreamIn: %p flags %#x (%s)\n",
            input, flags, inputFlagsToString(flags).c_str());
    dprintf(fd, "  Frames read: %lld\n", (long long)mFramesRead);
    if (mActiveTracks.isEmpty()) {
        dprintf(fd, "  No active record clients\n");
    }

    if (input != nullptr) {
        dprintf(fd, "  Hal stream dump:\n");
        (void)input->stream->dump(fd);
    }

    const double latencyMs = RecordTrack::checkServerLatencySupported(mFormat, flags)
            ? - mTimestamp.getOutputServerLatencyMs(mSampleRate) : 0.;
    if (latencyMs != 0.) {
        dprintf(fd, "  NormalRecord latency ms: %.2lf\n", latencyMs);
    } else {
        dprintf(fd, "  NormalRecord latency ms: unavail\n");
    }

    dprintf(fd, "  Fast capture thread: %s\n", hasFastCapture() ? "yes" : "no");
    dprintf(fd, "  Fast track available: %s\n", mFastTrackAvail ? "yes" : "no");

    // Make a non-atomic copy of fast capture dump state so it won't change underneath us
    // while we are dumping it.  It may be inconsistent, but it won't mutate!
    // This is a large object so we place it on the heap.
    // FIXME 25972958: Need an intelligent copy constructor that does not touch unused pages.
    const std::unique_ptr<FastCaptureDumpState> copy =
            std::make_unique<FastCaptureDumpState>(mFastCaptureDumpState);
    copy->dump(fd);
}

void AudioFlinger::RecordThread::dumpTracks(int fd, const Vector<String16>& args __unused)
{
    String8 result;
    size_t numtracks = mTracks.size();
    size_t numactive = mActiveTracks.size();
    size_t numactiveseen = 0;
    dprintf(fd, "  %zu Tracks", numtracks);
    const char *prefix = "    ";
    if (numtracks) {
        dprintf(fd, " of which %zu are active\n", numactive);
        result.append(prefix);
        mTracks[0]->appendDumpHeader(result);
        for (size_t i = 0; i < numtracks ; ++i) {
            sp<RecordTrack> track = mTracks[i];
            if (track != 0) {
                bool active = mActiveTracks.indexOf(track) >= 0;
                if (active) {
                    numactiveseen++;
                }
                result.append(prefix);
                track->appendDump(result, active);
            }
        }
    } else {
        dprintf(fd, "\n");
    }

    if (numactiveseen != numactive) {
        result.append("  The following tracks are in the active list but"
                " not in the track list\n");
        result.append(prefix);
        mActiveTracks[0]->appendDumpHeader(result);
        for (size_t i = 0; i < numactive; ++i) {
            sp<RecordTrack> track = mActiveTracks[i];
            if (mTracks.indexOf(track) < 0) {
                result.append(prefix);
                track->appendDump(result, true /* active */);
            }
        }

    }
    write(fd, result.string(), result.size());
}

void AudioFlinger::RecordThread::setRecordSilenced(uid_t uid, bool silenced)
{
    Mutex::Autolock _l(mLock);
    for (size_t i = 0; i < mTracks.size() ; i++) {
        sp<RecordTrack> track = mTracks[i];
        if (track != 0 && track->uid() == uid) {
            track->setSilenced(silenced);
        }
    }
}

void AudioFlinger::RecordThread::ResamplerBufferProvider::reset()
{
    sp<ThreadBase> threadBase = mRecordTrack->mThread.promote();
    RecordThread *recordThread = (RecordThread *) threadBase.get();
    mRsmpInFront = recordThread->mRsmpInRear;
    mRsmpInUnrel = 0;
}

void AudioFlinger::RecordThread::ResamplerBufferProvider::sync(
        size_t *framesAvailable, bool *hasOverrun)
{
    sp<ThreadBase> threadBase = mRecordTrack->mThread.promote();
    RecordThread *recordThread = (RecordThread *) threadBase.get();
    const int32_t rear = recordThread->mRsmpInRear;
    const int32_t front = mRsmpInFront;
    const ssize_t filled = rear - front;

    size_t framesIn;
    bool overrun = false;
    if (filled < 0) {
        // should not happen, but treat like a massive overrun and re-sync
        framesIn = 0;
        mRsmpInFront = rear;
        overrun = true;
    } else if ((size_t) filled <= recordThread->mRsmpInFrames) {
        framesIn = (size_t) filled;
    } else {
        // client is not keeping up with server, but give it latest data
        framesIn = recordThread->mRsmpInFrames;
        mRsmpInFront = /* front = */ rear - framesIn;
        overrun = true;
    }
    if (framesAvailable != NULL) {
        *framesAvailable = framesIn;
    }
    if (hasOverrun != NULL) {
        *hasOverrun = overrun;
    }
}

// AudioBufferProvider interface
status_t AudioFlinger::RecordThread::ResamplerBufferProvider::getNextBuffer(
        AudioBufferProvider::Buffer* buffer)
{
    sp<ThreadBase> threadBase = mRecordTrack->mThread.promote();
    if (threadBase == 0) {
        buffer->frameCount = 0;
        buffer->raw = NULL;
        return NOT_ENOUGH_DATA;
    }
    RecordThread *recordThread = (RecordThread *) threadBase.get();
    int32_t rear = recordThread->mRsmpInRear;
    int32_t front = mRsmpInFront;
    ssize_t filled = rear - front;
    // FIXME should not be P2 (don't want to increase latency)
    // FIXME if client not keeping up, discard
    LOG_ALWAYS_FATAL_IF(!(0 <= filled && (size_t) filled <= recordThread->mRsmpInFrames));
    // 'filled' may be non-contiguous, so return only the first contiguous chunk
    front &= recordThread->mRsmpInFramesP2 - 1;
    size_t part1 = recordThread->mRsmpInFramesP2 - front;
    if (part1 > (size_t) filled) {
        part1 = filled;
    }
    size_t ask = buffer->frameCount;
    ALOG_ASSERT(ask > 0);
    if (part1 > ask) {
        part1 = ask;
    }
    if (part1 == 0) {
        // out of data is fine since the resampler will return a short-count.
        buffer->raw = NULL;
        buffer->frameCount = 0;
        mRsmpInUnrel = 0;
        return NOT_ENOUGH_DATA;
    }

    buffer->raw = (uint8_t*)recordThread->mRsmpInBuffer + front * recordThread->mFrameSize;
    buffer->frameCount = part1;
    mRsmpInUnrel = part1;
    return NO_ERROR;
}

// AudioBufferProvider interface
void AudioFlinger::RecordThread::ResamplerBufferProvider::releaseBuffer(
        AudioBufferProvider::Buffer* buffer)
{
    size_t stepCount = buffer->frameCount;
    if (stepCount == 0) {
        return;
    }
    ALOG_ASSERT(stepCount <= mRsmpInUnrel);
    mRsmpInUnrel -= stepCount;
    mRsmpInFront += stepCount;
    buffer->raw = NULL;
    buffer->frameCount = 0;
}

void AudioFlinger::RecordThread::checkBtNrec()
{
    Mutex::Autolock _l(mLock);
    checkBtNrec_l();
}

void AudioFlinger::RecordThread::checkBtNrec_l()
{
    // disable AEC and NS if the device is a BT SCO headset supporting those
    // pre processings
    bool suspend = audio_is_bluetooth_sco_device(mInDevice) &&
                        mAudioFlinger->btNrecIsOff();
    if (mBtNrecSuspended.exchange(suspend) != suspend) {
        for (size_t i = 0; i < mEffectChains.size(); i++) {
            setEffectSuspended_l(FX_IID_AEC, suspend, mEffectChains[i]->sessionId());
            setEffectSuspended_l(FX_IID_NS, suspend, mEffectChains[i]->sessionId());
        }
    }
}


bool AudioFlinger::RecordThread::checkForNewParameter_l(const String8& keyValuePair,
                                                        status_t& status)
{
    bool reconfig = false;

    status = NO_ERROR;

    audio_format_t reqFormat = mFormat;
    uint32_t samplingRate = mSampleRate;
    // TODO this may change if we want to support capture from HDMI PCM multi channel (e.g on TVs).
    audio_channel_mask_t channelMask = audio_channel_in_mask_from_count(mChannelCount);

    AudioParameter param = AudioParameter(keyValuePair);
    int value;

    // scope for AutoPark extends to end of method
    AutoPark<FastCapture> park(mFastCapture);

    // TODO Investigate when this code runs. Check with audio policy when a sample rate and
    //      channel count change can be requested. Do we mandate the first client defines the
    //      HAL sampling rate and channel count or do we allow changes on the fly?
    if (param.getInt(String8(AudioParameter::keySamplingRate), value) == NO_ERROR) {
        samplingRate = value;
        reconfig = true;
    }
    if (param.getInt(String8(AudioParameter::keyFormat), value) == NO_ERROR) {
        if (!audio_is_linear_pcm((audio_format_t) value)) {
            status = BAD_VALUE;
        } else {
            reqFormat = (audio_format_t) value;
            reconfig = true;
        }
    }
    if (param.getInt(String8(AudioParameter::keyChannels), value) == NO_ERROR) {
        audio_channel_mask_t mask = (audio_channel_mask_t) value;
        if (!audio_is_input_channel(mask) ||
                audio_channel_count_from_in_mask(mask) > FCC_8) {
            status = BAD_VALUE;
        } else {
            channelMask = mask;
            reconfig = true;
        }
    }
    if (param.getInt(String8(AudioParameter::keyFrameCount), value) == NO_ERROR) {
        // do not accept frame count changes if tracks are open as the track buffer
        // size depends on frame count and correct behavior would not be guaranteed
        // if frame count is changed after track creation
        if (mActiveTracks.size() > 0) {
            status = INVALID_OPERATION;
        } else {
            reconfig = true;
        }
    }
    if (param.getInt(String8(AudioParameter::keyRouting), value) == NO_ERROR) {
        // forward device change to effects that have requested to be
        // aware of attached audio device.
        for (size_t i = 0; i < mEffectChains.size(); i++) {
            mEffectChains[i]->setDevice_l(value);
        }

        // store input device and output device but do not forward output device to audio HAL.
        // Note that status is ignored by the caller for output device
        // (see AudioFlinger::setParameters()
        if (audio_is_output_devices(value)) {
            mOutDevice = value;
            status = BAD_VALUE;
        } else {
            mInDevice = value;
            if (value != AUDIO_DEVICE_NONE) {
                mPrevInDevice = value;
            }
            checkBtNrec_l();
        }
    }
    if (param.getInt(String8(AudioParameter::keyInputSource), value) == NO_ERROR &&
            mAudioSource != (audio_source_t)value) {
        // forward device change to effects that have requested to be
        // aware of attached audio device.
        for (size_t i = 0; i < mEffectChains.size(); i++) {
            mEffectChains[i]->setAudioSource_l((audio_source_t)value);
        }
        mAudioSource = (audio_source_t)value;
    }

    if (status == NO_ERROR) {
        status = mInput->stream->setParameters(keyValuePair);
        if (status == INVALID_OPERATION) {
            inputStandBy();
            status = mInput->stream->setParameters(keyValuePair);
        }
        if (reconfig) {
            if (status == BAD_VALUE) {
                uint32_t sRate;
                audio_channel_mask_t channelMask;
                audio_format_t format;
                if (mInput->stream->getAudioProperties(&sRate, &channelMask, &format) == OK &&
                        audio_is_linear_pcm(format) && audio_is_linear_pcm(reqFormat) &&
                        sRate <= (AUDIO_RESAMPLER_DOWN_RATIO_MAX * samplingRate) &&
                        audio_channel_count_from_in_mask(channelMask) <= FCC_8) {
                    status = NO_ERROR;
                }
            }
            if (status == NO_ERROR) {
                readInputParameters_l();
                sendIoConfigEvent_l(AUDIO_INPUT_CONFIG_CHANGED);
            }
        }
    }

    return reconfig;
}

String8 AudioFlinger::RecordThread::getParameters(const String8& keys)
{
    Mutex::Autolock _l(mLock);
    if (initCheck() == NO_ERROR) {
        String8 out_s8;
        if (mInput->stream->getParameters(keys, &out_s8) == OK) {
            return out_s8;
        }
    }
    return String8();
}

void AudioFlinger::RecordThread::ioConfigChanged(audio_io_config_event event, pid_t pid) {
    sp<AudioIoDescriptor> desc = new AudioIoDescriptor();

    desc->mIoHandle = mId;

    switch (event) {
    case AUDIO_INPUT_OPENED:
    case AUDIO_INPUT_REGISTERED:
    case AUDIO_INPUT_CONFIG_CHANGED:
        desc->mPatch = mPatch;
        desc->mChannelMask = mChannelMask;
        desc->mSamplingRate = mSampleRate;
        desc->mFormat = mFormat;
        desc->mFrameCount = mFrameCount;
        desc->mFrameCountHAL = mFrameCount;
        desc->mLatency = 0;
        break;

    case AUDIO_INPUT_CLOSED:
    default:
        break;
    }
    mAudioFlinger->ioConfigChanged(event, desc, pid);
}

void AudioFlinger::RecordThread::readInputParameters_l()
{
    status_t result = mInput->stream->getAudioProperties(&mSampleRate, &mChannelMask, &mHALFormat);
    LOG_ALWAYS_FATAL_IF(result != OK, "Error retrieving audio properties from HAL: %d", result);
    mFormat = mHALFormat;
    mChannelCount = audio_channel_count_from_in_mask(mChannelMask);
    if (audio_is_linear_pcm(mFormat)) {
        LOG_ALWAYS_FATAL_IF(mChannelCount > FCC_8, "HAL channel count %d > %d",
                mChannelCount, FCC_8);
    } else {
        // Can have more that FCC_8 channels in encoded streams.
        ALOGI("HAL format %#x is not linear pcm", mFormat);
    }
    result = mInput->stream->getFrameSize(&mFrameSize);
    LOG_ALWAYS_FATAL_IF(result != OK, "Error retrieving frame size from HAL: %d", result);
    result = mInput->stream->getBufferSize(&mBufferSize);
    LOG_ALWAYS_FATAL_IF(result != OK, "Error retrieving buffer size from HAL: %d", result);
    mFrameCount = mBufferSize / mFrameSize;
    ALOGV("%p RecordThread params: mChannelCount=%u, mFormat=%#x, mFrameSize=%lld, "
            "mBufferSize=%lld, mFrameCount=%lld",
            this, mChannelCount, mFormat, (long long)mFrameSize, (long long)mBufferSize,
            (long long)mFrameCount);
    // This is the formula for calculating the temporary buffer size.
    // With 7 HAL buffers, we can guarantee ability to down-sample the input by ratio of 6:1 to
    // 1 full output buffer, regardless of the alignment of the available input.
    // The value is somewhat arbitrary, and could probably be even larger.
    // A larger value should allow more old data to be read after a track calls start(),
    // without increasing latency.
    //
    // Note this is independent of the maximum downsampling ratio permitted for capture.
    mRsmpInFrames = mFrameCount * 7;
    mRsmpInFramesP2 = roundup(mRsmpInFrames);
    free(mRsmpInBuffer);
    mRsmpInBuffer = NULL;

    // TODO optimize audio capture buffer sizes ...
    // Here we calculate the size of the sliding buffer used as a source
    // for resampling.  mRsmpInFramesP2 is currently roundup(mFrameCount * 7).
    // For current HAL frame counts, this is usually 2048 = 40 ms.  It would
    // be better to have it derived from the pipe depth in the long term.
    // The current value is higher than necessary.  However it should not add to latency.

    // Over-allocate beyond mRsmpInFramesP2 to permit a HAL read past end of buffer
    mRsmpInFramesOA = mRsmpInFramesP2 + mFrameCount - 1;
    (void)posix_memalign(&mRsmpInBuffer, 32, mRsmpInFramesOA * mFrameSize);
    // if posix_memalign fails, will segv here.
    memset(mRsmpInBuffer, 0, mRsmpInFramesOA * mFrameSize);

    // AudioRecord mSampleRate and mChannelCount are constant due to AudioRecord API constraints.
    // But if thread's mSampleRate or mChannelCount changes, how will that affect active tracks?
}

uint32_t AudioFlinger::RecordThread::getInputFramesLost()
{
    Mutex::Autolock _l(mLock);
    uint32_t result;
    if (initCheck() == NO_ERROR && mInput->stream->getInputFramesLost(&result) == OK) {
        return result;
    }
    return 0;
}

// hasAudioSession_l() must be called with ThreadBase::mLock held
uint32_t AudioFlinger::RecordThread::hasAudioSession_l(audio_session_t sessionId) const
{
    uint32_t result = 0;
    if (getEffectChain_l(sessionId) != 0) {
        result = EFFECT_SESSION;
    }

    for (size_t i = 0; i < mTracks.size(); ++i) {
        if (sessionId == mTracks[i]->sessionId()) {
            result |= TRACK_SESSION;
            if (mTracks[i]->isFastTrack()) {
                result |= FAST_SESSION;
            }
            break;
        }
    }

    return result;
}

KeyedVector<audio_session_t, bool> AudioFlinger::RecordThread::sessionIds() const
{
    KeyedVector<audio_session_t, bool> ids;
    Mutex::Autolock _l(mLock);
    for (size_t j = 0; j < mTracks.size(); ++j) {
        sp<RecordThread::RecordTrack> track = mTracks[j];
        audio_session_t sessionId = track->sessionId();
        if (ids.indexOfKey(sessionId) < 0) {
            ids.add(sessionId, true);
        }
    }
    return ids;
}

AudioFlinger::AudioStreamIn* AudioFlinger::RecordThread::clearInput()
{
    Mutex::Autolock _l(mLock);
    AudioStreamIn *input = mInput;
    mInput = NULL;
    return input;
}

// this method must always be called either with ThreadBase mLock held or inside the thread loop
sp<StreamHalInterface> AudioFlinger::RecordThread::stream() const
{
    if (mInput == NULL) {
        return NULL;
    }
    return mInput->stream;
}

status_t AudioFlinger::RecordThread::addEffectChain_l(const sp<EffectChain>& chain)
{
    // only one chain per input thread
    if (!mEffectChains.isEmpty()) {
        ALOGW("addEffectChain_l() already one chain %p on thread %p", chain.get(), this);
        return INVALID_OPERATION;
    }
    ALOGV("addEffectChain_l() %p on thread %p", chain.get(), this);
    chain->setThread(this);
    chain->setInBuffer(NULL);
    chain->setOutBuffer(NULL);

    checkSuspendOnAddEffectChain_l(chain);

    // make sure enabled pre processing effects state is communicated to the HAL as we
    // just moved them to a new input stream.
    chain->syncHalEffectsState();

    mEffectChains.add(chain);

    return NO_ERROR;
}

size_t AudioFlinger::RecordThread::removeEffectChain_l(const sp<EffectChain>& chain)
{
    ALOGV("removeEffectChain_l() %p from thread %p", chain.get(), this);
    ALOGW_IF(mEffectChains.size() != 1,
            "removeEffectChain_l() %p invalid chain size %zu on thread %p",
            chain.get(), mEffectChains.size(), this);
    if (mEffectChains.size() == 1) {
        mEffectChains.removeAt(0);
    }
    return 0;
}

status_t AudioFlinger::RecordThread::createAudioPatch_l(const struct audio_patch *patch,
                                                          audio_patch_handle_t *handle)
{
    status_t status = NO_ERROR;

    // store new device and send to effects
    mInDevice = patch->sources[0].ext.device.type;
    audio_port_handle_t deviceId = patch->sources[0].id;
    mPatch = *patch;
    for (size_t i = 0; i < mEffectChains.size(); i++) {
        mEffectChains[i]->setDevice_l(mInDevice);
    }

    checkBtNrec_l();

    // store new source and send to effects
    if (mAudioSource != patch->sinks[0].ext.mix.usecase.source) {
        mAudioSource = patch->sinks[0].ext.mix.usecase.source;
        for (size_t i = 0; i < mEffectChains.size(); i++) {
            mEffectChains[i]->setAudioSource_l(mAudioSource);
        }
    }

    if (mInput->audioHwDev->supportsAudioPatches()) {
        sp<DeviceHalInterface> hwDevice = mInput->audioHwDev->hwDevice();
        status = hwDevice->createAudioPatch(patch->num_sources,
                                            patch->sources,
                                            patch->num_sinks,
                                            patch->sinks,
                                            handle);
    } else {
        char *address;
        if (strcmp(patch->sources[0].ext.device.address, "") != 0) {
            address = audio_device_address_to_parameter(
                                                patch->sources[0].ext.device.type,
                                                patch->sources[0].ext.device.address);
        } else {
            address = (char *)calloc(1, 1);
        }
        AudioParameter param = AudioParameter(String8(address));
        free(address);
        param.addInt(String8(AudioParameter::keyRouting),
                     (int)patch->sources[0].ext.device.type);
        param.addInt(String8(AudioParameter::keyInputSource),
                                         (int)patch->sinks[0].ext.mix.usecase.source);
        status = mInput->stream->setParameters(param.toString());
        *handle = AUDIO_PATCH_HANDLE_NONE;
    }

    if ((mInDevice != mPrevInDevice) || (mDeviceId != deviceId)) {
        sendIoConfigEvent_l(AUDIO_INPUT_CONFIG_CHANGED);
        mPrevInDevice = mInDevice;
        mDeviceId = deviceId;
    }

    return status;
}

status_t AudioFlinger::RecordThread::releaseAudioPatch_l(const audio_patch_handle_t handle)
{
    status_t status = NO_ERROR;

    mInDevice = AUDIO_DEVICE_NONE;

    if (mInput->audioHwDev->supportsAudioPatches()) {
        sp<DeviceHalInterface> hwDevice = mInput->audioHwDev->hwDevice();
        status = hwDevice->releaseAudioPatch(handle);
    } else {
        AudioParameter param;
        param.addInt(String8(AudioParameter::keyRouting), 0);
        status = mInput->stream->setParameters(param.toString());
    }
    return status;
}

void AudioFlinger::RecordThread::addPatchTrack(const sp<PatchRecord>& record)
{
    Mutex::Autolock _l(mLock);
    mTracks.add(record);
}

void AudioFlinger::RecordThread::deletePatchTrack(const sp<PatchRecord>& record)
{
    Mutex::Autolock _l(mLock);
    destroyTrack_l(record);
}

void AudioFlinger::RecordThread::toAudioPortConfig(struct audio_port_config *config)
{
    ThreadBase::toAudioPortConfig(config);
    config->role = AUDIO_PORT_ROLE_SINK;
    config->ext.mix.hw_module = mInput->audioHwDev->handle();
    config->ext.mix.usecase.source = mAudioSource;
    if (mInput && mInput->flags != AUDIO_INPUT_FLAG_NONE) {
        config->config_mask |= AUDIO_PORT_CONFIG_FLAGS;
        config->flags.input = mInput->flags;
    }
}

// ----------------------------------------------------------------------------
//      Mmap
// ----------------------------------------------------------------------------

AudioFlinger::MmapThreadHandle::MmapThreadHandle(const sp<MmapThread>& thread)
    : mThread(thread)
{
    assert(thread != 0); // thread must start non-null and stay non-null
}

AudioFlinger::MmapThreadHandle::~MmapThreadHandle()
{
    mThread->disconnect();
}

status_t AudioFlinger::MmapThreadHandle::createMmapBuffer(int32_t minSizeFrames,
                                  struct audio_mmap_buffer_info *info)
{
    return mThread->createMmapBuffer(minSizeFrames, info);
}

status_t AudioFlinger::MmapThreadHandle::getMmapPosition(struct audio_mmap_position *position)
{
    return mThread->getMmapPosition(position);
}

status_t AudioFlinger::MmapThreadHandle::start(const AudioClient& client,
        audio_port_handle_t *handle)

{
    return mThread->start(client, handle);
}

status_t AudioFlinger::MmapThreadHandle::stop(audio_port_handle_t handle)
{
    return mThread->stop(handle);
}

status_t AudioFlinger::MmapThreadHandle::standby()
{
    return mThread->standby();
}


AudioFlinger::MmapThread::MmapThread(
        const sp<AudioFlinger>& audioFlinger, audio_io_handle_t id,
        AudioHwDevice *hwDev, sp<StreamHalInterface> stream,
        audio_devices_t outDevice, audio_devices_t inDevice, bool systemReady)
    : ThreadBase(audioFlinger, id, outDevice, inDevice, MMAP, systemReady),
      mSessionId(AUDIO_SESSION_NONE),
      mPortId(AUDIO_PORT_HANDLE_NONE),
      mHalStream(stream), mHalDevice(hwDev->hwDevice()), mAudioHwDev(hwDev),
      mActiveTracks(&this->mLocalLog),
      mHalVolFloat(-1.0f), // Initialize to illegal value so it always gets set properly later.
      mNoCallbackWarningCount(0)
{
    mStandby = true;
    readHalParameters_l();
}

AudioFlinger::MmapThread::~MmapThread()
{
    releaseWakeLock_l();
}

void AudioFlinger::MmapThread::onFirstRef()
{
    run(mThreadName, ANDROID_PRIORITY_URGENT_AUDIO);
}

void AudioFlinger::MmapThread::disconnect()
{
    ActiveTracks<MmapTrack> activeTracks;
    {
        Mutex::Autolock _l(mLock);
        for (const sp<MmapTrack> &t : mActiveTracks) {
            activeTracks.add(t);
        }
    }
    for (const sp<MmapTrack> &t : activeTracks) {
        stop(t->portId());
    }
    // This will decrement references and may cause the destruction of this thread.
    if (isOutput()) {
        AudioSystem::releaseOutput(mPortId);
    } else {
        AudioSystem::releaseInput(mPortId);
    }
}


void AudioFlinger::MmapThread::configure(const audio_attributes_t *attr,
                                                audio_stream_type_t streamType __unused,
                                                audio_session_t sessionId,
                                                const sp<MmapStreamCallback>& callback,
                                                audio_port_handle_t deviceId,
                                                audio_port_handle_t portId)
{
    mAttr = *attr;
    mSessionId = sessionId;
    mCallback = callback;
    mDeviceId = deviceId;
    mPortId = portId;
}

status_t AudioFlinger::MmapThread::createMmapBuffer(int32_t minSizeFrames,
                                  struct audio_mmap_buffer_info *info)
{
    if (mHalStream == 0) {
        return NO_INIT;
    }
    mStandby = true;
    acquireWakeLock();
    return mHalStream->createMmapBuffer(minSizeFrames, info);
}

status_t AudioFlinger::MmapThread::getMmapPosition(struct audio_mmap_position *position)
{
    if (mHalStream == 0) {
        return NO_INIT;
    }
    return mHalStream->getMmapPosition(position);
}

status_t AudioFlinger::MmapThread::exitStandby()
{
    status_t ret = mHalStream->start();
    if (ret != NO_ERROR) {
        ALOGE("%s: error mHalStream->start() = %d for first track", __FUNCTION__, ret);
        return ret;
    }
    mStandby = false;
    return NO_ERROR;
}

status_t AudioFlinger::MmapThread::start(const AudioClient& client,
                                         audio_port_handle_t *handle)
{
    ALOGV("%s clientUid %d mStandby %d mPortId %d *handle %d", __FUNCTION__,
          client.clientUid, mStandby, mPortId, *handle);
    if (mHalStream == 0) {
        return NO_INIT;
    }

    status_t ret;

    if (*handle == mPortId) {
        // for the first track, reuse portId and session allocated when the stream was opened
        return exitStandby();
    }

    audio_port_handle_t portId = AUDIO_PORT_HANDLE_NONE;

    audio_io_handle_t io = mId;
    if (isOutput()) {
        audio_config_t config = AUDIO_CONFIG_INITIALIZER;
        config.sample_rate = mSampleRate;
        config.channel_mask = mChannelMask;
        config.format = mFormat;
        audio_stream_type_t stream = streamType();
        audio_output_flags_t flags =
                (audio_output_flags_t)(AUDIO_OUTPUT_FLAG_MMAP_NOIRQ | AUDIO_OUTPUT_FLAG_DIRECT);
        audio_port_handle_t deviceId = mDeviceId;
        ret = AudioSystem::getOutputForAttr(&mAttr, &io,
                                            mSessionId,
                                            &stream,
                                            client.clientPid,
                                            client.clientUid,
                                            &config,
                                            flags,
                                            &deviceId,
                                            &portId);
    } else {
        audio_config_base_t config;
        config.sample_rate = mSampleRate;
        config.channel_mask = mChannelMask;
        config.format = mFormat;
        audio_port_handle_t deviceId = mDeviceId;
        ret = AudioSystem::getInputForAttr(&mAttr, &io,
                                              mSessionId,
                                              client.clientPid,
                                              client.clientUid,
                                              client.packageName,
                                              &config,
                                              AUDIO_INPUT_FLAG_MMAP_NOIRQ,
                                              &deviceId,
                                              &portId);
    }
    // APM should not chose a different input or output stream for the same set of attributes
    // and audo configuration
    if (ret != NO_ERROR || io != mId) {
        ALOGE("%s: error getting output or input from APM (error %d, io %d expected io %d)",
              __FUNCTION__, ret, io, mId);
        return BAD_VALUE;
    }

    if (isOutput()) {
        ret = AudioSystem::startOutput(portId);
    } else {
        ret = AudioSystem::startInput(portId);
    }

    Mutex::Autolock _l(mLock);
    // abort if start is rejected by audio policy manager
    if (ret != NO_ERROR) {
        ALOGE("%s: error start rejected by AudioPolicyManager = %d", __FUNCTION__, ret);
        if (!mActiveTracks.isEmpty()) {
            mLock.unlock();
            if (isOutput()) {
                AudioSystem::releaseOutput(portId);
            } else {
                AudioSystem::releaseInput(portId);
            }
            mLock.lock();
        } else {
            mHalStream->stop();
        }
        return PERMISSION_DENIED;
    }

    // Given that MmapThread::mAttr is mutable, should a MmapTrack have attributes ?
    sp<MmapTrack> track = new MmapTrack(this, mAttr, mSampleRate, mFormat, mChannelMask, mSessionId,
                                        isOutput(), client.clientUid, client.clientPid, portId);

    if (isOutput()) {
        // force volume update when a new track is added
        mHalVolFloat = -1.0f;
    } else if (!track->isSilenced_l()) {
        for (const sp<MmapTrack> &t : mActiveTracks) {
            if (t->isSilenced_l() && t->uid() != client.clientUid)
                t->invalidate();
        }
    }


    mActiveTracks.add(track);
    sp<EffectChain> chain = getEffectChain_l(mSessionId);
    if (chain != 0) {
        chain->setStrategy(AudioSystem::getStrategyForStream(streamType()));
        chain->incTrackCnt();
        chain->incActiveTrackCnt();
    }

    *handle = portId;
    broadcast_l();

    ALOGV("%s DONE handle %d stream %p", __FUNCTION__, *handle, mHalStream.get());

    return NO_ERROR;
}

status_t AudioFlinger::MmapThread::stop(audio_port_handle_t handle)
{
    ALOGV("%s handle %d", __FUNCTION__, handle);

    if (mHalStream == 0) {
        return NO_INIT;
    }

    if (handle == mPortId) {
        mHalStream->stop();
        return NO_ERROR;
    }

    Mutex::Autolock _l(mLock);

    sp<MmapTrack> track;
    for (const sp<MmapTrack> &t : mActiveTracks) {
        if (handle == t->portId()) {
            track = t;
            break;
        }
    }
    if (track == 0) {
        return BAD_VALUE;
    }

    mActiveTracks.remove(track);

    mLock.unlock();
    if (isOutput()) {
        AudioSystem::stopOutput(track->portId());
        AudioSystem::releaseOutput(track->portId());
    } else {
        AudioSystem::stopInput(track->portId());
        AudioSystem::releaseInput(track->portId());
    }
    mLock.lock();

    sp<EffectChain> chain = getEffectChain_l(track->sessionId());
    if (chain != 0) {
        chain->decActiveTrackCnt();
        chain->decTrackCnt();
    }

    broadcast_l();

    return NO_ERROR;
}

status_t AudioFlinger::MmapThread::standby()
{
    ALOGV("%s", __FUNCTION__);

    if (mHalStream == 0) {
        return NO_INIT;
    }
    if (!mActiveTracks.isEmpty()) {
        return INVALID_OPERATION;
    }
    mHalStream->standby();
    mStandby = true;
    releaseWakeLock();
    return NO_ERROR;
}


void AudioFlinger::MmapThread::readHalParameters_l()
{
    status_t result = mHalStream->getAudioProperties(&mSampleRate, &mChannelMask, &mHALFormat);
    LOG_ALWAYS_FATAL_IF(result != OK, "Error retrieving audio properties from HAL: %d", result);
    mFormat = mHALFormat;
    LOG_ALWAYS_FATAL_IF(!audio_is_linear_pcm(mFormat), "HAL format %#x is not linear pcm", mFormat);
    result = mHalStream->getFrameSize(&mFrameSize);
    LOG_ALWAYS_FATAL_IF(result != OK, "Error retrieving frame size from HAL: %d", result);
    result = mHalStream->getBufferSize(&mBufferSize);
    LOG_ALWAYS_FATAL_IF(result != OK, "Error retrieving buffer size from HAL: %d", result);
    mFrameCount = mBufferSize / mFrameSize;
}

bool AudioFlinger::MmapThread::threadLoop()
{
    checkSilentMode_l();

    const String8 myName(String8::format("thread %p type %d TID %d", this, mType, gettid()));

    while (!exitPending())
    {
        Mutex::Autolock _l(mLock);
        Vector< sp<EffectChain> > effectChains;

        if (mSignalPending) {
            // A signal was raised while we were unlocked
            mSignalPending = false;
        } else {
            if (mConfigEvents.isEmpty()) {
                // we're about to wait, flush the binder command buffer
                IPCThreadState::self()->flushCommands();

                if (exitPending()) {
                    break;
                }

                // wait until we have something to do...
                ALOGV("%s going to sleep", myName.string());
                mWaitWorkCV.wait(mLock);
                ALOGV("%s waking up", myName.string());

                checkSilentMode_l();

                continue;
            }
        }

        processConfigEvents_l();

        processVolume_l();

        checkInvalidTracks_l();

        mActiveTracks.updatePowerState(this);

        updateMetadata_l();

        lockEffectChains_l(effectChains);
        for (size_t i = 0; i < effectChains.size(); i ++) {
            effectChains[i]->process_l();
        }
        // enable changes in effect chain
        unlockEffectChains(effectChains);
        // Effect chains will be actually deleted here if they were removed from
        // mEffectChains list during mixing or effects processing
    }

    threadLoop_exit();

    if (!mStandby) {
        threadLoop_standby();
        mStandby = true;
    }

    ALOGV("Thread %p type %d exiting", this, mType);
    return false;
}

// checkForNewParameter_l() must be called with ThreadBase::mLock held
bool AudioFlinger::MmapThread::checkForNewParameter_l(const String8& keyValuePair,
                                                              status_t& status)
{
    AudioParameter param = AudioParameter(keyValuePair);
    int value;
    bool sendToHal = true;
    if (param.getInt(String8(AudioParameter::keyRouting), value) == NO_ERROR) {
        audio_devices_t device = (audio_devices_t)value;
        // forward device change to effects that have requested to be
        // aware of attached audio device.
        if (device != AUDIO_DEVICE_NONE) {
            for (size_t i = 0; i < mEffectChains.size(); i++) {
                mEffectChains[i]->setDevice_l(device);
            }
        }
        if (audio_is_output_devices(device)) {
            mOutDevice = device;
            if (!isOutput()) {
                sendToHal = false;
            }
        } else {
            mInDevice = device;
            if (device != AUDIO_DEVICE_NONE) {
                mPrevInDevice = value;
            }
            // TODO: implement and call checkBtNrec_l();
        }
    }
    if (sendToHal) {
        status = mHalStream->setParameters(keyValuePair);
    } else {
        status = NO_ERROR;
    }

    return false;
}

String8 AudioFlinger::MmapThread::getParameters(const String8& keys)
{
    Mutex::Autolock _l(mLock);
    String8 out_s8;
    if (initCheck() == NO_ERROR && mHalStream->getParameters(keys, &out_s8) == OK) {
        return out_s8;
    }
    return String8();
}

void AudioFlinger::MmapThread::ioConfigChanged(audio_io_config_event event, pid_t pid) {
    sp<AudioIoDescriptor> desc = new AudioIoDescriptor();

    desc->mIoHandle = mId;

    switch (event) {
    case AUDIO_INPUT_OPENED:
    case AUDIO_INPUT_REGISTERED:
    case AUDIO_INPUT_CONFIG_CHANGED:
    case AUDIO_OUTPUT_OPENED:
    case AUDIO_OUTPUT_REGISTERED:
    case AUDIO_OUTPUT_CONFIG_CHANGED:
        desc->mPatch = mPatch;
        desc->mChannelMask = mChannelMask;
        desc->mSamplingRate = mSampleRate;
        desc->mFormat = mFormat;
        desc->mFrameCount = mFrameCount;
        desc->mFrameCountHAL = mFrameCount;
        desc->mLatency = 0;
        break;

    case AUDIO_INPUT_CLOSED:
    case AUDIO_OUTPUT_CLOSED:
    default:
        break;
    }
    mAudioFlinger->ioConfigChanged(event, desc, pid);
}

status_t AudioFlinger::MmapThread::createAudioPatch_l(const struct audio_patch *patch,
                                                          audio_patch_handle_t *handle)
{
    status_t status = NO_ERROR;

    // store new device and send to effects
    audio_devices_t type = AUDIO_DEVICE_NONE;
    audio_port_handle_t deviceId;
    if (isOutput()) {
        for (unsigned int i = 0; i < patch->num_sinks; i++) {
            type |= patch->sinks[i].ext.device.type;
        }
        deviceId = patch->sinks[0].id;
    } else {
        type = patch->sources[0].ext.device.type;
        deviceId = patch->sources[0].id;
    }

    for (size_t i = 0; i < mEffectChains.size(); i++) {
        mEffectChains[i]->setDevice_l(type);
    }

    if (isOutput()) {
        mOutDevice = type;
    } else {
        mInDevice = type;
        // store new source and send to effects
        if (mAudioSource != patch->sinks[0].ext.mix.usecase.source) {
            mAudioSource = patch->sinks[0].ext.mix.usecase.source;
            for (size_t i = 0; i < mEffectChains.size(); i++) {
                mEffectChains[i]->setAudioSource_l(mAudioSource);
            }
        }
    }

    if (mAudioHwDev->supportsAudioPatches()) {
        status = mHalDevice->createAudioPatch(patch->num_sources,
                                            patch->sources,
                                            patch->num_sinks,
                                            patch->sinks,
                                            handle);
    } else {
        char *address;
        if (strcmp(patch->sinks[0].ext.device.address, "") != 0) {
            //FIXME: we only support address on first sink with HAL version < 3.0
            address = audio_device_address_to_parameter(
                                                        patch->sinks[0].ext.device.type,
                                                        patch->sinks[0].ext.device.address);
        } else {
            address = (char *)calloc(1, 1);
        }
        AudioParameter param = AudioParameter(String8(address));
        free(address);
        param.addInt(String8(AudioParameter::keyRouting), (int)type);
        if (!isOutput()) {
            param.addInt(String8(AudioParameter::keyInputSource),
                                         (int)patch->sinks[0].ext.mix.usecase.source);
        }
        status = mHalStream->setParameters(param.toString());
        *handle = AUDIO_PATCH_HANDLE_NONE;
    }

    if (isOutput() && (mPrevOutDevice != mOutDevice || mDeviceId != deviceId)) {
        mPrevOutDevice = type;
        sendIoConfigEvent_l(AUDIO_OUTPUT_CONFIG_CHANGED);
        sp<MmapStreamCallback> callback = mCallback.promote();
        if (mDeviceId != deviceId && callback != 0) {
            mLock.unlock();
            callback->onRoutingChanged(deviceId);
            mLock.lock();
        }
        mDeviceId = deviceId;
    }
    if (!isOutput() && (mPrevInDevice != mInDevice || mDeviceId != deviceId)) {
        mPrevInDevice = type;
        sendIoConfigEvent_l(AUDIO_INPUT_CONFIG_CHANGED);
        sp<MmapStreamCallback> callback = mCallback.promote();
        if (mDeviceId != deviceId && callback != 0) {
            mLock.unlock();
            callback->onRoutingChanged(deviceId);
            mLock.lock();
        }
        mDeviceId = deviceId;
    }
    return status;
}

status_t AudioFlinger::MmapThread::releaseAudioPatch_l(const audio_patch_handle_t handle)
{
    status_t status = NO_ERROR;

    mInDevice = AUDIO_DEVICE_NONE;

    bool supportsAudioPatches = mHalDevice->supportsAudioPatches(&supportsAudioPatches) == OK ?
                                        supportsAudioPatches : false;

    if (supportsAudioPatches) {
        status = mHalDevice->releaseAudioPatch(handle);
    } else {
        AudioParameter param;
        param.addInt(String8(AudioParameter::keyRouting), 0);
        status = mHalStream->setParameters(param.toString());
    }
    return status;
}

void AudioFlinger::MmapThread::toAudioPortConfig(struct audio_port_config *config)
{
    ThreadBase::toAudioPortConfig(config);
    if (isOutput()) {
        config->role = AUDIO_PORT_ROLE_SOURCE;
        config->ext.mix.hw_module = mAudioHwDev->handle();
        config->ext.mix.usecase.stream = AUDIO_STREAM_DEFAULT;
    } else {
        config->role = AUDIO_PORT_ROLE_SINK;
        config->ext.mix.hw_module = mAudioHwDev->handle();
        config->ext.mix.usecase.source = mAudioSource;
    }
}

status_t AudioFlinger::MmapThread::addEffectChain_l(const sp<EffectChain>& chain)
{
    audio_session_t session = chain->sessionId();

    ALOGV("addEffectChain_l() %p on thread %p for session %d", chain.get(), this, session);
    // Attach all tracks with same session ID to this chain.
    // indicate all active tracks in the chain
    for (const sp<MmapTrack> &track : mActiveTracks) {
        if (session == track->sessionId()) {
            chain->incTrackCnt();
            chain->incActiveTrackCnt();
        }
    }

    chain->setThread(this);
    chain->setInBuffer(nullptr);
    chain->setOutBuffer(nullptr);
    chain->syncHalEffectsState();

    mEffectChains.add(chain);
    checkSuspendOnAddEffectChain_l(chain);
    return NO_ERROR;
}

size_t AudioFlinger::MmapThread::removeEffectChain_l(const sp<EffectChain>& chain)
{
    audio_session_t session = chain->sessionId();

    ALOGV("removeEffectChain_l() %p from thread %p for session %d", chain.get(), this, session);

    for (size_t i = 0; i < mEffectChains.size(); i++) {
        if (chain == mEffectChains[i]) {
            mEffectChains.removeAt(i);
            // detach all active tracks from the chain
            // detach all tracks with same session ID from this chain
            for (const sp<MmapTrack> &track : mActiveTracks) {
                if (session == track->sessionId()) {
                    chain->decActiveTrackCnt();
                    chain->decTrackCnt();
                }
            }
            break;
        }
    }
    return mEffectChains.size();
}

// hasAudioSession_l() must be called with ThreadBase::mLock held
uint32_t AudioFlinger::MmapThread::hasAudioSession_l(audio_session_t sessionId) const
{
    uint32_t result = 0;
    if (getEffectChain_l(sessionId) != 0) {
        result = EFFECT_SESSION;
    }

    for (size_t i = 0; i < mActiveTracks.size(); i++) {
        sp<MmapTrack> track = mActiveTracks[i];
        if (sessionId == track->sessionId()) {
            result |= TRACK_SESSION;
            if (track->isFastTrack()) {
                result |= FAST_SESSION;
            }
            break;
        }
    }

    return result;
}

void AudioFlinger::MmapThread::threadLoop_standby()
{
    mHalStream->standby();
}

void AudioFlinger::MmapThread::threadLoop_exit()
{
    // Do not call callback->onTearDown() because it is redundant for thread exit
    // and because it can cause a recursive mutex lock on stop().
}

status_t AudioFlinger::MmapThread::setSyncEvent(const sp<SyncEvent>& event __unused)
{
    return BAD_VALUE;
}

bool AudioFlinger::MmapThread::isValidSyncEvent(const sp<SyncEvent>& event __unused) const
{
    return false;
}

status_t AudioFlinger::MmapThread::checkEffectCompatibility_l(
        const effect_descriptor_t *desc, audio_session_t sessionId)
{
    // No global effect sessions on mmap threads
    if (sessionId == AUDIO_SESSION_OUTPUT_MIX || sessionId == AUDIO_SESSION_OUTPUT_STAGE) {
        ALOGW("checkEffectCompatibility_l(): global effect %s on record thread %s",
                desc->name, mThreadName);
        return BAD_VALUE;
    }

    if (!isOutput() && ((desc->flags & EFFECT_FLAG_TYPE_MASK) != EFFECT_FLAG_TYPE_PRE_PROC)) {
        ALOGW("checkEffectCompatibility_l(): non pre processing effect %s on capture mmap thread",
                desc->name);
        return BAD_VALUE;
    }
    if (isOutput() && ((desc->flags & EFFECT_FLAG_TYPE_MASK) == EFFECT_FLAG_TYPE_PRE_PROC)) {
        ALOGW("checkEffectCompatibility_l(): pre processing effect %s created on playback mmap "
              "thread", desc->name);
        return BAD_VALUE;
    }

    // Only allow effects without processing load or latency
    if ((desc->flags & EFFECT_FLAG_NO_PROCESS_MASK) != EFFECT_FLAG_NO_PROCESS) {
        return BAD_VALUE;
    }

    return NO_ERROR;

}

void AudioFlinger::MmapThread::checkInvalidTracks_l()
{
    for (const sp<MmapTrack> &track : mActiveTracks) {
        if (track->isInvalid()) {
            sp<MmapStreamCallback> callback = mCallback.promote();
            if (callback != 0) {
                mLock.unlock();
                callback->onTearDown(track->portId());
                mLock.lock();
            } else if (mNoCallbackWarningCount < kMaxNoCallbackWarnings) {
                ALOGW("Could not notify MMAP stream tear down: no onTearDown callback!");
                mNoCallbackWarningCount++;
            }
        }
    }
}

void AudioFlinger::MmapThread::dump(int fd, const Vector<String16>& args)
{
    dumpInternals(fd, args);
    dumpTracks(fd, args);
    dumpEffectChains(fd, args);
    dprintf(fd, "  Local log:\n");
    mLocalLog.dump(fd, "   " /* prefix */, 40 /* lines */);
}

void AudioFlinger::MmapThread::dumpInternals(int fd, const Vector<String16>& args)
{
    dumpBase(fd, args);

    dprintf(fd, "  Attributes: content type %d usage %d source %d\n",
            mAttr.content_type, mAttr.usage, mAttr.source);
    dprintf(fd, "  Session: %d port Id: %d\n", mSessionId, mPortId);
    if (mActiveTracks.isEmpty()) {
        dprintf(fd, "  No active clients\n");
    }
}

void AudioFlinger::MmapThread::dumpTracks(int fd, const Vector<String16>& args __unused)
{
    String8 result;
    size_t numtracks = mActiveTracks.size();
    dprintf(fd, "  %zu Tracks\n", numtracks);
    const char *prefix = "    ";
    if (numtracks) {
        result.append(prefix);
        mActiveTracks[0]->appendDumpHeader(result);
        for (size_t i = 0; i < numtracks ; ++i) {
            sp<MmapTrack> track = mActiveTracks[i];
            result.append(prefix);
            track->appendDump(result, true /* active */);
        }
    } else {
        dprintf(fd, "\n");
    }
    write(fd, result.string(), result.size());
}

AudioFlinger::MmapPlaybackThread::MmapPlaybackThread(
        const sp<AudioFlinger>& audioFlinger, audio_io_handle_t id,
        AudioHwDevice *hwDev,  AudioStreamOut *output,
        audio_devices_t outDevice, audio_devices_t inDevice, bool systemReady)
    : MmapThread(audioFlinger, id, hwDev, output->stream, outDevice, inDevice, systemReady),
      mStreamType(AUDIO_STREAM_MUSIC),
      mStreamVolume(1.0),
      mStreamMute(false),
      mOutput(output)
{
    snprintf(mThreadName, kThreadNameLength, "AudioMmapOut_%X", id);
    mChannelCount = audio_channel_count_from_out_mask(mChannelMask);
    mMasterVolume = audioFlinger->masterVolume_l();
    mMasterMute = audioFlinger->masterMute_l();
    if (mAudioHwDev) {
        if (mAudioHwDev->canSetMasterVolume()) {
            mMasterVolume = 1.0;
        }

        if (mAudioHwDev->canSetMasterMute()) {
            mMasterMute = false;
        }
    }
}

void AudioFlinger::MmapPlaybackThread::configure(const audio_attributes_t *attr,
                                                audio_stream_type_t streamType,
                                                audio_session_t sessionId,
                                                const sp<MmapStreamCallback>& callback,
                                                audio_port_handle_t deviceId,
                                                audio_port_handle_t portId)
{
    MmapThread::configure(attr, streamType, sessionId, callback, deviceId, portId);
    mStreamType = streamType;
}

AudioStreamOut* AudioFlinger::MmapPlaybackThread::clearOutput()
{
    Mutex::Autolock _l(mLock);
    AudioStreamOut *output = mOutput;
    mOutput = NULL;
    return output;
}

void AudioFlinger::MmapPlaybackThread::setMasterVolume(float value)
{
    Mutex::Autolock _l(mLock);
    // Don't apply master volume in SW if our HAL can do it for us.
    if (mAudioHwDev &&
            mAudioHwDev->canSetMasterVolume()) {
        mMasterVolume = 1.0;
    } else {
        mMasterVolume = value;
    }
}

void AudioFlinger::MmapPlaybackThread::setMasterMute(bool muted)
{
    Mutex::Autolock _l(mLock);
    // Don't apply master mute in SW if our HAL can do it for us.
    if (mAudioHwDev && mAudioHwDev->canSetMasterMute()) {
        mMasterMute = false;
    } else {
        mMasterMute = muted;
    }
}

void AudioFlinger::MmapPlaybackThread::setStreamVolume(audio_stream_type_t stream, float value)
{
    Mutex::Autolock _l(mLock);
    if (stream == mStreamType) {
        mStreamVolume = value;
        broadcast_l();
    }
}

float AudioFlinger::MmapPlaybackThread::streamVolume(audio_stream_type_t stream) const
{
    Mutex::Autolock _l(mLock);
    if (stream == mStreamType) {
        return mStreamVolume;
    }
    return 0.0f;
}

void AudioFlinger::MmapPlaybackThread::setStreamMute(audio_stream_type_t stream, bool muted)
{
    Mutex::Autolock _l(mLock);
    if (stream == mStreamType) {
        mStreamMute= muted;
        broadcast_l();
    }
}

void AudioFlinger::MmapPlaybackThread::invalidateTracks(audio_stream_type_t streamType)
{
    Mutex::Autolock _l(mLock);
    if (streamType == mStreamType) {
        for (const sp<MmapTrack> &track : mActiveTracks) {
            track->invalidate();
        }
        broadcast_l();
    }
}

void AudioFlinger::MmapPlaybackThread::processVolume_l()
{
    float volume;

    if (mMasterMute || mStreamMute) {
        volume = 0;
    } else {
        volume = mMasterVolume * mStreamVolume;
    }

    if (volume != mHalVolFloat) {

        // Convert volumes from float to 8.24
        uint32_t vol = (uint32_t)(volume * (1 << 24));

        // Delegate volume control to effect in track effect chain if needed
        // only one effect chain can be present on DirectOutputThread, so if
        // there is one, the track is connected to it
        if (!mEffectChains.isEmpty()) {
            mEffectChains[0]->setVolume_l(&vol, &vol);
            volume = (float)vol / (1 << 24);
        }
        // Try to use HW volume control and fall back to SW control if not implemented
        if (mOutput->stream->setVolume(volume, volume) == NO_ERROR) {
            mHalVolFloat = volume; // HW volume control worked, so update value.
            mNoCallbackWarningCount = 0;
        } else {
            sp<MmapStreamCallback> callback = mCallback.promote();
            if (callback != 0) {
                int channelCount;
                if (isOutput()) {
                    channelCount = audio_channel_count_from_out_mask(mChannelMask);
                } else {
                    channelCount = audio_channel_count_from_in_mask(mChannelMask);
                }
                Vector<float> values;
                for (int i = 0; i < channelCount; i++) {
                    values.add(volume);
                }
                mHalVolFloat = volume; // SW volume control worked, so update value.
                mNoCallbackWarningCount = 0;
                mLock.unlock();
                callback->onVolumeChanged(mChannelMask, values);
                mLock.lock();
            } else {
                if (mNoCallbackWarningCount < kMaxNoCallbackWarnings) {
                    ALOGW("Could not set MMAP stream volume: no volume callback!");
                    mNoCallbackWarningCount++;
                }
            }
        }
    }
}

void AudioFlinger::MmapPlaybackThread::updateMetadata_l()
{
    if (mOutput == nullptr || mOutput->stream == nullptr ||
            !mActiveTracks.readAndClearHasChanged()) {
        return;
    }
    StreamOutHalInterface::SourceMetadata metadata;
    for (const sp<MmapTrack> &track : mActiveTracks) {
        // No track is invalid as this is called after prepareTrack_l in the same critical section
        metadata.tracks.push_back({
                .usage = track->attributes().usage,
                .content_type = track->attributes().content_type,
                .gain = mHalVolFloat, // TODO: propagate from aaudio pre-mix volume
        });
    }
    mOutput->stream->updateSourceMetadata(metadata);
}

void AudioFlinger::MmapPlaybackThread::checkSilentMode_l()
{
    if (!mMasterMute) {
        char value[PROPERTY_VALUE_MAX];
        if (property_get("ro.audio.silent", value, "0") > 0) {
            char *endptr;
            unsigned long ul = strtoul(value, &endptr, 0);
            if (*endptr == '\0' && ul != 0) {
                ALOGD("Silence is golden");
                // The setprop command will not allow a property to be changed after
                // the first time it is set, so we don't have to worry about un-muting.
                setMasterMute_l(true);
            }
        }
    }
}

void AudioFlinger::MmapPlaybackThread::toAudioPortConfig(struct audio_port_config *config)
{
    MmapThread::toAudioPortConfig(config);
    if (mOutput && mOutput->flags != AUDIO_OUTPUT_FLAG_NONE) {
        config->config_mask |= AUDIO_PORT_CONFIG_FLAGS;
        config->flags.output = mOutput->flags;
    }
}

void AudioFlinger::MmapPlaybackThread::dumpInternals(int fd, const Vector<String16>& args)
{
    MmapThread::dumpInternals(fd, args);

    dprintf(fd, "  Stream type: %d Stream volume: %f HAL volume: %f Stream mute %d\n",
            mStreamType, mStreamVolume, mHalVolFloat, mStreamMute);
    dprintf(fd, "  Master volume: %f Master mute %d\n", mMasterVolume, mMasterMute);
}

AudioFlinger::MmapCaptureThread::MmapCaptureThread(
        const sp<AudioFlinger>& audioFlinger, audio_io_handle_t id,
        AudioHwDevice *hwDev,  AudioStreamIn *input,
        audio_devices_t outDevice, audio_devices_t inDevice, bool systemReady)
    : MmapThread(audioFlinger, id, hwDev, input->stream, outDevice, inDevice, systemReady),
      mInput(input)
{
    snprintf(mThreadName, kThreadNameLength, "AudioMmapIn_%X", id);
    mChannelCount = audio_channel_count_from_in_mask(mChannelMask);
}

status_t AudioFlinger::MmapCaptureThread::exitStandby()
{
    {
        // mInput might have been cleared by clearInput()
        Mutex::Autolock _l(mLock);
        if (mInput != nullptr && mInput->stream != nullptr) {
            mInput->stream->setGain(1.0f);
        }
    }
    return MmapThread::exitStandby();
}

AudioFlinger::AudioStreamIn* AudioFlinger::MmapCaptureThread::clearInput()
{
    Mutex::Autolock _l(mLock);
    AudioStreamIn *input = mInput;
    mInput = NULL;
    return input;
}


void AudioFlinger::MmapCaptureThread::processVolume_l()
{
    bool changed = false;
    bool silenced = false;

    sp<MmapStreamCallback> callback = mCallback.promote();
    if (callback == 0) {
        if (mNoCallbackWarningCount < kMaxNoCallbackWarnings) {
            ALOGW("Could not set MMAP stream silenced: no onStreamSilenced callback!");
            mNoCallbackWarningCount++;
        }
    }

    // After a change occurred in track silenced state, mute capture in audio DSP if at least one
    // track is silenced and unmute otherwise
    for (size_t i = 0; i < mActiveTracks.size() && !silenced; i++) {
        if (!mActiveTracks[i]->getAndSetSilencedNotified_l()) {
            changed = true;
            silenced = mActiveTracks[i]->isSilenced_l();
        }
    }

    if (changed) {
        mInput->stream->setGain(silenced ? 0.0f: 1.0f);
    }
}

void AudioFlinger::MmapCaptureThread::updateMetadata_l()
{
    if (mInput == nullptr || mInput->stream == nullptr ||
            !mActiveTracks.readAndClearHasChanged()) {
        return;
    }
    StreamInHalInterface::SinkMetadata metadata;
    for (const sp<MmapTrack> &track : mActiveTracks) {
        // No track is invalid as this is called after prepareTrack_l in the same critical section
        metadata.tracks.push_back({
                .source = track->attributes().source,
                .gain = 1, // capture tracks do not have volumes
        });
    }
    mInput->stream->updateSinkMetadata(metadata);
}

void AudioFlinger::MmapCaptureThread::setRecordSilenced(uid_t uid, bool silenced)
{
    Mutex::Autolock _l(mLock);
    for (size_t i = 0; i < mActiveTracks.size() ; i++) {
        if (mActiveTracks[i]->uid() == uid) {
            mActiveTracks[i]->setSilenced_l(silenced);
            broadcast_l();
        }
    }
}

void AudioFlinger::MmapCaptureThread::toAudioPortConfig(struct audio_port_config *config)
{
    MmapThread::toAudioPortConfig(config);
    if (mInput && mInput->flags != AUDIO_INPUT_FLAG_NONE) {
        config->config_mask |= AUDIO_PORT_CONFIG_FLAGS;
        config->flags.input = mInput->flags;
    }
}

} // namespace android<|MERGE_RESOLUTION|>--- conflicted
+++ resolved
@@ -5389,27 +5389,12 @@
 // ----------------------------------------------------------------------------
 
 AudioFlinger::DirectOutputThread::DirectOutputThread(const sp<AudioFlinger>& audioFlinger,
-<<<<<<< HEAD
-        AudioStreamOut* output, audio_io_handle_t id, audio_devices_t device, bool systemReady)
-    :   PlaybackThread(audioFlinger, output, id, device, DIRECT, systemReady)
-        // mLeftVolFloat, mRightVolFloat
-        , mVolumeShaperActive(false), mFramesWrittenAtStandby(0)
-        , mFramesWrittenForSleep(0)
-{
-}
-
-AudioFlinger::DirectOutputThread::DirectOutputThread(const sp<AudioFlinger>& audioFlinger,
-        AudioStreamOut* output, audio_io_handle_t id, uint32_t device,
-        ThreadBase::type_t type, bool systemReady)
-    :   PlaybackThread(audioFlinger, output, id, device, type, systemReady)
-        // mLeftVolFloat, mRightVolFloat
-        , mVolumeShaperActive(false), mFramesWrittenAtStandby(0)
-        , mFramesWrittenForSleep(0)
-=======
         AudioStreamOut* output, audio_io_handle_t id, audio_devices_t device,
         ThreadBase::type_t type, bool systemReady)
     :   PlaybackThread(audioFlinger, output, id, device, type, systemReady)
->>>>>>> 414a6f57
+        , mVolumeShaperActive(false)
+        , mFramesWrittenAtStandby(0)
+        , mFramesWrittenForSleep(0)
 {
     setMasterBalance(audioFlinger->getMasterBalance_l());
 }
