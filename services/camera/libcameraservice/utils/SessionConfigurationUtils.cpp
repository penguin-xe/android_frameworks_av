/*
 * Copyright (C) 2020 The Android Open Source Project
 *
 * Licensed under the Apache License, Version 2.0 (the "License");
 * you may not use this file except in compliance with the License.
 * You may obtain a copy of the License at
 *
 *      http://www.apache.org/licenses/LICENSE-2.0
 *
 * Unless required by applicable law or agreed to in writing, software
 * distributed under the License is distributed on an "AS IS" BASIS,
 * WITHOUT WARRANTIES OR CONDITIONS OF ANY KIND, either express or implied.
 * See the License for the specific language governing permissions and
 * limitations under the License.
 */

#include <cutils/properties.h>

#include "SessionConfigurationUtils.h"
#include "../api2/DepthCompositeStream.h"
#include "../api2/HeicCompositeStream.h"
#include "common/CameraDeviceBase.h"
#include "common/HalConversionsTemplated.h"
#include "../CameraService.h"
#include "device3/aidl/AidlCamera3Device.h"
#include "device3/hidl/HidlCamera3Device.h"
#include "device3/Camera3OutputStream.h"
#include "system/graphics-base-v1.1.h"

using android::camera3::OutputStreamInfo;
using android::camera3::OutputStreamInfo;
using android::hardware::camera2::ICameraDeviceUser;

namespace android {
namespace camera3 {

void StreamConfiguration::getStreamConfigurations(
        const CameraMetadata &staticInfo, int configuration,
        std::unordered_map<int, std::vector<StreamConfiguration>> *scm) {
    if (scm == nullptr) {
        ALOGE("%s: StreamConfigurationMap nullptr", __FUNCTION__);
        return;
    }
    const int STREAM_FORMAT_OFFSET = 0;
    const int STREAM_WIDTH_OFFSET = 1;
    const int STREAM_HEIGHT_OFFSET = 2;
    const int STREAM_IS_INPUT_OFFSET = 3;

    camera_metadata_ro_entry availableStreamConfigs = staticInfo.find(configuration);
    for (size_t i = 0; i < availableStreamConfigs.count; i += 4) {
        int32_t format = availableStreamConfigs.data.i32[i + STREAM_FORMAT_OFFSET];
        int32_t width = availableStreamConfigs.data.i32[i + STREAM_WIDTH_OFFSET];
        int32_t height = availableStreamConfigs.data.i32[i + STREAM_HEIGHT_OFFSET];
        int32_t isInput = availableStreamConfigs.data.i32[i + STREAM_IS_INPUT_OFFSET];
        StreamConfiguration sc = {format, width, height, isInput};
        (*scm)[format].push_back(sc);
    }
}

void StreamConfiguration::getStreamConfigurations(
        const CameraMetadata &staticInfo, bool maxRes,
        std::unordered_map<int, std::vector<StreamConfiguration>> *scm) {
    int32_t scalerKey =
            SessionConfigurationUtils::getAppropriateModeTag(
                    ANDROID_SCALER_AVAILABLE_STREAM_CONFIGURATIONS, maxRes);

    int32_t depthKey =
            SessionConfigurationUtils::getAppropriateModeTag(
                    ANDROID_DEPTH_AVAILABLE_DEPTH_STREAM_CONFIGURATIONS, maxRes);

    int32_t dynamicDepthKey =
            SessionConfigurationUtils::getAppropriateModeTag(
                    ANDROID_DEPTH_AVAILABLE_DYNAMIC_DEPTH_STREAM_CONFIGURATIONS);

    int32_t heicKey =
            SessionConfigurationUtils::getAppropriateModeTag(
                    ANDROID_HEIC_AVAILABLE_HEIC_STREAM_CONFIGURATIONS);

    getStreamConfigurations(staticInfo, scalerKey, scm);
    getStreamConfigurations(staticInfo, depthKey, scm);
    getStreamConfigurations(staticInfo, dynamicDepthKey, scm);
    getStreamConfigurations(staticInfo, heicKey, scm);
}

namespace SessionConfigurationUtils {

int32_t PERF_CLASS_LEVEL =
        property_get_int32("ro.odm.build.media_performance_class", 0);

bool IS_PERF_CLASS = (PERF_CLASS_LEVEL >= SDK_VERSION_S);

camera3::Size getMaxJpegResolution(const CameraMetadata &metadata,
        bool ultraHighResolution) {
    int32_t maxJpegWidth = 0, maxJpegHeight = 0;
    const int STREAM_CONFIGURATION_SIZE = 4;
    const int STREAM_FORMAT_OFFSET = 0;
    const int STREAM_WIDTH_OFFSET = 1;
    const int STREAM_HEIGHT_OFFSET = 2;
    const int STREAM_IS_INPUT_OFFSET = 3;

    int32_t scalerSizesTag = ultraHighResolution ?
            ANDROID_SCALER_AVAILABLE_STREAM_CONFIGURATIONS_MAXIMUM_RESOLUTION :
                    ANDROID_SCALER_AVAILABLE_STREAM_CONFIGURATIONS;
    camera_metadata_ro_entry_t availableStreamConfigs =
            metadata.find(scalerSizesTag);
    if (availableStreamConfigs.count == 0 ||
            availableStreamConfigs.count % STREAM_CONFIGURATION_SIZE != 0) {
        return camera3::Size(0, 0);
    }

    // Get max jpeg size (area-wise).
    for (size_t i= 0; i < availableStreamConfigs.count; i+= STREAM_CONFIGURATION_SIZE) {
        int32_t format = availableStreamConfigs.data.i32[i + STREAM_FORMAT_OFFSET];
        int32_t width = availableStreamConfigs.data.i32[i + STREAM_WIDTH_OFFSET];
        int32_t height = availableStreamConfigs.data.i32[i + STREAM_HEIGHT_OFFSET];
        int32_t isInput = availableStreamConfigs.data.i32[i + STREAM_IS_INPUT_OFFSET];
        if (isInput == ANDROID_SCALER_AVAILABLE_STREAM_CONFIGURATIONS_OUTPUT
                && format == HAL_PIXEL_FORMAT_BLOB &&
                (width * height > maxJpegWidth * maxJpegHeight)) {
            maxJpegWidth = width;
            maxJpegHeight = height;
        }
    }

    return camera3::Size(maxJpegWidth, maxJpegHeight);
}

size_t getUHRMaxJpegBufferSize(camera3::Size uhrMaxJpegSize,
        camera3::Size defaultMaxJpegSize, size_t defaultMaxJpegBufferSize) {
    return ((float)(uhrMaxJpegSize.width * uhrMaxJpegSize.height)) /
            (defaultMaxJpegSize.width * defaultMaxJpegSize.height) * defaultMaxJpegBufferSize;
}

StreamConfigurationPair
getStreamConfigurationPair(const CameraMetadata &staticInfo) {
    camera3::StreamConfigurationPair streamConfigurationPair;
    camera3::StreamConfiguration::getStreamConfigurations(staticInfo, false,
            &streamConfigurationPair.mDefaultStreamConfigurationMap);
    camera3::StreamConfiguration::getStreamConfigurations(staticInfo, true,
            &streamConfigurationPair.mMaximumResolutionStreamConfigurationMap);
    return streamConfigurationPair;
}

int64_t euclidDistSquare(int32_t x0, int32_t y0, int32_t x1, int32_t y1) {
    int64_t d0 = x0 - x1;
    int64_t d1 = y0 - y1;
    return d0 * d0 + d1 * d1;
}

bool roundBufferDimensionNearest(int32_t width, int32_t height,
        int32_t format, android_dataspace dataSpace,
        const CameraMetadata& info, bool maxResolution, /*out*/int32_t* outWidth,
        /*out*/int32_t* outHeight, bool isPriviledgedClient) {
    const int32_t depthSizesTag =
            getAppropriateModeTag(ANDROID_DEPTH_AVAILABLE_DEPTH_STREAM_CONFIGURATIONS,
                    maxResolution);
    const int32_t scalerSizesTag =
            getAppropriateModeTag(ANDROID_SCALER_AVAILABLE_STREAM_CONFIGURATIONS, maxResolution);
    const int32_t heicSizesTag =
            getAppropriateModeTag(ANDROID_HEIC_AVAILABLE_HEIC_STREAM_CONFIGURATIONS, maxResolution);

    camera_metadata_ro_entry streamConfigs =
            (dataSpace == HAL_DATASPACE_DEPTH) ? info.find(depthSizesTag) :
            (dataSpace == static_cast<android_dataspace>(HAL_DATASPACE_HEIF)) ?
            info.find(heicSizesTag) :
            info.find(scalerSizesTag);

    int32_t bestWidth = -1;
    int32_t bestHeight = -1;

    // Iterate through listed stream configurations and find the one with the smallest euclidean
    // distance from the given dimensions for the given format.
    for (size_t i = 0; i < streamConfigs.count; i += 4) {
        int32_t fmt = streamConfigs.data.i32[i];
        int32_t w = streamConfigs.data.i32[i + 1];
        int32_t h = streamConfigs.data.i32[i + 2];

        // Ignore input/output type for now
        if (fmt == format) {
            if (w == width && h == height) {
                bestWidth = width;
                bestHeight = height;
                break;
            } else if (w <= ROUNDING_WIDTH_CAP && (bestWidth == -1 ||
                    SessionConfigurationUtils::euclidDistSquare(w, h, width, height) <
                    SessionConfigurationUtils::euclidDistSquare(bestWidth, bestHeight, width,
                            height))) {
                bestWidth = w;
                bestHeight = h;
            }
        }
    }

    if (isPriviledgedClient == true && bestWidth == -1 &&
        (format == HAL_PIXEL_FORMAT_RAW10 || format == HAL_PIXEL_FORMAT_RAW12 ||
         format == HAL_PIXEL_FORMAT_RAW16 || format == HAL_PIXEL_FORMAT_RAW_OPAQUE)) {
        bool isLogicalCamera = false;
        auto entry = info.find(ANDROID_REQUEST_AVAILABLE_CAPABILITIES);
        for (size_t i = 0; i < entry.count; ++i) {
            uint8_t capability = entry.data.u8[i];
            if (capability == ANDROID_REQUEST_AVAILABLE_CAPABILITIES_LOGICAL_MULTI_CAMERA) {
                isLogicalCamera = true;
                break;
            }
        }

        if (isLogicalCamera == true) {
            bestWidth = width;
            bestHeight = height;
        }
    }

    // Avoid roundBufferDimensionsNearest for privileged client YUV streams to meet the AIDE2
    // requirement. AIDE2 is vendor enhanced feature which requires special resolutions and
    // those are not populated in static capabilities.
    if (isPriviledgedClient == true && format == HAL_PIXEL_FORMAT_YCbCr_420_888) {
        ALOGI("Bypass roundBufferDimensionNearest for privilegedClient YUV streams "
              "width %d height %d",
              width, height);

        bestWidth  = width;
        bestHeight = height;
    }

    if (bestWidth == -1) {
        // Return false if no configurations for this format were listed
        return false;
    }

    // Set the outputs to the closet width/height
    if (outWidth != NULL) {
        *outWidth = bestWidth;
    }
    if (outHeight != NULL) {
        *outHeight = bestHeight;
    }

    // Return true if at least one configuration for this format was listed
    return true;
}

//check if format is 10-bit compatible
bool is10bitCompatibleFormat(int32_t format) {
    switch(format) {
        case HAL_PIXEL_FORMAT_IMPLEMENTATION_DEFINED:
        case HAL_PIXEL_FORMAT_YCBCR_P010:
            return true;
        default:
            return false;
    }
}

bool isDynamicRangeProfileSupported(int64_t dynamicRangeProfile, const CameraMetadata& staticInfo) {
    if (dynamicRangeProfile == ANDROID_REQUEST_AVAILABLE_DYNAMIC_RANGE_PROFILES_MAP_STANDARD) {
        // Supported by default
        return true;
    }

    camera_metadata_ro_entry_t entry = staticInfo.find(ANDROID_REQUEST_AVAILABLE_CAPABILITIES);
    bool is10bitDynamicRangeSupported = false;
    for (size_t i = 0; i < entry.count; ++i) {
        uint8_t capability = entry.data.u8[i];
        if (capability == ANDROID_REQUEST_AVAILABLE_CAPABILITIES_DYNAMIC_RANGE_TEN_BIT) {
            is10bitDynamicRangeSupported = true;
            break;
        }
    }

    if (!is10bitDynamicRangeSupported) {
        return false;
    }

    switch (dynamicRangeProfile) {
        case ANDROID_REQUEST_AVAILABLE_DYNAMIC_RANGE_PROFILES_MAP_HDR10_PLUS:
        case ANDROID_REQUEST_AVAILABLE_DYNAMIC_RANGE_PROFILES_MAP_HDR10:
        case ANDROID_REQUEST_AVAILABLE_DYNAMIC_RANGE_PROFILES_MAP_HLG10:
        case ANDROID_REQUEST_AVAILABLE_DYNAMIC_RANGE_PROFILES_MAP_DOLBY_VISION_10B_HDR_OEM:
        case ANDROID_REQUEST_AVAILABLE_DYNAMIC_RANGE_PROFILES_MAP_DOLBY_VISION_10B_HDR_OEM_PO:
        case ANDROID_REQUEST_AVAILABLE_DYNAMIC_RANGE_PROFILES_MAP_DOLBY_VISION_10B_HDR_REF:
        case ANDROID_REQUEST_AVAILABLE_DYNAMIC_RANGE_PROFILES_MAP_DOLBY_VISION_10B_HDR_REF_PO:
        case ANDROID_REQUEST_AVAILABLE_DYNAMIC_RANGE_PROFILES_MAP_DOLBY_VISION_8B_HDR_OEM:
        case ANDROID_REQUEST_AVAILABLE_DYNAMIC_RANGE_PROFILES_MAP_DOLBY_VISION_8B_HDR_OEM_PO:
        case ANDROID_REQUEST_AVAILABLE_DYNAMIC_RANGE_PROFILES_MAP_DOLBY_VISION_8B_HDR_REF:
        case ANDROID_REQUEST_AVAILABLE_DYNAMIC_RANGE_PROFILES_MAP_DOLBY_VISION_8B_HDR_REF_PO:
            entry = staticInfo.find(ANDROID_REQUEST_AVAILABLE_DYNAMIC_RANGE_PROFILES_MAP);
            for (size_t i = 0; i < entry.count; i += 3) {
                if (dynamicRangeProfile == entry.data.i64[i]) {
                    return true;
                }
            }

            return false;
        default:
            return false;
    }

    return false;
}

//check if format is 10-bit compatible
bool is10bitDynamicRangeProfile(int64_t dynamicRangeProfile) {
    switch (dynamicRangeProfile) {
        case ANDROID_REQUEST_AVAILABLE_DYNAMIC_RANGE_PROFILES_MAP_HDR10_PLUS:
        case ANDROID_REQUEST_AVAILABLE_DYNAMIC_RANGE_PROFILES_MAP_HDR10:
        case ANDROID_REQUEST_AVAILABLE_DYNAMIC_RANGE_PROFILES_MAP_HLG10:
        case ANDROID_REQUEST_AVAILABLE_DYNAMIC_RANGE_PROFILES_MAP_DOLBY_VISION_10B_HDR_OEM:
        case ANDROID_REQUEST_AVAILABLE_DYNAMIC_RANGE_PROFILES_MAP_DOLBY_VISION_10B_HDR_OEM_PO:
        case ANDROID_REQUEST_AVAILABLE_DYNAMIC_RANGE_PROFILES_MAP_DOLBY_VISION_10B_HDR_REF:
        case ANDROID_REQUEST_AVAILABLE_DYNAMIC_RANGE_PROFILES_MAP_DOLBY_VISION_10B_HDR_REF_PO:
            return true;
        default:
            return false;
    }
}

bool deviceReportsColorSpaces(const CameraMetadata& staticInfo) {
    camera_metadata_ro_entry_t entry = staticInfo.find(ANDROID_REQUEST_AVAILABLE_CAPABILITIES);
    for (size_t i = 0; i < entry.count; ++i) {
        uint8_t capability = entry.data.u8[i];
        if (capability == ANDROID_REQUEST_AVAILABLE_CAPABILITIES_COLOR_SPACE_PROFILES) {
            return true;
        }
    }

    return false;
}

bool isColorSpaceSupported(int32_t colorSpace, int32_t format, android_dataspace dataSpace,
        int64_t dynamicRangeProfile, const CameraMetadata& staticInfo) {
    int64_t colorSpace64 = colorSpace;
    int64_t format64 = format;

    // Translate HAL format + data space to public format
    if (format == HAL_PIXEL_FORMAT_BLOB && dataSpace == HAL_DATASPACE_V0_JFIF) {
        format64 = 0x100; // JPEG
    } else if (format == HAL_PIXEL_FORMAT_BLOB
            && dataSpace == static_cast<android_dataspace>(HAL_DATASPACE_HEIF)) {
        format64 = 0x48454946; // HEIC
    } else if (format == HAL_PIXEL_FORMAT_BLOB
            && dataSpace == static_cast<android_dataspace>(HAL_DATASPACE_DYNAMIC_DEPTH)) {
        format64 = 0x69656963; // DEPTH_JPEG
    } else if (format == HAL_PIXEL_FORMAT_BLOB && dataSpace == HAL_DATASPACE_DEPTH) {
        return false; // DEPTH_POINT_CLOUD, not applicable
    } else if (format == HAL_PIXEL_FORMAT_Y16 && dataSpace == HAL_DATASPACE_DEPTH) {
        return false; // DEPTH16, not applicable
    } else if (format == HAL_PIXEL_FORMAT_RAW16 && dataSpace == HAL_DATASPACE_DEPTH) {
        return false; // RAW_DEPTH, not applicable
    } else if (format == HAL_PIXEL_FORMAT_RAW10 && dataSpace == HAL_DATASPACE_DEPTH) {
        return false; // RAW_DEPTH10, not applicable
    }

    camera_metadata_ro_entry_t entry =
            staticInfo.find(ANDROID_REQUEST_AVAILABLE_COLOR_SPACE_PROFILES_MAP);
    for (size_t i = 0; i < entry.count; i += 3) {
        bool isFormatCompatible = (format64 == entry.data.i64[i + 1]);
        bool isDynamicProfileCompatible =
                (dynamicRangeProfile & entry.data.i64[i + 2]) != 0;

        if (colorSpace64 == entry.data.i64[i]
                && isFormatCompatible
                && isDynamicProfileCompatible) {
            return true;
        }
    }

    ALOGE("Color space %d, image format %" PRId64 ", and dynamic range 0x%" PRIx64
            " combination not found", colorSpace, format64, dynamicRangeProfile);
    return false;
}

bool isPublicFormat(int32_t format)
{
    switch(format) {
        case HAL_PIXEL_FORMAT_RGBA_8888:
        case HAL_PIXEL_FORMAT_RGBX_8888:
        case HAL_PIXEL_FORMAT_RGB_888:
        case HAL_PIXEL_FORMAT_RGB_565:
        case HAL_PIXEL_FORMAT_BGRA_8888:
        case HAL_PIXEL_FORMAT_YV12:
        case HAL_PIXEL_FORMAT_Y8:
        case HAL_PIXEL_FORMAT_Y16:
        case HAL_PIXEL_FORMAT_RAW16:
        case HAL_PIXEL_FORMAT_RAW10:
        case HAL_PIXEL_FORMAT_RAW12:
        case HAL_PIXEL_FORMAT_RAW_OPAQUE:
        case HAL_PIXEL_FORMAT_BLOB:
        case HAL_PIXEL_FORMAT_IMPLEMENTATION_DEFINED:
        case HAL_PIXEL_FORMAT_YCbCr_420_888:
        case HAL_PIXEL_FORMAT_YCbCr_422_SP:
        case HAL_PIXEL_FORMAT_YCrCb_420_SP:
        case HAL_PIXEL_FORMAT_YCbCr_422_I:
            return true;
        default:
            return false;
    }
}

bool isStreamUseCaseSupported(int64_t streamUseCase,
        const CameraMetadata &deviceInfo) {
    camera_metadata_ro_entry_t availableStreamUseCases =
            deviceInfo.find(ANDROID_SCALER_AVAILABLE_STREAM_USE_CASES);

    if (availableStreamUseCases.count == 0 &&
            streamUseCase == ANDROID_SCALER_AVAILABLE_STREAM_USE_CASES_DEFAULT) {
        return true;
    }
    // Allow vendor stream use case unconditionally.
    if (streamUseCase >= ANDROID_SCALER_AVAILABLE_STREAM_USE_CASES_VENDOR_START) {
        return true;
    }

    for (size_t i = 0; i < availableStreamUseCases.count; i++) {
        if (availableStreamUseCases.data.i64[i] == streamUseCase) {
            return true;
        }
    }
    return false;
}

binder::Status createSurfaceFromGbp(
        OutputStreamInfo& streamInfo, bool isStreamInfoValid,
        sp<Surface>& surface, const sp<IGraphicBufferProducer>& gbp,
        const String8 &logicalCameraId, const CameraMetadata &physicalCameraMetadata,
        const std::vector<int32_t> &sensorPixelModesUsed, int64_t dynamicRangeProfile,
<<<<<<< HEAD
        int64_t streamUseCase,
        int timestampBase,
        int mirrorMode,
        bool isPriviledgedClient) {
=======
        int64_t streamUseCase, int timestampBase, int mirrorMode,
        int32_t colorSpace) {
>>>>>>> d16b998c
    // bufferProducer must be non-null
    if (gbp == nullptr) {
        String8 msg = String8::format("Camera %s: Surface is NULL", logicalCameraId.string());
        ALOGW("%s: %s", __FUNCTION__, msg.string());
        return STATUS_ERROR(CameraService::ERROR_ILLEGAL_ARGUMENT, msg.string());
    }
    // HACK b/10949105
    // Query consumer usage bits to set async operation mode for
    // GLConsumer using controlledByApp parameter.
    bool useAsync = false;
    uint64_t consumerUsage = 0;
    status_t err;
    if ((err = gbp->getConsumerUsage(&consumerUsage)) != OK) {
        String8 msg = String8::format("Camera %s: Failed to query Surface consumer usage: %s (%d)",
                logicalCameraId.string(), strerror(-err), err);
        ALOGE("%s: %s", __FUNCTION__, msg.string());
        return STATUS_ERROR(CameraService::ERROR_INVALID_OPERATION, msg.string());
    }
    if (consumerUsage & GraphicBuffer::USAGE_HW_TEXTURE) {
        ALOGW("%s: Camera %s with consumer usage flag: %" PRIu64 ": Forcing asynchronous mode for"
                "stream", __FUNCTION__, logicalCameraId.string(), consumerUsage);
        useAsync = true;
    }

    uint64_t disallowedFlags = GraphicBuffer::USAGE_HW_VIDEO_ENCODER |
                              GRALLOC_USAGE_RENDERSCRIPT;
    uint64_t allowedFlags = GraphicBuffer::USAGE_SW_READ_MASK |
                           GraphicBuffer::USAGE_HW_TEXTURE |
                           GraphicBuffer::USAGE_HW_COMPOSER;
    bool flexibleConsumer = (consumerUsage & disallowedFlags) == 0 &&
            (consumerUsage & allowedFlags) != 0;

    surface = new Surface(gbp, useAsync);
    ANativeWindow *anw = surface.get();

    int width, height, format;
    android_dataspace dataSpace;
    if ((err = anw->query(anw, NATIVE_WINDOW_WIDTH, &width)) != OK) {
        String8 msg = String8::format("Camera %s: Failed to query Surface width: %s (%d)",
                 logicalCameraId.string(), strerror(-err), err);
        ALOGE("%s: %s", __FUNCTION__, msg.string());
        return STATUS_ERROR(CameraService::ERROR_INVALID_OPERATION, msg.string());
    }
    if ((err = anw->query(anw, NATIVE_WINDOW_HEIGHT, &height)) != OK) {
        String8 msg = String8::format("Camera %s: Failed to query Surface height: %s (%d)",
                logicalCameraId.string(), strerror(-err), err);
        ALOGE("%s: %s", __FUNCTION__, msg.string());
        return STATUS_ERROR(CameraService::ERROR_INVALID_OPERATION, msg.string());
    }
    if ((err = anw->query(anw, NATIVE_WINDOW_FORMAT, &format)) != OK) {
        String8 msg = String8::format("Camera %s: Failed to query Surface format: %s (%d)",
                logicalCameraId.string(), strerror(-err), err);
        ALOGE("%s: %s", __FUNCTION__, msg.string());
        return STATUS_ERROR(CameraService::ERROR_INVALID_OPERATION, msg.string());
    }
    if ((err = anw->query(anw, NATIVE_WINDOW_DEFAULT_DATASPACE,
            reinterpret_cast<int*>(&dataSpace))) != OK) {
        String8 msg = String8::format("Camera %s: Failed to query Surface dataspace: %s (%d)",
                logicalCameraId.string(), strerror(-err), err);
        ALOGE("%s: %s", __FUNCTION__, msg.string());
        return STATUS_ERROR(CameraService::ERROR_INVALID_OPERATION, msg.string());
    }

    // FIXME: remove this override since the default format should be
    //       IMPLEMENTATION_DEFINED. b/9487482 & b/35317944
    if ((format >= HAL_PIXEL_FORMAT_RGBA_8888 && format <= HAL_PIXEL_FORMAT_BGRA_8888) &&
            ((consumerUsage & GRALLOC_USAGE_HW_MASK) &&
             ((consumerUsage & GRALLOC_USAGE_SW_READ_MASK) == 0))) {
        ALOGW("%s: Camera %s: Overriding format %#x to IMPLEMENTATION_DEFINED",
                __FUNCTION__, logicalCameraId.string(), format);
        format = HAL_PIXEL_FORMAT_IMPLEMENTATION_DEFINED;
    }
    std::unordered_set<int32_t> overriddenSensorPixelModes;
    if (checkAndOverrideSensorPixelModesUsed(sensorPixelModesUsed, format, width, height,
            physicalCameraMetadata, flexibleConsumer, &overriddenSensorPixelModes) != OK) {
        String8 msg = String8::format("Camera %s: sensor pixel modes for stream with "
                "format %#x are not valid",logicalCameraId.string(), format);
        ALOGE("%s: %s", __FUNCTION__, msg.string());
        return STATUS_ERROR(CameraService::ERROR_ILLEGAL_ARGUMENT, msg.string());
    }
    bool foundInMaxRes = false;
    if (overriddenSensorPixelModes.find(ANDROID_SENSOR_PIXEL_MODE_MAXIMUM_RESOLUTION) !=
            overriddenSensorPixelModes.end()) {
        // we can use the default stream configuration map
        foundInMaxRes = true;
    }

    // Round dimensions to the nearest dimensions available for this format
    if (flexibleConsumer && isPublicFormat(format) &&
            !SessionConfigurationUtils::roundBufferDimensionNearest(width, height,
            format, dataSpace, physicalCameraMetadata, foundInMaxRes, /*out*/&width,
            /*out*/&height, isPriviledgedClient)) {
        String8 msg = String8::format("Camera %s: No supported stream configurations with "
                "format %#x defined, failed to create output stream",
                logicalCameraId.string(), format);
        ALOGE("%s: %s", __FUNCTION__, msg.string());
        return STATUS_ERROR(CameraService::ERROR_ILLEGAL_ARGUMENT, msg.string());
    }
    if (!SessionConfigurationUtils::isDynamicRangeProfileSupported(dynamicRangeProfile,
                physicalCameraMetadata)) {
        String8 msg = String8::format("Camera %s: Dynamic range profile 0x%" PRIx64
                " not supported,failed to create output stream", logicalCameraId.string(),
                dynamicRangeProfile);
        ALOGE("%s: %s", __FUNCTION__, msg.string());
        return STATUS_ERROR(CameraService::ERROR_ILLEGAL_ARGUMENT, msg.string());
    }
    if (SessionConfigurationUtils::is10bitDynamicRangeProfile(dynamicRangeProfile) &&
            !SessionConfigurationUtils::is10bitCompatibleFormat(format)) {
        String8 msg = String8::format("Camera %s: No 10-bit supported stream configurations with "
                "format %#x defined and profile %" PRIx64 ", failed to create output stream",
                logicalCameraId.string(), format, dynamicRangeProfile);
        ALOGE("%s: %s", __FUNCTION__, msg.string());
        return STATUS_ERROR(CameraService::ERROR_ILLEGAL_ARGUMENT, msg.string());
    }
    if (colorSpace != ANDROID_REQUEST_AVAILABLE_COLOR_SPACE_PROFILES_MAP_UNSPECIFIED &&
            SessionConfigurationUtils::deviceReportsColorSpaces(physicalCameraMetadata) &&
            !SessionConfigurationUtils::isColorSpaceSupported(colorSpace, format, dataSpace,
                    dynamicRangeProfile, physicalCameraMetadata)) {
        String8 msg = String8::format("Camera %s: Color space %d not supported, failed to "
                "create output stream (pixel format %d dynamic range profile %" PRId64 ")",
                logicalCameraId.string(), colorSpace, format, dynamicRangeProfile);
        ALOGE("%s: %s", __FUNCTION__, msg.string());
        return STATUS_ERROR(CameraService::ERROR_ILLEGAL_ARGUMENT, msg.string());
    }
    if (!SessionConfigurationUtils::isStreamUseCaseSupported(streamUseCase,
            physicalCameraMetadata)) {
        String8 msg = String8::format("Camera %s: stream use case %" PRId64 " not supported,"
                " failed to create output stream", logicalCameraId.string(), streamUseCase);
        ALOGE("%s: %s", __FUNCTION__, msg.string());
        return STATUS_ERROR(CameraService::ERROR_ILLEGAL_ARGUMENT, msg.string());
    }
    if (timestampBase < OutputConfiguration::TIMESTAMP_BASE_DEFAULT ||
            timestampBase > OutputConfiguration::TIMESTAMP_BASE_MAX) {
        String8 msg = String8::format("Camera %s: invalid timestamp base %d",
                logicalCameraId.string(), timestampBase);
        ALOGE("%s: %s", __FUNCTION__, msg.string());
        return STATUS_ERROR(CameraService::ERROR_ILLEGAL_ARGUMENT, msg.string());
    }
    if (mirrorMode < OutputConfiguration::MIRROR_MODE_AUTO ||
            mirrorMode > OutputConfiguration::MIRROR_MODE_V) {
        String8 msg = String8::format("Camera %s: invalid mirroring mode %d",
                logicalCameraId.string(), mirrorMode);
        ALOGE("%s: %s", __FUNCTION__, msg.string());
        return STATUS_ERROR(CameraService::ERROR_ILLEGAL_ARGUMENT, msg.string());
    }

    if (!isStreamInfoValid) {
        streamInfo.width = width;
        streamInfo.height = height;
        streamInfo.format = format;
        streamInfo.dataSpace = dataSpace;
        streamInfo.consumerUsage = consumerUsage;
        streamInfo.sensorPixelModesUsed = overriddenSensorPixelModes;
        streamInfo.dynamicRangeProfile = dynamicRangeProfile;
        streamInfo.streamUseCase = streamUseCase;
        streamInfo.timestampBase = timestampBase;
        streamInfo.mirrorMode = mirrorMode;
        streamInfo.colorSpace = colorSpace;
        return binder::Status::ok();
    }
    if (width != streamInfo.width) {
        String8 msg = String8::format("Camera %s:Surface width doesn't match: %d vs %d",
                logicalCameraId.string(), width, streamInfo.width);
        ALOGE("%s: %s", __FUNCTION__, msg.string());
        return STATUS_ERROR(CameraService::ERROR_ILLEGAL_ARGUMENT, msg.string());
    }
    if (height != streamInfo.height) {
        String8 msg = String8::format("Camera %s:Surface height doesn't match: %d vs %d",
                 logicalCameraId.string(), height, streamInfo.height);
        ALOGE("%s: %s", __FUNCTION__, msg.string());
        return STATUS_ERROR(CameraService::ERROR_ILLEGAL_ARGUMENT, msg.string());
    }
    if (format != streamInfo.format) {
        String8 msg = String8::format("Camera %s:Surface format doesn't match: %d vs %d",
                 logicalCameraId.string(), format, streamInfo.format);
        ALOGE("%s: %s", __FUNCTION__, msg.string());
        return STATUS_ERROR(CameraService::ERROR_ILLEGAL_ARGUMENT, msg.string());
    }
    if (format != HAL_PIXEL_FORMAT_IMPLEMENTATION_DEFINED) {
        if (dataSpace != streamInfo.dataSpace) {
            String8 msg = String8::format("Camera %s:Surface dataSpace doesn't match: %d vs %d",
                    logicalCameraId.string(), dataSpace, streamInfo.dataSpace);
            ALOGE("%s: %s", __FUNCTION__, msg.string());
            return STATUS_ERROR(CameraService::ERROR_ILLEGAL_ARGUMENT, msg.string());
        }
        //At the native side, there isn't a way to check whether 2 surfaces come from the same
        //surface class type. Use usage flag to approximate the comparison.
        if (consumerUsage != streamInfo.consumerUsage) {
            String8 msg = String8::format(
                    "Camera %s:Surface usage flag doesn't match %" PRIu64 " vs %" PRIu64 "",
                    logicalCameraId.string(), consumerUsage, streamInfo.consumerUsage);
            ALOGE("%s: %s", __FUNCTION__, msg.string());
            return STATUS_ERROR(CameraService::ERROR_ILLEGAL_ARGUMENT, msg.string());
        }
    }
    return binder::Status::ok();
}

void mapStreamInfo(const OutputStreamInfo &streamInfo,
            camera3::camera_stream_rotation_t rotation, String8 physicalId,
            int32_t groupId, aidl::android::hardware::camera::device::Stream *stream /*out*/) {
    if (stream == nullptr) {
        return;
    }

    stream->streamType = aidl::android::hardware::camera::device::StreamType::OUTPUT;
    stream->width = streamInfo.width;
    stream->height = streamInfo.height;
    stream->format = AidlCamera3Device::mapToAidlPixelFormat(streamInfo.format);
    auto u = streamInfo.consumerUsage;
    camera3::Camera3OutputStream::applyZSLUsageQuirk(streamInfo.format, &u);
    stream->usage = AidlCamera3Device::mapToAidlConsumerUsage(u);
    stream->dataSpace = AidlCamera3Device::mapToAidlDataspace(streamInfo.dataSpace);
    stream->colorSpace = streamInfo.colorSpace;
    stream->rotation = AidlCamera3Device::mapToAidlStreamRotation(rotation);
    stream->id = -1; // Invalid stream id
    stream->physicalCameraId = std::string(physicalId.string());
    stream->bufferSize = 0;
    stream->groupId = groupId;
    stream->sensorPixelModesUsed.resize(streamInfo.sensorPixelModesUsed.size());
    size_t idx = 0;
    using SensorPixelMode = aidl::android::hardware::camera::metadata::SensorPixelMode;
    for (auto mode : streamInfo.sensorPixelModesUsed) {
        stream->sensorPixelModesUsed[idx++] =
                static_cast<SensorPixelMode>(mode);
    }
    using DynamicRangeProfile =
            aidl::android::hardware::camera::metadata::RequestAvailableDynamicRangeProfilesMap;
    stream->dynamicRangeProfile = static_cast<DynamicRangeProfile>(streamInfo.dynamicRangeProfile);
    using StreamUseCases =
            aidl::android::hardware::camera::metadata::ScalerAvailableStreamUseCases;
    stream->useCase = static_cast<StreamUseCases>(streamInfo.streamUseCase);
}

binder::Status
convertToHALStreamCombination(
        const SessionConfiguration& sessionConfiguration,
        const String8 &logicalCameraId, const CameraMetadata &deviceInfo,
        metadataGetter getMetadata, const std::vector<std::string> &physicalCameraIds,
        aidl::android::hardware::camera::device::StreamConfiguration &streamConfiguration,
        bool overrideForPerfClass, bool *earlyExit, bool isPriviledgedClient) {
    using SensorPixelMode = aidl::android::hardware::camera::metadata::SensorPixelMode;
    auto operatingMode = sessionConfiguration.getOperatingMode();
    binder::Status res = checkOperatingMode(operatingMode, deviceInfo, logicalCameraId);
    if (!res.isOk()) {
        return res;
    }

    if (earlyExit == nullptr) {
        String8 msg("earlyExit nullptr");
        ALOGE("%s: %s", __FUNCTION__, msg.string());
        return STATUS_ERROR(CameraService::ERROR_ILLEGAL_ARGUMENT, msg.string());
    }
    *earlyExit = false;
    auto ret = AidlCamera3Device::mapToAidlStreamConfigurationMode(
            static_cast<camera_stream_configuration_mode_t> (operatingMode),
            /*out*/ &streamConfiguration.operationMode);
    if (ret != OK) {
        String8 msg = String8::format(
            "Camera %s: Failed mapping operating mode %d requested: %s (%d)",
            logicalCameraId.string(), operatingMode, strerror(-ret), ret);
        ALOGE("%s: %s", __FUNCTION__, msg.string());
        return STATUS_ERROR(CameraService::ERROR_ILLEGAL_ARGUMENT,
                msg.string());
    }

    bool isInputValid = (sessionConfiguration.getInputWidth() > 0) &&
            (sessionConfiguration.getInputHeight() > 0) &&
            (sessionConfiguration.getInputFormat() > 0);
    auto outputConfigs = sessionConfiguration.getOutputConfigurations();
    size_t streamCount = outputConfigs.size();
    streamCount = isInputValid ? streamCount + 1 : streamCount;
    streamConfiguration.streams.resize(streamCount);
    size_t streamIdx = 0;
    if (isInputValid) {
        std::vector<SensorPixelMode> defaultSensorPixelModes;
        defaultSensorPixelModes.resize(1);
        defaultSensorPixelModes[0] =
                static_cast<SensorPixelMode>(ANDROID_SENSOR_PIXEL_MODE_DEFAULT);
        aidl::android::hardware::camera::device::Stream stream;
        stream.id = 0;
        stream.streamType =  aidl::android::hardware::camera::device::StreamType::INPUT;
        stream.width = static_cast<uint32_t> (sessionConfiguration.getInputWidth());
        stream.height =  static_cast<uint32_t> (sessionConfiguration.getInputHeight());
        stream.format =
                AidlCamera3Device::AidlCamera3Device::mapToAidlPixelFormat(
                        sessionConfiguration.getInputFormat());
        stream.usage = static_cast<aidl::android::hardware::graphics::common::BufferUsage>(0);
        stream.dataSpace =
              static_cast<aidl::android::hardware::graphics::common::Dataspace>(
                      HAL_DATASPACE_UNKNOWN);
        stream.rotation = aidl::android::hardware::camera::device::StreamRotation::ROTATION_0;
        stream.bufferSize = 0;
        stream.groupId = -1;
        stream.sensorPixelModesUsed = defaultSensorPixelModes;
        using DynamicRangeProfile =
            aidl::android::hardware::camera::metadata::RequestAvailableDynamicRangeProfilesMap;
        stream.dynamicRangeProfile =
            DynamicRangeProfile::ANDROID_REQUEST_AVAILABLE_DYNAMIC_RANGE_PROFILES_MAP_STANDARD;
        streamConfiguration.streams[streamIdx++] = stream;
        streamConfiguration.multiResolutionInputImage =
                sessionConfiguration.inputIsMultiResolution();
    }

    for (const auto &it : outputConfigs) {
        const std::vector<sp<IGraphicBufferProducer>>& bufferProducers =
            it.getGraphicBufferProducers();
        bool deferredConsumer = it.isDeferred();
        String8 physicalCameraId = String8(it.getPhysicalCameraId());

        int64_t dynamicRangeProfile = it.getDynamicRangeProfile();
        int32_t colorSpace = it.getColorSpace();
        std::vector<int32_t> sensorPixelModesUsed = it.getSensorPixelModesUsed();
        const CameraMetadata &physicalDeviceInfo = getMetadata(physicalCameraId,
                overrideForPerfClass);
        const CameraMetadata &metadataChosen =
                physicalCameraId.size() > 0 ? physicalDeviceInfo : deviceInfo;

        size_t numBufferProducers = bufferProducers.size();
        bool isStreamInfoValid = false;
        int32_t groupId = it.isMultiResolution() ? it.getSurfaceSetID() : -1;
        OutputStreamInfo streamInfo;

        res = checkSurfaceType(numBufferProducers, deferredConsumer, it.getSurfaceType());
        if (!res.isOk()) {
            return res;
        }
        res = checkPhysicalCameraId(physicalCameraIds, physicalCameraId,
                logicalCameraId);
        if (!res.isOk()) {
            return res;
        }

        int64_t streamUseCase = it.getStreamUseCase();
        int timestampBase = it.getTimestampBase();
        int mirrorMode = it.getMirrorMode();
        if (deferredConsumer) {
            streamInfo.width = it.getWidth();
            streamInfo.height = it.getHeight();
            streamInfo.format = HAL_PIXEL_FORMAT_IMPLEMENTATION_DEFINED;
            streamInfo.dataSpace = android_dataspace_t::HAL_DATASPACE_UNKNOWN;
            auto surfaceType = it.getSurfaceType();
            streamInfo.consumerUsage = GraphicBuffer::USAGE_HW_TEXTURE;
            if (surfaceType == OutputConfiguration::SURFACE_TYPE_SURFACE_VIEW) {
                streamInfo.consumerUsage |= GraphicBuffer::USAGE_HW_COMPOSER;
            }
            streamInfo.dynamicRangeProfile = it.getDynamicRangeProfile();
            if (checkAndOverrideSensorPixelModesUsed(sensorPixelModesUsed,
                    streamInfo.format, streamInfo.width,
                    streamInfo.height, metadataChosen, false /*flexibleConsumer*/,
                    &streamInfo.sensorPixelModesUsed) != OK) {
                        ALOGE("%s: Deferred surface sensor pixel modes not valid",
                                __FUNCTION__);
                        return STATUS_ERROR(CameraService::ERROR_ILLEGAL_ARGUMENT,
                                "Deferred surface sensor pixel modes not valid");
            }
            streamInfo.streamUseCase = streamUseCase;
            mapStreamInfo(streamInfo, camera3::CAMERA_STREAM_ROTATION_0, physicalCameraId, groupId,
                    &streamConfiguration.streams[streamIdx++]);
            isStreamInfoValid = true;

            if (numBufferProducers == 0) {
                continue;
            }
        }

        for (auto& bufferProducer : bufferProducers) {
            sp<Surface> surface;
            res = createSurfaceFromGbp(streamInfo, isStreamInfoValid, surface, bufferProducer,
                    logicalCameraId, metadataChosen, sensorPixelModesUsed, dynamicRangeProfile,
<<<<<<< HEAD
                    streamUseCase,
                    timestampBase,
                    mirrorMode,
                    isPriviledgedClient);
=======
                    streamUseCase, timestampBase, mirrorMode, colorSpace);
>>>>>>> d16b998c

            if (!res.isOk())
                return res;

            if (!isStreamInfoValid) {
                bool isDepthCompositeStream =
                        camera3::DepthCompositeStream::isDepthCompositeStream(surface);
                bool isHeicCompositeStream =
                        camera3::HeicCompositeStream::isHeicCompositeStream(surface);
                if (isDepthCompositeStream || isHeicCompositeStream) {
                    // We need to take in to account that composite streams can have
                    // additional internal camera streams.
                    std::vector<OutputStreamInfo> compositeStreams;
                    if (isDepthCompositeStream) {
                      // TODO: Take care of composite streams.
                        ret = camera3::DepthCompositeStream::getCompositeStreamInfo(streamInfo,
                                deviceInfo, &compositeStreams);
                    } else {
                        ret = camera3::HeicCompositeStream::getCompositeStreamInfo(streamInfo,
                            deviceInfo, &compositeStreams);
                    }
                    if (ret != OK) {
                        String8 msg = String8::format(
                                "Camera %s: Failed adding composite streams: %s (%d)",
                                logicalCameraId.string(), strerror(-ret), ret);
                        ALOGE("%s: %s", __FUNCTION__, msg.string());
                        return STATUS_ERROR(CameraService::ERROR_ILLEGAL_ARGUMENT, msg.string());
                    }

                    if (compositeStreams.size() == 0) {
                        // No internal streams means composite stream not
                        // supported.
                        *earlyExit = true;
                        return binder::Status::ok();
                    } else if (compositeStreams.size() > 1) {
                        streamCount += compositeStreams.size() - 1;
                        streamConfiguration.streams.resize(streamCount);
                    }

                    for (const auto& compositeStream : compositeStreams) {
                        mapStreamInfo(compositeStream,
                                static_cast<camera_stream_rotation_t> (it.getRotation()),
                                physicalCameraId, groupId,
                                &streamConfiguration.streams[streamIdx++]);
                    }
                } else {
                    mapStreamInfo(streamInfo,
                            static_cast<camera_stream_rotation_t> (it.getRotation()),
                            physicalCameraId, groupId, &streamConfiguration.streams[streamIdx++]);
                }
                isStreamInfoValid = true;
            }
        }
    }
    return binder::Status::ok();
}

binder::Status checkPhysicalCameraId(
        const std::vector<std::string> &physicalCameraIds, const String8 &physicalCameraId,
        const String8 &logicalCameraId) {
    if (physicalCameraId.size() == 0) {
        return binder::Status::ok();
    }
    if (std::find(physicalCameraIds.begin(), physicalCameraIds.end(),
        physicalCameraId.string()) == physicalCameraIds.end()) {
        String8 msg = String8::format("Camera %s: Camera doesn't support physicalCameraId %s.",
                logicalCameraId.string(), physicalCameraId.string());
        ALOGE("%s: %s", __FUNCTION__, msg.string());
        return STATUS_ERROR(CameraService::ERROR_ILLEGAL_ARGUMENT, msg.string());
    }
    return binder::Status::ok();
}

binder::Status checkSurfaceType(size_t numBufferProducers,
        bool deferredConsumer, int surfaceType)  {
    if (numBufferProducers > MAX_SURFACES_PER_STREAM) {
        ALOGE("%s: GraphicBufferProducer count %zu for stream exceeds limit of %d",
                __FUNCTION__, numBufferProducers, MAX_SURFACES_PER_STREAM);
        return STATUS_ERROR(CameraService::ERROR_ILLEGAL_ARGUMENT, "Surface count is too high");
    } else if ((numBufferProducers == 0) && (!deferredConsumer)) {
        ALOGE("%s: Number of consumers cannot be smaller than 1", __FUNCTION__);
        return STATUS_ERROR(CameraService::ERROR_ILLEGAL_ARGUMENT, "No valid consumers.");
    }

    bool validSurfaceType = ((surfaceType == OutputConfiguration::SURFACE_TYPE_SURFACE_VIEW) ||
            (surfaceType == OutputConfiguration::SURFACE_TYPE_SURFACE_TEXTURE));

    if (deferredConsumer && !validSurfaceType) {
        ALOGE("%s: Target surface has invalid surfaceType = %d.", __FUNCTION__, surfaceType);
        return STATUS_ERROR(CameraService::ERROR_ILLEGAL_ARGUMENT, "Target Surface is invalid");
    }

    return binder::Status::ok();
}

binder::Status checkOperatingMode(int operatingMode,
        const CameraMetadata &staticInfo, const String8 &cameraId) {
    if (operatingMode < 0) {
        String8 msg = String8::format(
            "Camera %s: Invalid operating mode %d requested", cameraId.string(), operatingMode);
        ALOGE("%s: %s", __FUNCTION__, msg.string());
        return STATUS_ERROR(CameraService::ERROR_ILLEGAL_ARGUMENT,
                msg.string());
    }

    bool isConstrainedHighSpeed = (operatingMode == ICameraDeviceUser::CONSTRAINED_HIGH_SPEED_MODE);
    if (isConstrainedHighSpeed) {
        camera_metadata_ro_entry_t entry = staticInfo.find(ANDROID_REQUEST_AVAILABLE_CAPABILITIES);
        bool isConstrainedHighSpeedSupported = false;
        for(size_t i = 0; i < entry.count; ++i) {
            uint8_t capability = entry.data.u8[i];
            if (capability == ANDROID_REQUEST_AVAILABLE_CAPABILITIES_CONSTRAINED_HIGH_SPEED_VIDEO) {
                isConstrainedHighSpeedSupported = true;
                break;
            }
        }
        if (!isConstrainedHighSpeedSupported) {
            String8 msg = String8::format(
                "Camera %s: Try to create a constrained high speed configuration on a device"
                " that doesn't support it.", cameraId.string());
            ALOGE("%s: %s", __FUNCTION__, msg.string());
            return STATUS_ERROR(CameraService::ERROR_ILLEGAL_ARGUMENT,
                    msg.string());
        }
    }

    return binder::Status::ok();
}

static bool inStreamConfigurationMap(int format, int width, int height,
        const std::unordered_map<int, std::vector<camera3::StreamConfiguration>> &sm) {
    auto scs = sm.find(format);
    if (scs == sm.end()) {
        return false;
    }
    for (auto &sc : scs->second) {
        if (sc.width == width && sc.height == height && sc.isInput == 0) {
            return true;
        }
    }
    return false;
}

static std::unordered_set<int32_t> convertToSet(const std::vector<int32_t> &sensorPixelModesUsed) {
    return std::unordered_set<int32_t>(sensorPixelModesUsed.begin(), sensorPixelModesUsed.end());
}

status_t checkAndOverrideSensorPixelModesUsed(
        const std::vector<int32_t> &sensorPixelModesUsed, int format, int width, int height,
        const CameraMetadata &staticInfo, bool flexibleConsumer,
        std::unordered_set<int32_t> *overriddenSensorPixelModesUsed) {

    const std::unordered_set<int32_t> &sensorPixelModesUsedSet =
            convertToSet(sensorPixelModesUsed);
    if (!isUltraHighResolutionSensor(staticInfo)) {
        if (sensorPixelModesUsedSet.find(ANDROID_SENSOR_PIXEL_MODE_MAXIMUM_RESOLUTION) !=
                sensorPixelModesUsedSet.end()) {
            // invalid value for non ultra high res sensors
            return BAD_VALUE;
        }
        overriddenSensorPixelModesUsed->clear();
        overriddenSensorPixelModesUsed->insert(ANDROID_SENSOR_PIXEL_MODE_DEFAULT);
        return OK;
    }

    StreamConfigurationPair streamConfigurationPair = getStreamConfigurationPair(staticInfo);

    bool isInDefaultStreamConfigurationMap =
            inStreamConfigurationMap(format, width, height,
                    streamConfigurationPair.mDefaultStreamConfigurationMap);

    bool isInMaximumResolutionStreamConfigurationMap =
            inStreamConfigurationMap(format, width, height,
                    streamConfigurationPair.mMaximumResolutionStreamConfigurationMap);

    // Case 1: The client has not changed the sensor mode defaults. In this case, we check if the
    // size + format of the OutputConfiguration is found exclusively in 1.
    // If yes, add that sensorPixelMode to overriddenSensorPixelModes.
    // If no, add 'DEFAULT' to sensorPixelMode. This maintains backwards
    // compatibility.
    if (sensorPixelModesUsedSet.size() == 0) {
        // Ambiguous case, default to only 'DEFAULT' mode.
        if (isInDefaultStreamConfigurationMap && isInMaximumResolutionStreamConfigurationMap) {
            overriddenSensorPixelModesUsed->insert(ANDROID_SENSOR_PIXEL_MODE_DEFAULT);
            return OK;
        }
        // We don't allow flexible consumer for max resolution mode.
        if (isInMaximumResolutionStreamConfigurationMap) {
            overriddenSensorPixelModesUsed->insert(ANDROID_SENSOR_PIXEL_MODE_MAXIMUM_RESOLUTION);
            return OK;
        }
        if (isInDefaultStreamConfigurationMap || (flexibleConsumer && width < ROUNDING_WIDTH_CAP)) {
            overriddenSensorPixelModesUsed->insert(ANDROID_SENSOR_PIXEL_MODE_DEFAULT);
            return OK;
        }
        return BAD_VALUE;
    }

    // Case2: The app has set sensorPixelModesUsed, we need to verify that they
    // are valid / err out.
    if (sensorPixelModesUsedSet.find(ANDROID_SENSOR_PIXEL_MODE_DEFAULT) !=
            sensorPixelModesUsedSet.end() && !isInDefaultStreamConfigurationMap) {
        return BAD_VALUE;
    }

   if (sensorPixelModesUsedSet.find(ANDROID_SENSOR_PIXEL_MODE_MAXIMUM_RESOLUTION) !=
            sensorPixelModesUsedSet.end() && !isInMaximumResolutionStreamConfigurationMap) {
        return BAD_VALUE;
    }
    *overriddenSensorPixelModesUsed = sensorPixelModesUsedSet;
    return OK;
}

bool targetPerfClassPrimaryCamera(
        const std::set<std::string>& perfClassPrimaryCameraIds, const std::string& cameraId,
        int targetSdkVersion) {
    bool isPerfClassPrimaryCamera =
            perfClassPrimaryCameraIds.find(cameraId) != perfClassPrimaryCameraIds.end();
    return targetSdkVersion >= SDK_VERSION_S && isPerfClassPrimaryCamera;
}

} // namespace SessionConfigurationUtils
} // namespace camera3
} // namespace android<|MERGE_RESOLUTION|>--- conflicted
+++ resolved
@@ -422,15 +422,11 @@
         sp<Surface>& surface, const sp<IGraphicBufferProducer>& gbp,
         const String8 &logicalCameraId, const CameraMetadata &physicalCameraMetadata,
         const std::vector<int32_t> &sensorPixelModesUsed, int64_t dynamicRangeProfile,
-<<<<<<< HEAD
         int64_t streamUseCase,
         int timestampBase,
         int mirrorMode,
+        int32_t colorSpace,
         bool isPriviledgedClient) {
-=======
-        int64_t streamUseCase, int timestampBase, int mirrorMode,
-        int32_t colorSpace) {
->>>>>>> d16b998c
     // bufferProducer must be non-null
     if (gbp == nullptr) {
         String8 msg = String8::format("Camera %s: Surface is NULL", logicalCameraId.string());
@@ -801,14 +797,11 @@
             sp<Surface> surface;
             res = createSurfaceFromGbp(streamInfo, isStreamInfoValid, surface, bufferProducer,
                     logicalCameraId, metadataChosen, sensorPixelModesUsed, dynamicRangeProfile,
-<<<<<<< HEAD
                     streamUseCase,
                     timestampBase,
                     mirrorMode,
+                    colorSpace,
                     isPriviledgedClient);
-=======
-                    streamUseCase, timestampBase, mirrorMode, colorSpace);
->>>>>>> d16b998c
 
             if (!res.isOk())
                 return res;
