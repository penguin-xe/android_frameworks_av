--- conflicted
+++ resolved
@@ -68,12 +68,5 @@
             "signed-integer-overflow",
         ],
     },
-<<<<<<< HEAD
-    data: [
-        ":https://storage.googleapis.com/android_media/frameworks/av/media/extractors/tests/extractor.zip?unzip=true",
-    ],
 }
-*/
-=======
-}
->>>>>>> 5fd00594
+*/