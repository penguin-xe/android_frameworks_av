--- conflicted
+++ resolved
@@ -41,6 +41,7 @@
     vndk: {
         enabled: true,
     },
+    double_loadable: true,
 
     srcs: [
         "aidl/android/IGraphicBufferSource.aidl",
@@ -139,11 +140,7 @@
             cfi: true,
         },
     },
-<<<<<<< HEAD
-}
-=======
-    double_loadable: true,
->>>>>>> 1ec43c9c
+}
 
 filegroup {
     name: "mediaupdateservice_aidl",
