--- conflicted
+++ resolved
@@ -1407,17 +1407,12 @@
     return sCache;
 }
 
-<<<<<<< HEAD
 status_t MediaCodec::init(const AString &name, bool nameIsType) {
-    mResourceManagerProxy->init();
-=======
-status_t MediaCodec::init(const AString &name) {
     status_t err = mResourceManagerProxy->init();
     if (err != OK) {
         mCodec = NULL; // remove the codec
         return err;
     }
->>>>>>> 2600bc81
 
     // save init parameters for reset
     mInitName = name;
@@ -1432,7 +1427,6 @@
     bool secureCodec = false;
     const char *owner = "";
     if (!name.startsWith("android.filter.")) {
-<<<<<<< HEAD
         //make sure if the component name contains qcom/qti, we don't return error
         //as these components are not present in media_codecs.xml and MediaCodecList won't find
         //these component by findCodecByName
@@ -1440,7 +1434,7 @@
         if ((!(name.find("qcom", 0) > 0 || name.find("qti", 0) > 0 || name.find("filter", 0) > 0)
               || name.find("video", 0) > 0 || name.find("flac", 0) > 0 || name.find("c2.qti", 0) >= 0)
               && !(name.find("tme",0) > 0)) {
-            status_t err = mGetCodecInfo(name, &mCodecInfo);
+            err = mGetCodecInfo(name, &mCodecInfo);
             if (err != OK) {
                 mCodec = NULL;  // remove the codec.
                 return err;
@@ -1455,22 +1449,6 @@
             mCodecInfo->getSupportedMediaTypes(&mediaTypes);
             for (size_t i = 0; i < mediaTypes.size(); ++i) {
                 if (mediaTypes[i].startsWith("video/")) {
-=======
-        err = mGetCodecInfo(name, &mCodecInfo);
-        if (err != OK) {
-            mCodec = NULL;  // remove the codec.
-            return err;
-        }
-        if (mCodecInfo == nullptr) {
-            ALOGE("Getting codec info with name '%s' failed", name.c_str());
-            return NAME_NOT_FOUND;
-        }
-        secureCodec = name.endsWith(".secure");
-        Vector<AString> mediaTypes;
-        mCodecInfo->getSupportedMediaTypes(&mediaTypes);
-        for (size_t i = 0; i < mediaTypes.size(); ++i) {
-            if (mediaTypes[i].startsWith("video/")) {
->>>>>>> 2600bc81
                 mDomain = DOMAIN_VIDEO;
                 break;
             } else if (mediaTypes[i].startsWith("audio/")) {
