/*
 * Copyright (C) 2020 The Android Open Source Project
 *
 * Licensed under the Apache License, Version 2.0 (the "License");
 * you may not use this file except in compliance with the License.
 * You may obtain a copy of the License at
 *
 *      http://www.apache.org/licenses/LICENSE-2.0
 *
 * Unless required by applicable law or agreed to in writing, software
 * distributed under the License is distributed on an "AS IS" BASIS,
 * WITHOUT WARRANTIES OR CONDITIONS OF ANY KIND, either express or implied.
 * See the License for the specific language governing permissions and
 * limitations under the License.
 */
#ifndef ANDROID_SERVERS_CAMERA_SESSION_CONFIGURATION_UTILS_H
#define ANDROID_SERVERS_CAMERA_SESSION_CONFIGURATION_UTILS_H

#include <android/hardware/camera2/BnCameraDeviceUser.h>
#include <android/hardware/camera2/ICameraDeviceCallbacks.h>
#include <camera/camera2/OutputConfiguration.h>
#include <camera/camera2/SessionConfiguration.h>
#include <camera/camera2/SubmitInfo.h>
#include <android/hardware/camera/device/3.8/types.h>
#include <android/hardware/camera/device/3.4/ICameraDeviceSession.h>
#include <android/hardware/camera/device/3.7/ICameraDeviceSession.h>
#include <android/hardware/camera/device/3.8/ICameraDeviceSession.h>

#include <device3/Camera3StreamInterface.h>

#include <set>
#include <stdint.h>

#include "SessionConfigurationUtilsHost.h"

// Convenience methods for constructing binder::Status objects for error returns

#define STATUS_ERROR(errorCode, errorString) \
    binder::Status::fromServiceSpecificError(errorCode, \
            String8::format("%s:%d: %s", __FUNCTION__, __LINE__, errorString))

#define STATUS_ERROR_FMT(errorCode, errorString, ...) \
    binder::Status::fromServiceSpecificError(errorCode, \
            String8::format("%s:%d: " errorString, __FUNCTION__, __LINE__, \
                    __VA_ARGS__))

namespace android {
namespace camera3 {

typedef std::function<CameraMetadata (const String8 &, int targetSdkVersion)> metadataGetter;

class StreamConfiguration {
public:
    int32_t format;
    int32_t width;
    int32_t height;
    int32_t isInput;
    static void getStreamConfigurations(
            const CameraMetadata &static_info, bool maxRes,
            std::unordered_map<int, std::vector<StreamConfiguration>> *scm);
    static void getStreamConfigurations(
            const CameraMetadata &static_info, int configuration,
            std::unordered_map<int, std::vector<StreamConfiguration>> *scm);
};

// Holds the default StreamConfigurationMap and Maximum resolution
// StreamConfigurationMap for a camera device.
struct StreamConfigurationPair {
    std::unordered_map<int, std::vector<camera3::StreamConfiguration>>
            mDefaultStreamConfigurationMap;
    std::unordered_map<int, std::vector<camera3::StreamConfiguration>>
            mMaximumResolutionStreamConfigurationMap;
};

namespace SessionConfigurationUtils {

camera3::Size getMaxJpegResolution(const CameraMetadata &metadata,
        bool ultraHighResolution);

size_t getUHRMaxJpegBufferSize(camera3::Size uhrMaxJpegSize,
        camera3::Size defaultMaxJpegSize, size_t defaultMaxJpegBufferSize);

int64_t euclidDistSquare(int32_t x0, int32_t y0, int32_t x1, int32_t y1);

// Find the closest dimensions for a given format in available stream configurations with
// a width <= ROUNDING_WIDTH_CAP
bool roundBufferDimensionNearest(int32_t width, int32_t height, int32_t format,
        android_dataspace dataSpace, const CameraMetadata& info, bool maxResolution,
        /*out*/int32_t* outWidth, /*out*/int32_t* outHeight, bool isPriviledgedClient);

// check if format is not custom format
bool isPublicFormat(int32_t format);

// Create a Surface from an IGraphicBufferProducer. Returns error if
// IGraphicBufferProducer's property doesn't match with streamInfo
binder::Status createSurfaceFromGbp(
<<<<<<< HEAD
    camera3::OutputStreamInfo& streamInfo, bool isStreamInfoValid,
    sp<Surface>& surface, const sp<IGraphicBufferProducer>& gbp,
    const String8 &logicalCameraId, const CameraMetadata &physicalCameraMetadata,
    const std::vector<int32_t> &sensorPixelModesUsed, int dynamicRangeProfile,
    bool isPriviledgedClient=false);
=======
        camera3::OutputStreamInfo& streamInfo, bool isStreamInfoValid,
        sp<Surface>& surface, const sp<IGraphicBufferProducer>& gbp,
        const String8 &logicalCameraId, const CameraMetadata &physicalCameraMetadata,
        const std::vector<int32_t> &sensorPixelModesUsed,  int dynamicRangeProfile,
        int streamUseCase);
>>>>>>> 2e60890b

void mapStreamInfo(const camera3::OutputStreamInfo &streamInfo,
        camera3::camera_stream_rotation_t rotation, String8 physicalId, int32_t groupId,
        hardware::camera::device::V3_8::Stream *stream /*out*/);

//check if format is 10-bit output compatible
bool is10bitCompatibleFormat(int32_t format);

// check if the dynamic range requires 10-bit output
bool is10bitDynamicRangeProfile(int32_t dynamicRangeProfile);

// Check if the device supports a given dynamicRangeProfile
bool isDynamicRangeProfileSupported(int dynamicRangeProfile, const CameraMetadata& staticMeta);

bool isStreamUseCaseSupported(int streamUseCase, const CameraMetadata &deviceInfo);

// Check that the physicalCameraId passed in is spported by the camera
// device.
binder::Status checkPhysicalCameraId(
const std::vector<std::string> &physicalCameraIds, const String8 &physicalCameraId,
const String8 &logicalCameraId);

binder::Status checkSurfaceType(size_t numBufferProducers,
bool deferredConsumer, int surfaceType);

binder::Status checkOperatingMode(int operatingMode,
const CameraMetadata &staticInfo, const String8 &cameraId);

// utility function to convert AIDL SessionConfiguration to HIDL
// streamConfiguration. Also checks for validity of SessionConfiguration and
// returns a non-ok binder::Status if the passed in session configuration
// isn't valid.
binder::Status
convertToHALStreamCombination(const SessionConfiguration& sessionConfiguration,
        const String8 &cameraId, const CameraMetadata &deviceInfo,
        metadataGetter getMetadata, const std::vector<std::string> &physicalCameraIds,
        hardware::camera::device::V3_8::StreamConfiguration &streamConfiguration,
        bool overrideForPerfClass, bool *earlyExit, bool isPriviledgedClient = false);

// Utility function to convert a V3_8::StreamConfiguration to
// V3_7::StreamConfiguration. Return false if the original V3_8 configuration cannot
// be used by older version HAL.
bool convertHALStreamCombinationFromV38ToV37(
        hardware::camera::device::V3_7::StreamConfiguration &streamConfigV37,
        const hardware::camera::device::V3_8::StreamConfiguration &streamConfigV38);

// Utility function to convert a V3_7::StreamConfiguration to
// V3_4::StreamConfiguration. Return false if the original V3_7 configuration cannot
// be used by older version HAL.
bool convertHALStreamCombinationFromV37ToV34(
        hardware::camera::device::V3_4::StreamConfiguration &streamConfigV34,
        const hardware::camera::device::V3_7::StreamConfiguration &streamConfigV37);

StreamConfigurationPair getStreamConfigurationPair(const CameraMetadata &metadata);

status_t checkAndOverrideSensorPixelModesUsed(
        const std::vector<int32_t> &sensorPixelModesUsed, int format, int width, int height,
        const CameraMetadata &staticInfo, bool flexibleConsumer,
        std::unordered_set<int32_t> *overriddenSensorPixelModesUsed);

bool targetPerfClassPrimaryCamera(
        const std::set<std::string>& perfClassPrimaryCameraIds, const std::string& cameraId,
        int32_t targetSdkVersion);

constexpr int32_t MAX_SURFACES_PER_STREAM = 4;

constexpr int32_t ROUNDING_WIDTH_CAP = 1920;

constexpr int32_t SDK_VERSION_S = 31;
extern int32_t PERF_CLASS_LEVEL;
extern bool IS_PERF_CLASS;
constexpr int32_t PERF_CLASS_JPEG_THRESH_W = 1920;
constexpr int32_t PERF_CLASS_JPEG_THRESH_H = 1080;

} // SessionConfigurationUtils
} // camera3
} // android

#endif<|MERGE_RESOLUTION|>--- conflicted
+++ resolved
@@ -94,19 +94,12 @@
 // Create a Surface from an IGraphicBufferProducer. Returns error if
 // IGraphicBufferProducer's property doesn't match with streamInfo
 binder::Status createSurfaceFromGbp(
-<<<<<<< HEAD
-    camera3::OutputStreamInfo& streamInfo, bool isStreamInfoValid,
-    sp<Surface>& surface, const sp<IGraphicBufferProducer>& gbp,
-    const String8 &logicalCameraId, const CameraMetadata &physicalCameraMetadata,
-    const std::vector<int32_t> &sensorPixelModesUsed, int dynamicRangeProfile,
-    bool isPriviledgedClient=false);
-=======
         camera3::OutputStreamInfo& streamInfo, bool isStreamInfoValid,
         sp<Surface>& surface, const sp<IGraphicBufferProducer>& gbp,
         const String8 &logicalCameraId, const CameraMetadata &physicalCameraMetadata,
         const std::vector<int32_t> &sensorPixelModesUsed,  int dynamicRangeProfile,
-        int streamUseCase);
->>>>>>> 2e60890b
+        int streamUseCase,
+        bool isPriviledgedClient=false);
 
 void mapStreamInfo(const camera3::OutputStreamInfo &streamInfo,
         camera3::camera_stream_rotation_t rotation, String8 physicalId, int32_t groupId,
