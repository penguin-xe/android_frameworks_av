--- conflicted
+++ resolved
@@ -56,76 +56,22 @@
 }
 
 AudioSource::AudioSource(
-    const audio_attributes_t *attr, const Identity& identity,
-    uint32_t sampleRate, uint32_t channelCount, uint32_t outSampleRate,
-    audio_port_handle_t selectedDeviceId,
-    audio_microphone_direction_t selectedMicDirection,
-    float selectedMicFieldDimension)
+        const audio_attributes_t *attr, const media::permission::Identity& identity,
+        uint32_t sampleRate, uint32_t channelCount, uint32_t outSampleRate,
+        audio_port_handle_t selectedDeviceId,
+        audio_microphone_direction_t selectedMicDirection,
+        float selectedMicFieldDimension)
 {
   set(attr, identity, sampleRate, channelCount, outSampleRate, selectedDeviceId,
       selectedMicDirection, selectedMicFieldDimension);
-}
-
-AudioSource::AudioSource(
-        const audio_attributes_t *attr, const String16 &opPackageName,
-        uint32_t sampleRate, uint32_t channelCount, uint32_t outSampleRate,
-        uid_t uid, pid_t pid, audio_port_handle_t selectedDeviceId,
-        audio_microphone_direction_t selectedMicDirection,
-        float selectedMicFieldDimension)
-<<<<<<< HEAD
-    : mStarted(false),
-      mSampleRate(sampleRate),
-      mOutSampleRate(outSampleRate > 0 ? outSampleRate : sampleRate),
-      mTrackMaxAmplitude(false),
-      mStartTimeUs(0),
-      mStopSystemTimeUs(-1),
-      mLastFrameTimestampUs(0),
-      mMaxAmplitude(0),
-      mPrevSampleTimeUs(0),
-      mInitialReadTimeUs(0),
-      mNumFramesReceived(0),
-      mNumFramesSkipped(0),
-      mNumFramesLost(0),
-      mNumClientOwnedBuffers(0),
-      mNoMoreFramesToRead(false) {
-    ALOGV("sampleRate: %u, outSampleRate: %u, channelCount: %u",
-            sampleRate, outSampleRate, channelCount);
-    CHECK(channelCount == 1 || channelCount == 2 || channelCount == 4 || channelCount == 6);
-    CHECK(sampleRate > 0);
-
-    bool bAggregate = AVUtils::get()->isAudioSourceAggregate(attr, channelCount);
-    if (bAggregate) {
-        mInitCheck = NO_INIT;
-        return;
-    }
-
-    size_t minFrameCount;
-    mMaxBufferSize = kMaxBufferSize;
-    status_t status = AudioRecord::getMinFrameCount(&minFrameCount,
-                                           sampleRate,
-                                           AUDIO_FORMAT_PCM_16_BIT,
-                                           audio_channel_in_mask_from_count(channelCount));
-    if (status == OK) {
-        // make sure that the AudioRecord callback never returns more than the maximum
-        // buffer size
-        uint32_t frameCount = mMaxBufferSize / sizeof(int16_t) / channelCount;
-
-        // make sure that the AudioRecord total buffer size is large enough
-        size_t bufCount = 2;
-        while ((bufCount * frameCount) < minFrameCount) {
-            bufCount++;
-        }
-=======
-{
-  // TODO b/182392769: use identity util
-  Identity identity;
-  identity.packageName = VALUE_OR_FATAL(legacy2aidl_String16_string(opPackageName));
-  identity.uid = VALUE_OR_FATAL(legacy2aidl_uid_t_int32_t(uid));
-  identity.pid = VALUE_OR_FATAL(legacy2aidl_pid_t_int32_t(pid));
-  set(attr, identity, sampleRate, channelCount, outSampleRate, selectedDeviceId,
-      selectedMicDirection, selectedMicFieldDimension);
-}
->>>>>>> d9052b74
+
+  bool bAggregate = AVUtils::get()->isAudioSourceAggregate(attr, channelCount);
+  if (bAggregate) {
+      mInitCheck = NO_INIT;
+      return;
+  }
+
+}
 
 void AudioSource::set(
    const audio_attributes_t *attr, const Identity& identity,
