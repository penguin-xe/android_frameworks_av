/*
**
** Copyright 2008, The Android Open Source Project
**
** Licensed under the Apache License, Version 2.0 (the "License");
** you may not use this file except in compliance with the License.
** You may obtain a copy of the License at
**
**     http://www.apache.org/licenses/LICENSE-2.0
**
** Unless required by applicable law or agreed to in writing, software
** distributed under the License is distributed on an "AS IS" BASIS,
** WITHOUT WARRANTIES OR CONDITIONS OF ANY KIND, either express or implied.
** See the License for the specific language governing permissions and
** limitations under the License.
*/

//#define LOG_NDEBUG 0
#define LOG_TAG "AudioRecord"

#include <inttypes.h>
#include <android-base/macros.h>
#include <android-base/stringprintf.h>
#include <sys/resource.h>

#include <audio_utils/format.h>
#include <audiomanager/AudioManager.h>
#include <audiomanager/IAudioManager.h>
#include <binder/Binder.h>
#include <binder/IPCThreadState.h>
#include <binder/IServiceManager.h>
#include <media/AudioRecord.h>
#include <utils/Log.h>
#include <private/media/AudioTrackShared.h>
#include <processgroup/sched_policy.h>
#include <media/IAudioFlinger.h>
#include <media/MediaMetricsItem.h>
#include <media/TypeConverter.h>
#include <media/SeempLog.h>

#define WAIT_PERIOD_MS          10

namespace android {

using ::android::base::StringPrintf;
using android::content::AttributionSourceState;
using aidl_utils::statusTFromBinderStatus;

// ---------------------------------------------------------------------------

// static
status_t AudioRecord::getMinFrameCount(
        size_t* frameCount,
        uint32_t sampleRate,
        audio_format_t format,
        audio_channel_mask_t channelMask)
{
    if (frameCount == NULL) {
        return BAD_VALUE;
    }

    size_t size;
    status_t status = AudioSystem::getInputBufferSize(sampleRate, format, channelMask, &size);
    if (status != NO_ERROR) {
        ALOGE("%s(): AudioSystem could not query the input buffer size for"
              " sampleRate %u, format %#x, channelMask %#x; status %d",
               __func__, sampleRate, format, channelMask, status);
        return status;
    }

    // We double the size of input buffer for ping pong use of record buffer.
    // Assumes audio_is_linear_pcm(format)
    const auto sampleSize = audio_channel_count_from_in_mask(channelMask) *
                                      audio_bytes_per_sample(format);
    if (sampleSize == 0 || ((*frameCount = (size * 2) / sampleSize) == 0)) {
        ALOGE("%s(): Unsupported configuration: sampleRate %u, format %#x, channelMask %#x",
                __func__, sampleRate, format, channelMask);
        return BAD_VALUE;
    }

    return NO_ERROR;
}

// ---------------------------------------------------------------------------

void AudioRecord::MediaMetrics::gather(const AudioRecord *record)
{
#define MM_PREFIX "android.media.audiorecord." // avoid cut-n-paste errors.

    // Java API 28 entries, do not change.
    mMetricsItem->setCString(MM_PREFIX "encoding", toString(record->mFormat).c_str());
    mMetricsItem->setCString(MM_PREFIX "source", toString(record->mAttributes.source).c_str());
    mMetricsItem->setInt32(MM_PREFIX "latency", (int32_t)record->mLatency); // bad estimate.
    mMetricsItem->setInt32(MM_PREFIX "samplerate", (int32_t)record->mSampleRate);
    mMetricsItem->setInt32(MM_PREFIX "channels", (int32_t)record->mChannelCount);

    // Non-API entries, these can change.
    mMetricsItem->setInt32(MM_PREFIX "portId", (int32_t)record->mPortId);
    mMetricsItem->setInt32(MM_PREFIX "frameCount", (int32_t)record->mFrameCount);
    mMetricsItem->setCString(MM_PREFIX "attributes", toString(record->mAttributes).c_str());
    mMetricsItem->setInt64(MM_PREFIX "channelMask", (int64_t)record->mChannelMask);

    // log total duration recording, including anything currently running.
    int64_t activeNs = 0;
    if (mStartedNs != 0) {
        activeNs = systemTime() - mStartedNs;
    }
    mMetricsItem->setDouble(MM_PREFIX "durationMs", (mDurationNs + activeNs) * 1e-6);
    mMetricsItem->setInt64(MM_PREFIX "startCount", (int64_t)mCount);

    if (mLastError != NO_ERROR) {
        mMetricsItem->setInt32(MM_PREFIX "lastError.code", (int32_t)mLastError);
        mMetricsItem->setCString(MM_PREFIX "lastError.at", mLastErrorFunc.c_str());
    }
    mMetricsItem->setCString(MM_PREFIX "logSessionId", record->mLogSessionId.c_str());
}

static const char *stateToString(bool active) {
    return active ? "ACTIVE" : "STOPPED";
}

// hand the user a snapshot of the metrics.
status_t AudioRecord::getMetrics(mediametrics::Item * &item)
{
    mMediaMetrics.gather(this);
    mediametrics::Item *tmp = mMediaMetrics.dup();
    if (tmp == nullptr) {
        return BAD_VALUE;
    }
    item = tmp;
    return NO_ERROR;
}

AudioRecord::AudioRecord(const AttributionSourceState &client)
    : mActive(false), mStatus(NO_INIT), mClientAttributionSource(client),
      mSessionId(AUDIO_SESSION_ALLOCATE), mPreviousPriority(ANDROID_PRIORITY_NORMAL),
      mPreviousSchedulingGroup(SP_DEFAULT), mSelectedDeviceId(AUDIO_PORT_HANDLE_NONE),
      mRoutedDeviceId(AUDIO_PORT_HANDLE_NONE), mSelectedMicDirection(MIC_DIRECTION_UNSPECIFIED),
      mSelectedMicFieldDimension(MIC_FIELD_DIMENSION_DEFAULT)
{
}

AudioRecord::AudioRecord(
        audio_source_t inputSource,
        uint32_t sampleRate,
        audio_format_t format,
        audio_channel_mask_t channelMask,
        const AttributionSourceState& client,
        size_t frameCount,
        const wp<IAudioRecordCallback>& callback,
        uint32_t notificationFrames,
        audio_session_t sessionId,
        transfer_type transferType,
        audio_input_flags_t flags,
        const audio_attributes_t* pAttributes,
        audio_port_handle_t selectedDeviceId,
        audio_microphone_direction_t selectedMicDirection,
        float microphoneFieldDimension)
    : mActive(false),
      mStatus(NO_INIT),
      mClientAttributionSource(client),
      mSessionId(AUDIO_SESSION_ALLOCATE),
      mPreviousPriority(ANDROID_PRIORITY_NORMAL),
      mPreviousSchedulingGroup(SP_DEFAULT),
      mProxy(nullptr)
{
    uid_t uid = VALUE_OR_FATAL(aidl2legacy_int32_t_uid_t(mClientAttributionSource.uid));
    pid_t pid = VALUE_OR_FATAL(aidl2legacy_int32_t_pid_t(mClientAttributionSource.pid));
    (void)set(inputSource, sampleRate, format, channelMask, frameCount, callback,
            notificationFrames, false /*threadCanCallJava*/, sessionId, transferType, flags,
            uid, pid, pAttributes, selectedDeviceId, selectedMicDirection,
            microphoneFieldDimension);
}

AudioRecord::~AudioRecord()
{
    mMediaMetrics.gather(this);

    mediametrics::LogItem(mMetricsId)
        .set(AMEDIAMETRICS_PROP_EVENT, AMEDIAMETRICS_PROP_EVENT_VALUE_DTOR)
        .set(AMEDIAMETRICS_PROP_CALLERNAME,
                mCallerName.empty()
                ? AMEDIAMETRICS_PROP_CALLERNAME_VALUE_UNKNOWN
                : mCallerName.c_str())
        .set(AMEDIAMETRICS_PROP_STATUS, (int32_t)mStatus)
        .record();

    stopAndJoinCallbacks(); // checks mStatus

    if (mStatus == NO_ERROR) {
        IInterface::asBinder(mAudioRecord)->unlinkToDeath(mDeathNotifier, this);
        mAudioRecord.clear();
        mCblkMemory.clear();
        mBufferMemory.clear();
        IPCThreadState::self()->flushCommands();
        ALOGV("%s(%d): releasing session id %d",
                __func__, mPortId, mSessionId);
        pid_t pid = VALUE_OR_FATAL(aidl2legacy_int32_t_pid_t(mClientAttributionSource.pid));
        AudioSystem::releaseAudioSessionId(mSessionId, pid);
    }
}

void AudioRecord::stopAndJoinCallbacks() {
    // Prevent nullptr crash if it did not open properly.
    if (mStatus != NO_ERROR) return;

    // Make sure that callback function exits in the case where
    // it is looping on buffer empty condition in obtainBuffer().
    // Otherwise the callback thread will never exit.
    stop();
    if (mAudioRecordThread != 0) {
        mAudioRecordThread->requestExit();  // see comment in AudioRecord.h
        mProxy->interrupt();
        mAudioRecordThread->requestExitAndWait();
        mAudioRecordThread.clear();
    }

    AutoMutex lock(mLock);
    if (mDeviceCallback != 0 && mInput != AUDIO_IO_HANDLE_NONE) {
        // This may not stop all of these device callbacks!
        // TODO: Add some sort of protection.
        AudioSystem::removeAudioDeviceCallback(this, mInput, mPortId);
        mDeviceCallback.clear();
    }
}
status_t AudioRecord::set(
        audio_source_t inputSource,
        uint32_t sampleRate,
        audio_format_t format,
        audio_channel_mask_t channelMask,
        size_t frameCount,
        const wp<IAudioRecordCallback>& callback,
        uint32_t notificationFrames,
        bool threadCanCallJava,
        audio_session_t sessionId,
        transfer_type transferType,
        audio_input_flags_t flags,
        uid_t uid,
        pid_t pid,
        const audio_attributes_t* pAttributes,
        audio_port_handle_t selectedDeviceId,
        audio_microphone_direction_t selectedMicDirection,
        float microphoneFieldDimension,
        int32_t maxSharedAudioHistoryMs)
{
    status_t status = NO_ERROR;
    LOG_ALWAYS_FATAL_IF(mInitialized, "%s: should not be called twice", __func__);
    mInitialized = true;
    // Note mPortId is not valid until the track is created, so omit mPortId in ALOG for set.
    ALOGV("%s(): inputSource %d, sampleRate %u, format %#x, channelMask %#x, frameCount %zu, "
          "notificationFrames %u, sessionId %d, transferType %d, flags %#x, attributionSource %s"
          "uid %d, pid %d",
          __func__,
          inputSource, sampleRate, format, channelMask, frameCount, notificationFrames,
          sessionId, transferType, flags, mClientAttributionSource.toString().c_str(), uid, pid);

    // TODO b/182392553: refactor or remove
    pid_t callingPid = IPCThreadState::self()->getCallingPid();
    pid_t myPid = getpid();
    pid_t adjPid = pid;
    if (pid == -1 || (callingPid != myPid)) {
        adjPid = callingPid;
    }
    mClientAttributionSource.pid = VALUE_OR_FATAL(legacy2aidl_pid_t_int32_t(adjPid));

    uid_t adjUid = uid;
    if (uid == -1 || (callingPid != myPid)) {
        adjUid = IPCThreadState::self()->getCallingUid();
    }
    mClientAttributionSource.uid = VALUE_OR_FATAL(legacy2aidl_uid_t_int32_t(adjUid));

    mTracker.reset(new RecordingActivityTracker());

    mSelectedDeviceId = selectedDeviceId;
    mSelectedMicDirection = selectedMicDirection;
    mSelectedMicFieldDimension = microphoneFieldDimension;
    mMaxSharedAudioHistoryMs = maxSharedAudioHistoryMs;

    std::string errorMessage;
    // Copy the state variables early so they are available for error reporting.
    if (pAttributes == nullptr) {
        mAttributes = AUDIO_ATTRIBUTES_INITIALIZER;
        mAttributes.source = inputSource;
        if (inputSource == AUDIO_SOURCE_VOICE_COMMUNICATION
                || inputSource == AUDIO_SOURCE_CAMCORDER) {
            mAttributes.flags = static_cast<audio_flags_mask_t>(
                    mAttributes.flags | AUDIO_FLAG_CAPTURE_PRIVATE);
        }
    } else {
        // stream type shouldn't be looked at, this track has audio attributes
        memcpy(&mAttributes, pAttributes, sizeof(audio_attributes_t));
        ALOGV("%s: Building AudioRecord with attributes: source=%d flags=0x%x tags=[%s]",
                __func__, mAttributes.source, mAttributes.flags, mAttributes.tags);
    }
    mSampleRate = sampleRate;
    if (format == AUDIO_FORMAT_DEFAULT) {
        format = AUDIO_FORMAT_PCM_16_BIT;
    }
    if (!audio_is_linear_pcm(format)) {
       // Compressed capture requires direct
       flags = (audio_input_flags_t) (flags | AUDIO_INPUT_FLAG_DIRECT);
       ALOGI("%s(): Format %#x is not linear pcm. Setting DIRECT, using flags %#x", __func__,
             format, flags);
    }
    mFormat = format;
    mChannelMask = channelMask;
    mSessionId = sessionId;
    ALOGV("%s: mSessionId %d", __func__, mSessionId);
    mOrigFlags = mFlags = flags;

    mTransfer = transferType;
    switch (mTransfer) {
    case TRANSFER_DEFAULT:
        if (callback == nullptr || threadCanCallJava) {
            mTransfer = TRANSFER_SYNC;
        } else {
            mTransfer = TRANSFER_CALLBACK;
        }
        break;
    case TRANSFER_CALLBACK:
        if (callback == nullptr) {
            errorMessage = StringPrintf(
                    "%s: Transfer type TRANSFER_CALLBACK but callback == nullptr", __func__);
            status = BAD_VALUE;
            goto error;
        }
        break;
    case TRANSFER_OBTAIN:
    case TRANSFER_SYNC:
        break;
    default:
        errorMessage = StringPrintf("%s: Invalid transfer type %d", __func__, mTransfer);
        status = BAD_VALUE;
        goto error;
    }

    // invariant that mAudioRecord != 0 is true only after set() returns successfully
    if (mAudioRecord != 0) {
        errorMessage = StringPrintf("%s: Track already in use", __func__);
        status = INVALID_OPERATION;
        goto error;
    }

    if (!audio_is_valid_format(mFormat)) {
        errorMessage = StringPrintf("%s: Format %#x is not valid", __func__, mFormat);
        status = BAD_VALUE;
        goto error;
    }

    if (!audio_is_input_channel(mChannelMask)) {
        errorMessage = StringPrintf("%s: Invalid channel mask %#x", __func__, mChannelMask);
        status = BAD_VALUE;
        goto error;
    }

    mChannelCount = audio_channel_count_from_in_mask(mChannelMask);

    if (audio_is_linear_pcm(mFormat)) {
        mFrameSize = mChannelCount * audio_bytes_per_sample(mFormat);
    } else {
        mFrameSize = sizeof(uint8_t);
    }

    // mFrameCount is initialized in createRecord_l
    mReqFrameCount = frameCount;

    mNotificationFramesReq = notificationFrames;
    // mNotificationFramesAct is initialized in createRecord_l

    mCallback = callback;
    if (mCallback != nullptr) {
        mAudioRecordThread = new AudioRecordThread(*this);
        mAudioRecordThread->run("AudioRecord", ANDROID_PRIORITY_AUDIO);
        // thread begins in paused state, and will not reference us until start()
    }

    // create the IAudioRecord
    {
        AutoMutex lock(mLock);
        status = createRecord_l(0 /*epoch*/);
    }

    ALOGV("%s(%d): status %d", __func__, mPortId, status);

    if (status != NO_ERROR) {
        if (mAudioRecordThread != 0) {
            mAudioRecordThread->requestExit();   // see comment in AudioRecord.h
            mAudioRecordThread->requestExitAndWait();
            mAudioRecordThread.clear();
        }
        // bypass error message to avoid logging twice (createRecord_l logs the error).
        goto exit;
    }

    // TODO: add audio hardware input latency here
    if (mTransfer == TRANSFER_CALLBACK ||
            mTransfer == TRANSFER_SYNC) {
        mLatency = (1000 * mNotificationFramesAct) / mSampleRate;
    } else {
        mLatency = (1000 * mFrameCount) / mSampleRate;
    }
    mMarkerPosition = 0;
    mMarkerReached = false;
    mNewPosition = 0;
    mUpdatePeriod = 0;
    AudioSystem::acquireAudioSessionId(mSessionId, adjPid, adjUid);
    mSequence = 1;
    mObservedSequence = mSequence;
    mInOverrun = false;
    mFramesRead = 0;
    mFramesReadServerOffset = 0;

error:
    if (status != NO_ERROR) {
        mMediaMetrics.markError(status, __FUNCTION__);
        ALOGE_IF(!errorMessage.empty(), "%s", errorMessage.c_str());
        reportError(status, AMEDIAMETRICS_PROP_EVENT_VALUE_CREATE, errorMessage.c_str());
    }
exit:
    mStatus = status;
    return status;
}

// -------------------------------------------------------------------------

status_t AudioRecord::start(AudioSystem::sync_event_t event, audio_session_t triggerSession)
{
    const int64_t beginNs = systemTime();
    ALOGV("%s(%d): sync event %d trigger session %d", __func__, mPortId, event, triggerSession);
    SEEMPLOG_RECORD(71,"");
    AutoMutex lock(mLock);

    status_t status = NO_ERROR;
    mediametrics::Defer defer([&] {
        mediametrics::LogItem(mMetricsId)
            .set(AMEDIAMETRICS_PROP_CALLERNAME,
                    mCallerName.empty()
                    ? AMEDIAMETRICS_PROP_CALLERNAME_VALUE_UNKNOWN
                    : mCallerName.c_str())
            .set(AMEDIAMETRICS_PROP_EVENT, AMEDIAMETRICS_PROP_EVENT_VALUE_START)
            .set(AMEDIAMETRICS_PROP_EXECUTIONTIMENS, (int64_t)(systemTime() - beginNs))
            .set(AMEDIAMETRICS_PROP_STATE, stateToString(mActive))
            .set(AMEDIAMETRICS_PROP_STATUS, (int32_t)status)
            .record(); });

    if (mActive) {
        return status;
    }

    // discard data in buffer
    const uint32_t framesFlushed = mProxy->flush();
    mFramesReadServerOffset -= mFramesRead + framesFlushed;
    mFramesRead = 0;
    mProxy->clearTimestamp();  // timestamp is invalid until next server push
    mPreviousTimestamp.clear();
    mTimestampRetrogradePositionReported = false;
    mTimestampRetrogradeTimeReported = false;

    // reset current position as seen by client to 0
    mProxy->setEpoch(mProxy->getEpoch() - mProxy->getPosition());
    // force refresh of remaining frames by processAudioBuffer() as last
    // read before stop could be partial.
    mRefreshRemaining = true;

    mNewPosition = mProxy->getPosition() + mUpdatePeriod;
    int32_t flags = android_atomic_acquire_load(&mCblk->mFlags);

    // we reactivate markers (mMarkerPosition != 0) as the position is reset to 0.
    // This is legacy behavior.  This is not done in stop() to avoid a race condition
    // where the last marker event is issued twice.
    mMarkerReached = false;
    // mActive is checked by restoreRecord_l
    mActive = true;

    if (!(flags & CBLK_INVALID)) {
        status = statusTFromBinderStatus(mAudioRecord->start(event, triggerSession));
        if (status == DEAD_OBJECT) {
            flags |= CBLK_INVALID;
        }
    }
    if (flags & CBLK_INVALID) {
        status = restoreRecord_l("start");
    }

    // Call these directly because we are already holding the lock.
    mAudioRecord->setPreferredMicrophoneDirection(mSelectedMicDirection);
    mAudioRecord->setPreferredMicrophoneFieldDimension(mSelectedMicFieldDimension);

    if (status != NO_ERROR) {
        mActive = false;
        ALOGE("%s(%d): status %d", __func__, mPortId, status);
        mMediaMetrics.markError(status, __FUNCTION__);
    } else {
        mTracker->recordingStarted();
        sp<AudioRecordThread> t = mAudioRecordThread;
        if (t != 0) {
            t->resume();
        } else {
            mPreviousPriority = getpriority(PRIO_PROCESS, 0);
            get_sched_policy(0, &mPreviousSchedulingGroup);
            androidSetThreadPriority(0, ANDROID_PRIORITY_AUDIO);
        }

        // we've successfully started, log that time
        mMediaMetrics.logStart(systemTime());
    }
    return status;
}

void AudioRecord::stop()
{
    const int64_t beginNs = systemTime();
    AutoMutex lock(mLock);
    mediametrics::Defer defer([&] {
        mediametrics::LogItem(mMetricsId)
            .set(AMEDIAMETRICS_PROP_EVENT, AMEDIAMETRICS_PROP_EVENT_VALUE_STOP)
            .set(AMEDIAMETRICS_PROP_EXECUTIONTIMENS, (int64_t)(systemTime() - beginNs))
            .set(AMEDIAMETRICS_PROP_STATE, stateToString(mActive))
            .record(); });

    ALOGV("%s(%d): mActive:%d\n", __func__, mPortId, mActive);
    if (!mActive) {
        return;
    }

    mActive = false;
    mProxy->interrupt();
    mAudioRecord->stop();
    mTracker->recordingStopped();

    // Note: legacy handling - stop does not clear record marker and
    // periodic update position; we update those on start().

    sp<AudioRecordThread> t = mAudioRecordThread;
    if (t != 0) {
        t->pause();
    } else {
        setpriority(PRIO_PROCESS, 0, mPreviousPriority);
        set_sched_policy(0, mPreviousSchedulingGroup);
    }

    // we've successfully started, log that time
    mMediaMetrics.logStop(systemTime());
}

bool AudioRecord::stopped() const
{
    AutoMutex lock(mLock);
    return !mActive;
}

status_t AudioRecord::setMarkerPosition(uint32_t marker)
{
    AutoMutex lock(mLock);
    // The only purpose of setting marker position is to get a callback
    if (mCallback == nullptr) {
        return INVALID_OPERATION;
    }

    mMarkerPosition = marker;
    mMarkerReached = false;

    sp<AudioRecordThread> t = mAudioRecordThread;
    if (t != 0) {
        t->wake();
    }
    return NO_ERROR;
}

uint32_t AudioRecord::getHalSampleRate() const
{
    return mHalSampleRate;
}

uint32_t AudioRecord::getHalChannelCount() const
{
    return mHalChannelCount;
}

audio_format_t AudioRecord::getHalFormat() const
{
    return mHalFormat;
}

status_t AudioRecord::getMarkerPosition(uint32_t *marker) const
{
    if (marker == NULL) {
        return BAD_VALUE;
    }

    AutoMutex lock(mLock);
    mMarkerPosition.getValue(marker);

    return NO_ERROR;
}

status_t AudioRecord::setPositionUpdatePeriod(uint32_t updatePeriod)
{
    AutoMutex lock(mLock);
    // The only purpose of setting position update period is to get a callback
    if (mCallback == nullptr) {
        return INVALID_OPERATION;
    }

    mNewPosition = mProxy->getPosition() + updatePeriod;
    mUpdatePeriod = updatePeriod;

    sp<AudioRecordThread> t = mAudioRecordThread;
    if (t != 0) {
        t->wake();
    }
    return NO_ERROR;
}

status_t AudioRecord::getPositionUpdatePeriod(uint32_t *updatePeriod) const
{
    if (updatePeriod == NULL) {
        return BAD_VALUE;
    }

    AutoMutex lock(mLock);
    *updatePeriod = mUpdatePeriod;

    return NO_ERROR;
}

status_t AudioRecord::getPosition(uint32_t *position) const
{
    if (position == NULL) {
        return BAD_VALUE;
    }

    AutoMutex lock(mLock);
    mProxy->getPosition().getValue(position);

    return NO_ERROR;
}

uint32_t AudioRecord::getInputFramesLost() const
{
    // no need to check mActive, because if inactive this will return 0, which is what we want
    return AudioSystem::getInputFramesLost(getInputPrivate());
}

status_t AudioRecord::getTimestamp(ExtendedTimestamp *timestamp)
{
    if (timestamp == nullptr) {
        return BAD_VALUE;
    }
    AutoMutex lock(mLock);
    status_t status = mProxy->getTimestamp(timestamp);
    if (status == OK) {
        timestamp->mPosition[ExtendedTimestamp::LOCATION_CLIENT] = mFramesRead;
        timestamp->mTimeNs[ExtendedTimestamp::LOCATION_CLIENT] = 0;
        if (!audio_is_linear_pcm(mFormat)) {
            // Don't do retrograde corrections or server offset if track is
            // compressed
            return OK;
        }
        // server side frame offset in case AudioRecord has been restored.
        for (int i = ExtendedTimestamp::LOCATION_SERVER;
                i < ExtendedTimestamp::LOCATION_MAX; ++i) {
            if (timestamp->mTimeNs[i] >= 0) {
                timestamp->mPosition[i] += mFramesReadServerOffset;
            }
        }

        bool timestampRetrogradeTimeReported = false;
        bool timestampRetrogradePositionReported = false;
        for (int i = 0; i < ExtendedTimestamp::LOCATION_MAX; ++i) {
            if (timestamp->mTimeNs[i] >= 0 && mPreviousTimestamp.mTimeNs[i] >= 0) {
                if (timestamp->mTimeNs[i] < mPreviousTimestamp.mTimeNs[i]) {
                    if (!mTimestampRetrogradeTimeReported) {
                        ALOGD("%s: retrograde time adjusting [%d] current:%lld to previous:%lld",
                                __func__, i, (long long)timestamp->mTimeNs[i],
                                (long long)mPreviousTimestamp.mTimeNs[i]);
                        timestampRetrogradeTimeReported = true;
                    }
                    timestamp->mTimeNs[i] = mPreviousTimestamp.mTimeNs[i];
                }
                if (timestamp->mPosition[i] < mPreviousTimestamp.mPosition[i]) {
                    if (!mTimestampRetrogradePositionReported) {
                        ALOGD("%s: retrograde position"
                                " adjusting [%d] current:%lld to previous:%lld",
                                __func__, i, (long long)timestamp->mPosition[i],
                                (long long)mPreviousTimestamp.mPosition[i]);
                        timestampRetrogradePositionReported = true;
                    }
                    timestamp->mPosition[i] = mPreviousTimestamp.mPosition[i];
                }
            }
        }
        mPreviousTimestamp = *timestamp;
        if (timestampRetrogradeTimeReported) {
            mTimestampRetrogradeTimeReported = true;
        }
        if (timestampRetrogradePositionReported) {
            mTimestampRetrogradePositionReported = true;
        }
    }
    return status;
}

// ---- Explicit Routing ---------------------------------------------------
status_t AudioRecord::setInputDevice(audio_port_handle_t deviceId) {
    AutoMutex lock(mLock);
    ALOGV("%s(%d): deviceId=%d mSelectedDeviceId=%d",
            __func__, mPortId, deviceId, mSelectedDeviceId);
    if (mSelectedDeviceId != deviceId) {
        mSelectedDeviceId = deviceId;
        if (mStatus == NO_ERROR) {
            // stop capture so that audio policy manager does not reject the new instance start request
            // as only one capture can be active at a time.
            if (mAudioRecord != 0 && mActive) {
                mAudioRecord->stop();
            }
            android_atomic_or(CBLK_INVALID, &mCblk->mFlags);
            mProxy->interrupt();
        }
    }
    return NO_ERROR;
}

audio_port_handle_t AudioRecord::getInputDevice() {
    AutoMutex lock(mLock);
    return mSelectedDeviceId;
}

// must be called with mLock held
void AudioRecord::updateRoutedDeviceId_l()
{
    // if the record is inactive, do not update actual device as the input stream maybe routed
    // from a device not relevant to this client because of other active use cases.
    if (!mActive) {
        return;
    }
    if (mInput != AUDIO_IO_HANDLE_NONE) {
        audio_port_handle_t deviceId = AudioSystem::getDeviceIdForIo(mInput);
        if (deviceId != AUDIO_PORT_HANDLE_NONE) {
            mRoutedDeviceId = deviceId;
        }
     }
}

audio_port_handle_t AudioRecord::getRoutedDeviceId() {
    AutoMutex lock(mLock);
    updateRoutedDeviceId_l();
    return mRoutedDeviceId;
}

status_t AudioRecord::dump(int fd, const Vector<String16>& args __unused) const
{
    String8 result;

    result.append(" AudioRecord::dump\n");
    result.appendFormat("  id(%d) status(%d), active(%d), session Id(%d)\n",
                        mPortId, mStatus, mActive, mSessionId);
    result.appendFormat("  flags(%#x), req. flags(%#x), audio source(%d)\n",
                        mFlags, mOrigFlags, mAttributes.source);
    result.appendFormat("  format(%#x), channel mask(%#x), channel count(%u), sample rate(%u)\n",
                  mFormat, mChannelMask, mChannelCount, mSampleRate);
    result.appendFormat("  frame count(%zu), req. frame count(%zu)\n",
                  mFrameCount, mReqFrameCount);
    result.appendFormat("  notif. frame count(%u), req. notif. frame count(%u)\n",
             mNotificationFramesAct, mNotificationFramesReq);
    result.appendFormat("  input(%d), latency(%u), selected device Id(%d), routed device Id(%d)\n",
                        mInput, mLatency, mSelectedDeviceId, mRoutedDeviceId);
    result.appendFormat("  mic direction(%d) mic field dimension(%f)",
                        mSelectedMicDirection, mSelectedMicFieldDimension);
    ::write(fd, result.string(), result.size());
    return NO_ERROR;
}

// -------------------------------------------------------------------------
// TODO Move this macro to a common header file for enum to string conversion in audio framework.
#define MEDIA_CASE_ENUM(name) case name: return #name
const char * AudioRecord::convertTransferToText(transfer_type transferType) {
    switch (transferType) {
        MEDIA_CASE_ENUM(TRANSFER_DEFAULT);
        MEDIA_CASE_ENUM(TRANSFER_CALLBACK);
        MEDIA_CASE_ENUM(TRANSFER_OBTAIN);
        MEDIA_CASE_ENUM(TRANSFER_SYNC);
        default:
            return "UNRECOGNIZED";
    }
}

// must be called with mLock held
status_t AudioRecord::createRecord_l(const Modulo<uint32_t> &epoch)
{
    const int64_t beginNs = systemTime();
    const sp<IAudioFlinger>& audioFlinger = AudioSystem::get_audio_flinger();
    IAudioFlinger::CreateRecordInput input;
    IAudioFlinger::CreateRecordOutput output;
    [[maybe_unused]] audio_session_t originalSessionId;
    void *iMemPointer;
    audio_track_cblk_t* cblk;
    status_t status;
    static const int32_t kMaxCreateAttempts = 3;
    int32_t remainingAttempts = kMaxCreateAttempts;
    std::string errorMessage;

    if (audioFlinger == 0) {
        errorMessage = StringPrintf("%s(%d): Could not get audioflinger", __func__, mPortId);
        status = NO_INIT;
        goto exit;
    }

    // mFlags (not mOrigFlags) is modified depending on whether fast request is accepted.
    // After fast request is denied, we will request again if IAudioRecord is re-created.

    // Now that we have a reference to an I/O handle and have not yet handed it off to AudioFlinger,
    // we must release it ourselves if anything goes wrong.

    // Client can only express a preference for FAST.  Server will perform additional tests.
    if (mFlags & AUDIO_INPUT_FLAG_FAST) {
        bool useCaseAllowed =
            // any of these use cases:
            // use case 1: callback transfer mode
            (mTransfer == TRANSFER_CALLBACK) ||
            // use case 2: blocking read mode
            // The default buffer capacity at 48 kHz is 2048 frames, or ~42.6 ms.
            // That's enough for double-buffering with our standard 20 ms rule of thumb for
            // the minimum period of a non-SCHED_FIFO thread.
            // This is needed so that AAudio apps can do a low latency non-blocking read from a
            // callback running with SCHED_FIFO.
            (mTransfer == TRANSFER_SYNC) ||
            // use case 3: obtain/release mode
            (mTransfer == TRANSFER_OBTAIN);
        if (!useCaseAllowed) {
            ALOGD("%s(%d): AUDIO_INPUT_FLAG_FAST denied, incompatible transfer = %s",
                  __func__, mPortId,
                  convertTransferToText(mTransfer));
            mFlags = (audio_input_flags_t) (mFlags & ~(AUDIO_INPUT_FLAG_FAST |
                    AUDIO_INPUT_FLAG_RAW));
        }
    }

    input.attr = mAttributes;
    input.config.sample_rate = mSampleRate;
    input.config.channel_mask = mChannelMask;
    input.config.format = mFormat;
    input.clientInfo.attributionSource = mClientAttributionSource;
    input.clientInfo.clientTid = -1;
    if (mFlags & AUDIO_INPUT_FLAG_FAST) {
        if (mAudioRecordThread != 0) {
            input.clientInfo.clientTid = mAudioRecordThread->getTid();
        }
    }
    input.riid = mTracker->getRiid();

    input.flags = mFlags;
    // The notification frame count is the period between callbacks, as suggested by the client
    // but moderated by the server.  For record, the calculations are done entirely on server side.
    input.frameCount = mReqFrameCount;
    input.notificationFrameCount = mNotificationFramesReq;
    input.selectedDeviceId = mSelectedDeviceId;
    input.sessionId = mSessionId;
    originalSessionId = mSessionId;
    input.maxSharedAudioHistoryMs = mMaxSharedAudioHistoryMs;

    do {
        media::CreateRecordResponse response;
        status = audioFlinger->createRecord(VALUE_OR_FATAL(input.toAidl()), response);
        output = VALUE_OR_FATAL(IAudioFlinger::CreateRecordOutput::fromAidl(response));
        if (status == NO_ERROR) {
            break;
        }
        if (status != FAILED_TRANSACTION || --remainingAttempts <= 0) {
            errorMessage = StringPrintf(
                    "%s(%d): AudioFlinger could not create record track, status: %d",
                    __func__, mPortId, status);
            goto exit;
        }
        // FAILED_TRANSACTION happens under very specific conditions causing a state mismatch
        // between audio policy manager and audio flinger during the input stream open sequence
        // and can be recovered by retrying.
        // Leave time for race condition to clear before retrying and randomize delay
        // to reduce the probability of concurrent retries in locked steps.
        usleep((20 + rand() % 30) * 10000);
    } while (1);

    ALOG_ASSERT(output.audioRecord != 0);

    // AudioFlinger now owns the reference to the I/O handle,
    // so we are no longer responsible for releasing it.

    mAwaitBoost = false;
    if (output.flags & AUDIO_INPUT_FLAG_FAST) {
        ALOGI("%s(%d): AUDIO_INPUT_FLAG_FAST successful; frameCount %zu -> %zu",
              __func__, mPortId,
              mReqFrameCount, output.frameCount);
        mAwaitBoost = true;
    }
    mFlags = output.flags;
    mRoutedDeviceId = output.selectedDeviceId;
    mSessionId = output.sessionId;
    mSampleRate = output.sampleRate;
    mServerConfig = output.serverConfig;
<<<<<<< HEAD
    if (audio_is_linear_pcm(mServerConfig.format)) {
        mServerFrameSize = audio_bytes_per_frame(
            audio_channel_count_from_in_mask(mServerConfig.channel_mask),
            mServerConfig.format);
        mServerSampleSize = audio_bytes_per_sample(mServerConfig.format);
    } else {
        mServerFrameSize = mServerSampleSize = sizeof(uint8_t);
    }
=======
    mServerFrameSize = audio_bytes_per_frame(
            audio_channel_count_from_in_mask(mServerConfig.channel_mask), mServerConfig.format);
    mServerSampleSize = audio_bytes_per_sample(mServerConfig.format);
    mHalSampleRate = output.halConfig.sample_rate;
    mHalChannelCount = audio_channel_count_from_in_mask(output.halConfig.channel_mask);
    mHalFormat = output.halConfig.format;
>>>>>>> 991f5c5e

    if (output.cblk == 0) {
        errorMessage = StringPrintf("%s(%d): Could not get control block", __func__, mPortId);
        status = NO_INIT;
        goto exit;
    }
    // TODO: Using unsecurePointer() has some associated security pitfalls
    //       (see declaration for details).
    //       Either document why it is safe in this case or address the
    //       issue (e.g. by copying).
    iMemPointer = output.cblk ->unsecurePointer();
    if (iMemPointer == NULL) {
        errorMessage = StringPrintf(
                "%s(%d): Could not get control block pointer", __func__, mPortId);
        status = NO_INIT;
        goto exit;
    }
    cblk = static_cast<audio_track_cblk_t*>(iMemPointer);

    // Starting address of buffers in shared memory.
    // The buffers are either immediately after the control block,
    // or in a separate area at discretion of server.
    void *buffers;
    if (output.buffers == 0) {
        buffers = cblk + 1;
    } else {
        // TODO: Using unsecurePointer() has some associated security pitfalls
        //       (see declaration for details).
        //       Either document why it is safe in this case or address the
        //       issue (e.g. by copying).
        buffers = output.buffers->unsecurePointer();
        if (buffers == NULL) {
            errorMessage = StringPrintf(
                    "%s(%d): Could not get buffer pointer", __func__, mPortId);
            status = NO_INIT;
            goto exit;
        }
    }

    // invariant that mAudioRecord != 0 is true only after set() returns successfully
    if (mAudioRecord != 0) {
        IInterface::asBinder(mAudioRecord)->unlinkToDeath(mDeathNotifier, this);
        mDeathNotifier.clear();
    }
    mAudioRecord = output.audioRecord;
    mCblkMemory = output.cblk;
    mBufferMemory = output.buffers;
    IPCThreadState::self()->flushCommands();

    mCblk = cblk;
    // note that output.frameCount is the (possibly revised) value of mReqFrameCount
    if (output.frameCount < mReqFrameCount || (mReqFrameCount == 0 && output.frameCount == 0)) {
        ALOGW("%s(%d): Requested frameCount %zu but received frameCount %zu",
              __func__, output.portId,
              mReqFrameCount,  output.frameCount);
    }

    // Make sure that application is notified with sufficient margin before overrun.
    // The computation is done on server side.
    if (mNotificationFramesReq > 0 && output.notificationFrameCount != mNotificationFramesReq) {
        ALOGW("%s(%d): Server adjusted notificationFrames from %u to %zu for frameCount %zu",
                __func__, output.portId,
                mNotificationFramesReq, output.notificationFrameCount, output.frameCount);
    }
    mNotificationFramesAct = (uint32_t)output.notificationFrameCount;
    if (mServerConfig.format != mFormat && mCallback != nullptr) {
        mFormatConversionBufRaw = std::make_unique<uint8_t[]>(mNotificationFramesAct * mFrameSize);
        mFormatConversionBuffer.raw = mFormatConversionBufRaw.get();
    }

    //mInput != input includes the case where mInput == AUDIO_IO_HANDLE_NONE for first creation
    if (mDeviceCallback != 0) {
        if (mInput != AUDIO_IO_HANDLE_NONE) {
            AudioSystem::removeAudioDeviceCallback(this, mInput, mPortId);
        }
        AudioSystem::addAudioDeviceCallback(this, output.inputId, output.portId);
    }

    if (!mSharedAudioPackageName.empty()) {
        mAudioRecord->shareAudioHistory(mSharedAudioPackageName, mSharedAudioStartMs);
    }

    mPortId = output.portId;
    // We retain a copy of the I/O handle, but don't own the reference
    mInput = output.inputId;
    mRefreshRemaining = true;

    mFrameCount = output.frameCount;
    // If IAudioRecord is re-created, don't let the requested frameCount
    // decrease.  This can confuse clients that cache frameCount().
    if (mFrameCount > mReqFrameCount) {
        mReqFrameCount = mFrameCount;
    }

    // update proxy
    mProxy = new AudioRecordClientProxy(cblk, buffers, mFrameCount, mServerFrameSize);
    mProxy->setEpoch(epoch);
    mProxy->setMinimum(mNotificationFramesAct);

    mDeathNotifier = new DeathNotifier(this);
    IInterface::asBinder(mAudioRecord)->linkToDeath(mDeathNotifier, this);

    mMetricsId = std::string(AMEDIAMETRICS_KEY_PREFIX_AUDIO_RECORD) + std::to_string(mPortId);
    mediametrics::LogItem(mMetricsId)
        .set(AMEDIAMETRICS_PROP_EVENT, AMEDIAMETRICS_PROP_EVENT_VALUE_CREATE)
        .set(AMEDIAMETRICS_PROP_EXECUTIONTIMENS, (int64_t)(systemTime() - beginNs))
        // the following are immutable (at least until restore)
        .set(AMEDIAMETRICS_PROP_FLAGS, toString(mFlags).c_str())
        .set(AMEDIAMETRICS_PROP_ORIGINALFLAGS, toString(mOrigFlags).c_str())
        .set(AMEDIAMETRICS_PROP_SESSIONID, (int32_t)mSessionId)
        .set(AMEDIAMETRICS_PROP_TRACKID, mPortId)
        .set(AMEDIAMETRICS_PROP_LOGSESSIONID, mLogSessionId)
        .set(AMEDIAMETRICS_PROP_SOURCE, toString(mAttributes.source).c_str())
        .set(AMEDIAMETRICS_PROP_THREADID, (int32_t)output.inputId)
        .set(AMEDIAMETRICS_PROP_SELECTEDDEVICEID, (int32_t)mSelectedDeviceId)
        .set(AMEDIAMETRICS_PROP_ROUTEDDEVICEID, (int32_t)mRoutedDeviceId)
        .set(AMEDIAMETRICS_PROP_ENCODING, toString(mFormat).c_str())
        .set(AMEDIAMETRICS_PROP_CHANNELMASK, (int32_t)mChannelMask)
        .set(AMEDIAMETRICS_PROP_FRAMECOUNT, (int32_t)mFrameCount)
        .set(AMEDIAMETRICS_PROP_SAMPLERATE, (int32_t)mSampleRate)
        // the following are NOT immutable
        .set(AMEDIAMETRICS_PROP_STATE, stateToString(mActive))
        .set(AMEDIAMETRICS_PROP_STATUS, (int32_t)status)
        .set(AMEDIAMETRICS_PROP_SELECTEDMICDIRECTION, (int32_t)mSelectedMicDirection)
        .set(AMEDIAMETRICS_PROP_SELECTEDMICFIELDDIRECTION, (double)mSelectedMicFieldDimension)
        .record();

exit:
    if (status != NO_ERROR) {
        ALOGE_IF(!errorMessage.empty(), "%s", errorMessage.c_str());
        reportError(status, AMEDIAMETRICS_PROP_EVENT_VALUE_CREATE, errorMessage.c_str());
    }

    mStatus = status;
    // sp<IAudioTrack> track destructor will cause releaseOutput() to be called by AudioFlinger
    return status;
}

// Report error associated with the event and some configuration details.
void AudioRecord::reportError(status_t status, const char *event, const char *message) const
{
    if (status == NO_ERROR) return;
    // We report error on the native side because some callers do not come
    // from Java.
    // Ensure these variables are initialized in set().
    mediametrics::LogItem(AMEDIAMETRICS_KEY_AUDIO_RECORD_ERROR)
        .set(AMEDIAMETRICS_PROP_EVENT, event)
        .set(AMEDIAMETRICS_PROP_STATUS, (int32_t)status)
        .set(AMEDIAMETRICS_PROP_STATUSMESSAGE, message)
        .set(AMEDIAMETRICS_PROP_ORIGINALFLAGS, toString(mOrigFlags).c_str())
        .set(AMEDIAMETRICS_PROP_SESSIONID, (int32_t)mSessionId)
        .set(AMEDIAMETRICS_PROP_SOURCE, toString(mAttributes.source).c_str())
        .set(AMEDIAMETRICS_PROP_SELECTEDDEVICEID, (int32_t)mSelectedDeviceId)
        .set(AMEDIAMETRICS_PROP_ENCODING, toString(mFormat).c_str())
        .set(AMEDIAMETRICS_PROP_CHANNELMASK, (int32_t)mChannelMask)
        .set(AMEDIAMETRICS_PROP_FRAMECOUNT, (int32_t)mFrameCount)
        .set(AMEDIAMETRICS_PROP_SAMPLERATE, (int32_t)mSampleRate)
        .record();
}

status_t AudioRecord::obtainBuffer(Buffer* audioBuffer, int32_t waitCount, size_t *nonContig)
{
    if (audioBuffer == NULL) {
        if (nonContig != NULL) {
            *nonContig = 0;
        }
        return BAD_VALUE;
    }
    if (mTransfer != TRANSFER_OBTAIN) {
        audioBuffer->frameCount = 0;
        audioBuffer->mSize = 0;
        audioBuffer->raw = NULL;
        if (nonContig != NULL) {
            *nonContig = 0;
        }
        return INVALID_OPERATION;
    }

    const struct timespec *requested;
    struct timespec timeout;
    if (waitCount == -1) {
        requested = &ClientProxy::kForever;
    } else if (waitCount == 0) {
        requested = &ClientProxy::kNonBlocking;
    } else if (waitCount > 0) {
        time_t ms = WAIT_PERIOD_MS * (time_t) waitCount;
        timeout.tv_sec = ms / 1000;
        timeout.tv_nsec = (long) (ms % 1000) * 1000000;
        requested = &timeout;
    } else {
        ALOGE("%s(%d): invalid waitCount %d", __func__, mPortId, waitCount);
        requested = NULL;
    }
    return obtainBuffer(audioBuffer, requested, NULL /*elapsed*/, nonContig);
}

status_t AudioRecord::obtainBuffer(Buffer* audioBuffer, const struct timespec *requested,
        struct timespec *elapsed, size_t *nonContig)
{
    // previous and new IAudioRecord sequence numbers are used to detect track re-creation
    uint32_t oldSequence = 0;

    Proxy::Buffer buffer;
    status_t status = NO_ERROR;

    static const int32_t kMaxTries = 5;
    int32_t tryCounter = kMaxTries;

    do {
        // obtainBuffer() is called with mutex unlocked, so keep extra references to these fields to
        // keep them from going away if another thread re-creates the track during obtainBuffer()
        sp<AudioRecordClientProxy> proxy;
        sp<IMemory> iMem;
        sp<IMemory> bufferMem;
        {
            // start of lock scope
            AutoMutex lock(mLock);

            uint32_t newSequence = mSequence;
            // did previous obtainBuffer() fail due to media server death or voluntary invalidation?
            if (status == DEAD_OBJECT) {
                // re-create track, unless someone else has already done so
                if (newSequence == oldSequence) {
                    if (!audio_is_linear_pcm(mFormat)) {
                        // If compressed capture, don't attempt to restore the track.
                        // Return a DEAD_OBJECT error and let the caller recreate.
                        tryCounter = 0;
                    } else {
                        status = restoreRecord_l("obtainBuffer");
                    }
                    if (status != NO_ERROR) {
                        buffer.mFrameCount = 0;
                        buffer.mRaw = NULL;
                        buffer.mNonContig = 0;
                        break;
                    }
                }
            }
            oldSequence = newSequence;

            // Keep the extra references
            proxy = mProxy;
            iMem = mCblkMemory;
            bufferMem = mBufferMemory;

            // Non-blocking if track is stopped
            if (!mActive) {
                requested = &ClientProxy::kNonBlocking;
            }

        }   // end of lock scope

        buffer.mFrameCount = audioBuffer->frameCount;
        // FIXME starts the requested timeout and elapsed over from scratch
        status = proxy->obtainBuffer(&buffer, requested, elapsed);

    } while ((status == DEAD_OBJECT) && (tryCounter-- > 0));

    audioBuffer->frameCount = buffer.mFrameCount;
    audioBuffer->mSize = buffer.mFrameCount * mServerFrameSize;
    audioBuffer->raw = buffer.mRaw;
    audioBuffer->sequence = oldSequence;
    if (nonContig != NULL) {
        *nonContig = buffer.mNonContig;
    }
    return status;
}

void AudioRecord::releaseBuffer(const Buffer* audioBuffer)
{
    // FIXME add error checking on mode, by adding an internal version

    size_t stepCount = audioBuffer->frameCount;
    if (stepCount == 0) {
        return;
    }

    Proxy::Buffer buffer;
    buffer.mFrameCount = stepCount;
    buffer.mRaw = audioBuffer->raw;

    AutoMutex lock(mLock);
    if (audioBuffer->sequence != mSequence) {
        // This Buffer came from a different IAudioRecord instance, so ignore the releaseBuffer
        ALOGD("%s is no-op due to IAudioRecord sequence mismatch %u != %u",
                __func__, audioBuffer->sequence, mSequence);
        return;
    }
    mInOverrun = false;
    mProxy->releaseBuffer(&buffer);

    // the server does not automatically disable recorder on overrun, so no need to restart
}

audio_io_handle_t AudioRecord::getInputPrivate() const
{
    AutoMutex lock(mLock);
    return mInput;
}

status_t AudioRecord::setParameters(const String8& keyValuePairs) {
    AutoMutex lock(mLock);
    return mInput != AUDIO_IO_HANDLE_NONE
               ? AudioSystem::setParameters(mInput, keyValuePairs)
               : NO_INIT;
}

String8 AudioRecord::getParameters(const String8& keys) {
    AutoMutex lock(mLock);
    return mInput != AUDIO_IO_HANDLE_NONE
               ? AudioSystem::getParameters(mInput, keys)
               : String8::empty();
}

// -------------------------------------------------------------------------

ssize_t AudioRecord::read(void* buffer, size_t userSize, bool blocking)
{
    if (mTransfer != TRANSFER_SYNC) {
        return INVALID_OPERATION;
    }

    if (ssize_t(userSize) < 0 || (buffer == NULL && userSize != 0)) {
        // Validation. user is most-likely passing an error code, and it would
        // make the return value ambiguous (actualSize vs error).
        ALOGE("%s(%d) (buffer=%p, size=%zu (%zu)",
                __func__, mPortId, buffer, userSize, userSize);
        return BAD_VALUE;
    }

    ssize_t read = 0;
    Buffer audioBuffer;

    while (userSize >= mFrameSize) {
        audioBuffer.frameCount = userSize / mFrameSize;

        status_t err = obtainBuffer(&audioBuffer,
                blocking ? &ClientProxy::kForever : &ClientProxy::kNonBlocking);
        if (err < 0) {
            if (read > 0) {
                break;
            }
            if (err == TIMED_OUT || err == -EINTR) {
                err = WOULD_BLOCK;
            }
            return ssize_t(err);
        }

        size_t bytesRead = audioBuffer.frameCount * mFrameSize;
        memcpy_by_audio_format(buffer, mFormat, audioBuffer.raw, mServerConfig.format,
                               audioBuffer.mSize / mServerSampleSize);
        buffer = ((char *) buffer) + bytesRead;
        userSize -= bytesRead;
        read += bytesRead;

        releaseBuffer(&audioBuffer);
    }
    if (read > 0) {
        mFramesRead += read / mFrameSize;
        // mFramesReadTime = systemTime(SYSTEM_TIME_MONOTONIC); // not provided at this time.
    }
    return read;
}

// -------------------------------------------------------------------------

nsecs_t AudioRecord::processAudioBuffer()
{
    mLock.lock();
    const sp<IAudioRecordCallback> callback = mCallback.promote();
    if (!callback) {
        mCallback = nullptr;
        mLock.unlock();
        return NS_NEVER;
    }
    if (mAwaitBoost) {
        mAwaitBoost = false;
        mLock.unlock();
        static const int32_t kMaxTries = 5;
        int32_t tryCounter = kMaxTries;
        uint32_t pollUs = 10000;
        do {
            int policy = sched_getscheduler(0) & ~SCHED_RESET_ON_FORK;
            if (policy == SCHED_FIFO || policy == SCHED_RR) {
                break;
            }
            usleep(pollUs);
            pollUs <<= 1;
        } while (tryCounter-- > 0);
        if (tryCounter < 0) {
            ALOGE("%s(%d): did not receive expected priority boost on time", __func__, mPortId);
        }
        // Run again immediately
        return 0;
    }

    // Can only reference mCblk while locked
    int32_t flags = android_atomic_and(~CBLK_OVERRUN, &mCblk->mFlags);

    // Check for track invalidation
    if (flags & CBLK_INVALID) {
        (void) restoreRecord_l("processAudioBuffer");
        mLock.unlock();
        // Run again immediately, but with a new IAudioRecord
        return 0;
    }

    bool active = mActive;

    // Manage overrun callback, must be done under lock to avoid race with releaseBuffer()
    bool newOverrun = false;
    if (flags & CBLK_OVERRUN) {
        if (!mInOverrun) {
            mInOverrun = true;
            newOverrun = true;
        }
    }

    // Get current position of server
    Modulo<uint32_t> position(mProxy->getPosition());

    // Manage marker callback
    bool markerReached = false;
    Modulo<uint32_t> markerPosition(mMarkerPosition);
    // FIXME fails for wraparound, need 64 bits
    if (!mMarkerReached && markerPosition.value() > 0 && position >= markerPosition) {
        mMarkerReached = markerReached = true;
    }

    // Determine the number of new position callback(s) that will be needed, while locked
    size_t newPosCount = 0;
    Modulo<uint32_t> newPosition(mNewPosition);
    uint32_t updatePeriod = mUpdatePeriod;
    // FIXME fails for wraparound, need 64 bits
    if (updatePeriod > 0 && position >= newPosition) {
        newPosCount = ((position - newPosition).value() / updatePeriod) + 1;
        mNewPosition += updatePeriod * newPosCount;
    }

    // Cache other fields that will be needed soon
    uint32_t notificationFrames = mNotificationFramesAct;
    if (mRefreshRemaining) {
        mRefreshRemaining = false;
        mRemainingFrames = notificationFrames;
        mRetryOnPartialBuffer = false;
    }
    size_t misalignment = mProxy->getMisalignment();
    uint32_t sequence = mSequence;

    // These fields don't need to be cached, because they are assigned only by set():
    //      mTransfer, mCallback, mUserData, mSampleRate, mFrameSize

    mLock.unlock();

    // perform callbacks while unlocked
    if (newOverrun) {
        callback->onOverrun();

    }
    if (markerReached) {
        callback->onMarker(markerPosition.value());
    }
    while (newPosCount > 0) {
        callback->onNewPos(newPosition.value());
        newPosition += updatePeriod;
        newPosCount--;
    }
    if (mObservedSequence != sequence) {
        mObservedSequence = sequence;
        callback->onNewIAudioRecord();
    }

    // if inactive, then don't run me again until re-started
    if (!active) {
        return NS_INACTIVE;
    }

    // Compute the estimated time until the next timed event (position, markers)
    uint32_t minFrames = ~0;
    if (!markerReached && position < markerPosition) {
        minFrames = (markerPosition - position).value();
    }
    if (updatePeriod > 0) {
        uint32_t remaining = (newPosition - position).value();
        if (remaining < minFrames) {
            minFrames = remaining;
        }
    }

    // If > 0, poll periodically to recover from a stuck server.  A good value is 2.
    static const uint32_t kPoll = 0;
    if (kPoll > 0 && mTransfer == TRANSFER_CALLBACK && kPoll * notificationFrames < minFrames) {
        minFrames = kPoll * notificationFrames;
    }

    // Convert frame units to time units
    nsecs_t ns = NS_WHENEVER;
    if (minFrames != (uint32_t) ~0) {
        // This "fudge factor" avoids soaking CPU, and compensates for late progress by server
        static const nsecs_t kFudgeNs = 10000000LL; // 10 ms
        ns = ((minFrames * 1000000000LL) / mSampleRate) + kFudgeNs;
    }

    // If not supplying data by EVENT_MORE_DATA, then we're done
    if (mTransfer != TRANSFER_CALLBACK) {
        return ns;
    }

    struct timespec timeout;
    const struct timespec *requested = &ClientProxy::kForever;
    if (ns != NS_WHENEVER) {
        timeout.tv_sec = ns / 1000000000LL;
        timeout.tv_nsec = ns % 1000000000LL;
        ALOGV("%s(%d): timeout %ld.%03d",
                __func__, mPortId, timeout.tv_sec, (int) timeout.tv_nsec / 1000000);
        requested = &timeout;
    }

    size_t readFrames = 0;
    while (mRemainingFrames > 0) {

        Buffer audioBuffer;
        audioBuffer.frameCount = mRemainingFrames;
        size_t nonContig;
        status_t err = obtainBuffer(&audioBuffer, requested, NULL, &nonContig);
        LOG_ALWAYS_FATAL_IF((err != NO_ERROR) != (audioBuffer.frameCount == 0),
                "%s(%d): obtainBuffer() err=%d frameCount=%zu",
                __func__, mPortId, err, audioBuffer.frameCount);
        requested = &ClientProxy::kNonBlocking;
        size_t avail = audioBuffer.frameCount + nonContig;
        ALOGV("%s(%d): obtainBuffer(%u) returned %zu = %zu + %zu err %d",
                __func__, mPortId, mRemainingFrames, avail, audioBuffer.frameCount, nonContig, err);
        if (err != NO_ERROR) {
            if (err == TIMED_OUT || err == WOULD_BLOCK || err == -EINTR) {
                break;
            }
            ALOGE("%s(%d): Error %d obtaining an audio buffer, giving up.",
                    __func__, mPortId, err);
            return NS_NEVER;
        }

        if (mRetryOnPartialBuffer) {
            mRetryOnPartialBuffer = false;
            if (avail < mRemainingFrames) {
                int64_t myns = ((mRemainingFrames - avail) *
                        1100000000LL) / mSampleRate;
                if (ns < 0 || myns < ns) {
                    ns = myns;
                }
                return ns;
            }
        }

        Buffer* buffer = &audioBuffer;
        if (mServerConfig.format != mFormat) {
            buffer = &mFormatConversionBuffer;
            buffer->frameCount = audioBuffer.frameCount;
            buffer->mSize = buffer->frameCount * mFrameSize;
            buffer->sequence = audioBuffer.sequence;
            memcpy_by_audio_format(buffer->raw, mFormat, audioBuffer.raw,
                                   mServerConfig.format, audioBuffer.size() / mServerSampleSize);
        }

        const size_t reqSize = buffer->size();
        const size_t readSize = callback->onMoreData(*buffer);
        buffer->mSize = readSize;

        // Validate on returned size
        if (ssize_t(readSize) < 0 || readSize > reqSize) {
            ALOGE("%s(%d):  EVENT_MORE_DATA requested %zu bytes but callback returned %zd bytes",
                    __func__, mPortId, reqSize, ssize_t(readSize));
            return NS_NEVER;
        }

        if (readSize == 0) {
            // The callback is done consuming buffers
            // Keep this thread going to handle timed events and
            // still try to provide more data in intervals of WAIT_PERIOD_MS
            // but don't just loop and block the CPU, so wait
            return WAIT_PERIOD_MS * 1000000LL;
        }

        size_t releasedFrames = readSize / mFrameSize;
        audioBuffer.frameCount = releasedFrames;
        mRemainingFrames -= releasedFrames;
        if (misalignment >= releasedFrames) {
            misalignment -= releasedFrames;
        } else {
            misalignment = 0;
        }

        releaseBuffer(&audioBuffer);
        readFrames += releasedFrames;

        // FIXME here is where we would repeat EVENT_MORE_DATA again on same advanced buffer
        // if callback doesn't like to accept the full chunk
        if (readSize < reqSize) {
            continue;
        }

        // There could be enough non-contiguous frames available to satisfy the remaining request
        if (mRemainingFrames <= nonContig) {
            continue;
        }

#if 0
        // This heuristic tries to collapse a series of EVENT_MORE_DATA that would total to a
        // sum <= notificationFrames.  It replaces that series by at most two EVENT_MORE_DATA
        // that total to a sum == notificationFrames.
        if (0 < misalignment && misalignment <= mRemainingFrames) {
            mRemainingFrames = misalignment;
            return (mRemainingFrames * 1100000000LL) / mSampleRate;
        }
#endif

    }
    if (readFrames > 0) {
        AutoMutex lock(mLock);
        mFramesRead += readFrames;
        // mFramesReadTime = systemTime(SYSTEM_TIME_MONOTONIC); // not provided at this time.
    }
    mRemainingFrames = notificationFrames;
    mRetryOnPartialBuffer = true;

    // A lot has transpired since ns was calculated, so run again immediately and re-calculate
    return 0;
}

status_t AudioRecord::restoreRecord_l(const char *from)
{
    status_t result = NO_ERROR;  // logged: make sure to set this before returning.
    const int64_t beginNs = systemTime();
    mediametrics::Defer defer([&] {
        mediametrics::LogItem(mMetricsId)
            .set(AMEDIAMETRICS_PROP_EVENT, AMEDIAMETRICS_PROP_EVENT_VALUE_RESTORE)
            .set(AMEDIAMETRICS_PROP_EXECUTIONTIMENS, (int64_t)(systemTime() - beginNs))
            .set(AMEDIAMETRICS_PROP_STATE, stateToString(mActive))
            .set(AMEDIAMETRICS_PROP_STATUS, (int32_t)result)
            .set(AMEDIAMETRICS_PROP_WHERE, from)
            .record(); });

    ALOGW("%s(%d): dead IAudioRecord, creating a new one from %s()", __func__, mPortId, from);
    ++mSequence;

    const int INITIAL_RETRIES = 3;
    int retries = INITIAL_RETRIES;
retry:
    if (retries < INITIAL_RETRIES) {
        // refresh the audio configuration cache in this process to make sure we get new
        // input parameters and new IAudioRecord in createRecord_l()
        AudioSystem::clearAudioConfigCache();
    }
    mFlags = mOrigFlags;

    // if the new IAudioRecord is created, createRecord_l() will modify the
    // following member variables: mAudioRecord, mCblkMemory, mCblk, mBufferMemory.
    // It will also delete the strong references on previous IAudioRecord and IMemory
    Modulo<uint32_t> position(mProxy->getPosition());
    mNewPosition = position + mUpdatePeriod;
    result = createRecord_l(position);

    if (result == NO_ERROR) {
        if (mActive) {
            // callback thread or sync event hasn't changed
            // FIXME this fails if we have a new AudioFlinger instance
            result = statusTFromBinderStatus(mAudioRecord->start(
                AudioSystem::SYNC_EVENT_SAME, AUDIO_SESSION_NONE));
        }
        mFramesReadServerOffset = mFramesRead; // server resets to zero so we need an offset.
    }

    if (result != NO_ERROR) {
        ALOGW("%s(%d): failed status %d, retries %d", __func__, mPortId, result, retries);
        if (--retries > 0) {
            // leave time for an eventual race condition to clear before retrying
            usleep(500000);
            goto retry;
        }
        // if no retries left, set invalid bit to force restoring at next occasion
        // and avoid inconsistent active state on client and server sides
        if (mCblk != nullptr) {
            android_atomic_or(CBLK_INVALID, &mCblk->mFlags);
        }
    }

    return result;
}

status_t AudioRecord::addAudioDeviceCallback(const sp<AudioSystem::AudioDeviceCallback>& callback)
{
    if (callback == 0) {
        ALOGW("%s(%d): adding NULL callback!", __func__, mPortId);
        return BAD_VALUE;
    }
    AutoMutex lock(mLock);
    if (mDeviceCallback.unsafe_get() == callback.get()) {
        ALOGW("%s(%d): adding same callback!", __func__, mPortId);
        return INVALID_OPERATION;
    }
    status_t status = NO_ERROR;
    if (mInput != AUDIO_IO_HANDLE_NONE) {
        if (mDeviceCallback != 0) {
            ALOGW("%s(%d): callback already present!", __func__, mPortId);
            AudioSystem::removeAudioDeviceCallback(this, mInput, mPortId);
        }
        status = AudioSystem::addAudioDeviceCallback(this, mInput, mPortId);
    }
    mDeviceCallback = callback;
    return status;
}

status_t AudioRecord::removeAudioDeviceCallback(
        const sp<AudioSystem::AudioDeviceCallback>& callback)
{
    if (callback == 0) {
        ALOGW("%s(%d): removing NULL callback!", __func__, mPortId);
        return BAD_VALUE;
    }
    AutoMutex lock(mLock);
    if (mDeviceCallback.unsafe_get() != callback.get()) {
        ALOGW("%s(%d): removing different callback!", __func__, mPortId);
        return INVALID_OPERATION;
    }
    mDeviceCallback.clear();
    if (mInput != AUDIO_IO_HANDLE_NONE) {
        AudioSystem::removeAudioDeviceCallback(this, mInput, mPortId);
    }
    return NO_ERROR;
}

void AudioRecord::onAudioDeviceUpdate(audio_io_handle_t audioIo,
                                 audio_port_handle_t deviceId)
{
    sp<AudioSystem::AudioDeviceCallback> callback;
    {
        AutoMutex lock(mLock);
        if (audioIo != mInput) {
            return;
        }
        callback = mDeviceCallback.promote();
        // only update device if the record is active as route changes due to other use cases are
        // irrelevant for this client
        if (mActive) {
            mRoutedDeviceId = deviceId;
        }
    }
    if (callback.get() != nullptr) {
        callback->onAudioDeviceUpdate(mInput, mRoutedDeviceId);
    }
}

// -------------------------------------------------------------------------

status_t AudioRecord::getActiveMicrophones(std::vector<media::MicrophoneInfo>* activeMicrophones)
{
    AutoMutex lock(mLock);
    std::vector<media::MicrophoneInfoData> mics;
    status_t status = statusTFromBinderStatus(mAudioRecord->getActiveMicrophones(&mics));
    activeMicrophones->resize(mics.size());
    for (size_t i = 0; status == OK && i < mics.size(); ++i) {
        status = activeMicrophones->at(i).readFromParcelable(mics[i]);
    }
    return status;
}

status_t AudioRecord::setPreferredMicrophoneDirection(audio_microphone_direction_t direction)
{
    AutoMutex lock(mLock);
    if (mSelectedMicDirection == direction) {
        // NOP
        return OK;
    }

    mSelectedMicDirection = direction;
    if (mAudioRecord == 0) {
        // the internal AudioRecord hasn't be created yet, so just stash the attribute.
        return OK;
    } else {
        return statusTFromBinderStatus(mAudioRecord->setPreferredMicrophoneDirection(direction));
    }
}

status_t AudioRecord::setPreferredMicrophoneFieldDimension(float zoom) {
    AutoMutex lock(mLock);
    if (mSelectedMicFieldDimension == zoom) {
        // NOP
        return OK;
    }

    mSelectedMicFieldDimension = zoom;
    if (mAudioRecord == 0) {
        // the internal AudioRecord hasn't be created yet, so just stash the attribute.
        return OK;
    } else {
        return statusTFromBinderStatus(mAudioRecord->setPreferredMicrophoneFieldDimension(zoom));
    }
}

void AudioRecord::setLogSessionId(const char *logSessionId)
{
    AutoMutex lock(mLock);
    if (logSessionId == nullptr) logSessionId = "";  // an empty string is an unset session id.
    if (mLogSessionId == logSessionId) return;

     mLogSessionId = logSessionId;
     mediametrics::LogItem(mMetricsId)
         .set(AMEDIAMETRICS_PROP_EVENT, AMEDIAMETRICS_PROP_EVENT_VALUE_SETLOGSESSIONID)
         .set(AMEDIAMETRICS_PROP_LOGSESSIONID, logSessionId)
         .record();
}

status_t AudioRecord::shareAudioHistory(const std::string& sharedPackageName,
                                        int64_t sharedStartMs)
{
    AutoMutex lock(mLock);
    if (mAudioRecord == 0) {
        return NO_INIT;
    }
    status_t status = statusTFromBinderStatus(
            mAudioRecord->shareAudioHistory(sharedPackageName, sharedStartMs));
    if (status == NO_ERROR) {
        mSharedAudioPackageName = sharedPackageName;
        mSharedAudioStartMs = sharedStartMs;
    }
    return status;
}

// =========================================================================

void AudioRecord::DeathNotifier::binderDied(const wp<IBinder>& who __unused)
{
    sp<AudioRecord> audioRecord = mAudioRecord.promote();
    if (audioRecord != 0) {
        AutoMutex lock(audioRecord->mLock);
        audioRecord->mProxy->binderDied();
    }
}

// =========================================================================

AudioRecord::AudioRecordThread::AudioRecordThread(AudioRecord& receiver)
    : Thread(true /* bCanCallJava */)  // binder recursion on restoreRecord_l() may call Java.
    , mReceiver(receiver), mPaused(true), mPausedInt(false), mPausedNs(0LL),
      mIgnoreNextPausedInt(false)
{
}

AudioRecord::AudioRecordThread::~AudioRecordThread()
{
}

bool AudioRecord::AudioRecordThread::threadLoop()
{
    {
        AutoMutex _l(mMyLock);
        if (mPaused) {
            // TODO check return value and handle or log
            mMyCond.wait(mMyLock);
            // caller will check for exitPending()
            return true;
        }
        if (mIgnoreNextPausedInt) {
            mIgnoreNextPausedInt = false;
            mPausedInt = false;
        }
        if (mPausedInt) {
            if (mPausedNs > 0) {
                // TODO check return value and handle or log
                (void) mMyCond.waitRelative(mMyLock, mPausedNs);
            } else {
                // TODO check return value and handle or log
                mMyCond.wait(mMyLock);
            }
            mPausedInt = false;
            return true;
        }
    }
    if (exitPending()) {
        return false;
    }
    nsecs_t ns =  mReceiver.processAudioBuffer();
    switch (ns) {
    case 0:
        return true;
    case NS_INACTIVE:
        pauseInternal();
        return true;
    case NS_NEVER:
        return false;
    case NS_WHENEVER:
        // Event driven: call wake() when callback notifications conditions change.
        ns = INT64_MAX;
        FALLTHROUGH_INTENDED;
    default:
        LOG_ALWAYS_FATAL_IF(ns < 0, "%s() returned %lld", __func__, (long long)ns);
        pauseInternal(ns);
        return true;
    }
}

void AudioRecord::AudioRecordThread::requestExit()
{
    // must be in this order to avoid a race condition
    Thread::requestExit();
    resume();
}

void AudioRecord::AudioRecordThread::pause()
{
    AutoMutex _l(mMyLock);
    mPaused = true;
}

void AudioRecord::AudioRecordThread::resume()
{
    AutoMutex _l(mMyLock);
    mIgnoreNextPausedInt = true;
    if (mPaused || mPausedInt) {
        mPaused = false;
        mPausedInt = false;
        mMyCond.signal();
    }
}

void AudioRecord::AudioRecordThread::wake()
{
    AutoMutex _l(mMyLock);
    if (!mPaused) {
        // wake() might be called while servicing a callback - ignore the next
        // pause time and call processAudioBuffer.
        mIgnoreNextPausedInt = true;
        if (mPausedInt && mPausedNs > 0) {
            // audio record is active and internally paused with timeout.
            mPausedInt = false;
            mMyCond.signal();
        }
    }
}

void AudioRecord::AudioRecordThread::pauseInternal(nsecs_t ns)
{
    AutoMutex _l(mMyLock);
    mPausedInt = true;
    mPausedNs = ns;
}

// -------------------------------------------------------------------------

} // namespace android<|MERGE_RESOLUTION|>--- conflicted
+++ resolved
@@ -897,23 +897,16 @@
     mSessionId = output.sessionId;
     mSampleRate = output.sampleRate;
     mServerConfig = output.serverConfig;
-<<<<<<< HEAD
     if (audio_is_linear_pcm(mServerConfig.format)) {
-        mServerFrameSize = audio_bytes_per_frame(
-            audio_channel_count_from_in_mask(mServerConfig.channel_mask),
-            mServerConfig.format);
-        mServerSampleSize = audio_bytes_per_sample(mServerConfig.format);
+      mServerFrameSize = audio_bytes_per_frame(
+            audio_channel_count_from_in_mask(mServerConfig.channel_mask), mServerConfig.format);
+      mServerSampleSize = audio_bytes_per_sample(mServerConfig.format);
     } else {
         mServerFrameSize = mServerSampleSize = sizeof(uint8_t);
     }
-=======
-    mServerFrameSize = audio_bytes_per_frame(
-            audio_channel_count_from_in_mask(mServerConfig.channel_mask), mServerConfig.format);
-    mServerSampleSize = audio_bytes_per_sample(mServerConfig.format);
     mHalSampleRate = output.halConfig.sample_rate;
     mHalChannelCount = audio_channel_count_from_in_mask(output.halConfig.channel_mask);
     mHalFormat = output.halConfig.format;
->>>>>>> 991f5c5e
 
     if (output.cblk == 0) {
         errorMessage = StringPrintf("%s(%d): Could not get control block", __func__, mPortId);
