--- conflicted
+++ resolved
@@ -809,14 +809,11 @@
     //    count - number of secure stops
     //    list of fixed length secure stops
     size_t countBufferSize = sizeof(uint32_t);
-<<<<<<< HEAD
-=======
     if (input.size() < countBufferSize) {
         // SafetyNet logging
         android_errorWriteLog(0x534e4554, "144766455");
         return Status::BAD_VALUE;
     }
->>>>>>> 674ce236
     uint32_t count = 0;
     sscanf(reinterpret_cast<char*>(input.data()), "%04" PRIu32, &count);
 
