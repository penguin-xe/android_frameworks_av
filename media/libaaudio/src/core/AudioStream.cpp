--- conflicted
+++ resolved
@@ -46,10 +46,6 @@
 }
 
 AudioStream::~AudioStream() {
-<<<<<<< HEAD
-=======
-    ALOGD("destroying %p, state = %s", this, AudioGlobal_convertStreamStateToText(getState()));
->>>>>>> 0db4d66d
     // If the stream is deleted when OPEN or in use then audio resources will leak.
     // This would indicate an internal error. So we want to find this ASAP.
     LOG_ALWAYS_FATAL_IF(!(getState() == AAUDIO_STREAM_STATE_CLOSED
@@ -244,13 +240,8 @@
         case AAUDIO_STREAM_STATE_CLOSING:
         case AAUDIO_STREAM_STATE_CLOSED:
         default:
-<<<<<<< HEAD
             ALOGW("%s() stream not running, state = %s", __func__,
-                  AAudio_convertStreamStateToText(getState()));
-=======
-            ALOGW("requestStop() stream not running, state = %s",
                   AudioGlobal_convertStreamStateToText(getState()));
->>>>>>> 0db4d66d
             return AAUDIO_ERROR_INVALID_STATE;
     }
 
