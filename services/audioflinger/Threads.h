/*
**
** Copyright 2012, The Android Open Source Project
**
** Licensed under the Apache License, Version 2.0 (the "License");
** you may not use this file except in compliance with the License.
** You may obtain a copy of the License at
**
**     http://www.apache.org/licenses/LICENSE-2.0
**
** Unless required by applicable law or agreed to in writing, software
** distributed under the License is distributed on an "AS IS" BASIS,
** WITHOUT WARRANTIES OR CONDITIONS OF ANY KIND, either express or implied.
** See the License for the specific language governing permissions and
** limitations under the License.
*/

#ifndef INCLUDING_FROM_AUDIOFLINGER_H
    #error This header file should only be included from AudioFlinger.h
#endif

class ThreadBase : public Thread {
public:

#include "TrackBase.h"

    enum type_t {
        MIXER,              // Thread class is MixerThread
        DIRECT,             // Thread class is DirectOutputThread
        DUPLICATING,        // Thread class is DuplicatingThread
        RECORD,             // Thread class is RecordThread
        OFFLOAD,            // Thread class is OffloadThread
        MMAP                // control thread for MMAP stream
        // If you add any values here, also update ThreadBase::threadTypeToString()
    };

    static const char *threadTypeToString(type_t type);

    ThreadBase(const sp<AudioFlinger>& audioFlinger, audio_io_handle_t id,
                audio_devices_t outDevice, audio_devices_t inDevice, type_t type,
                bool systemReady);
    virtual             ~ThreadBase();

    virtual status_t    readyToRun();

    void dumpBase(int fd, const Vector<String16>& args);
    void dumpEffectChains(int fd, const Vector<String16>& args);

    void clearPowerManager();

    // base for record and playback
    enum {
        CFG_EVENT_IO,
        CFG_EVENT_PRIO,
        CFG_EVENT_SET_PARAMETER,
        CFG_EVENT_CREATE_AUDIO_PATCH,
        CFG_EVENT_RELEASE_AUDIO_PATCH,
    };

    class ConfigEventData: public RefBase {
    public:
        virtual ~ConfigEventData() {}

        virtual  void dump(char *buffer, size_t size) = 0;
    protected:
        ConfigEventData() {}
    };

    // Config event sequence by client if status needed (e.g binder thread calling setParameters()):
    //  1. create SetParameterConfigEvent. This sets mWaitStatus in config event
    //  2. Lock mLock
    //  3. Call sendConfigEvent_l(): Append to mConfigEvents and mWaitWorkCV.signal
    //  4. sendConfigEvent_l() reads status from event->mStatus;
    //  5. sendConfigEvent_l() returns status
    //  6. Unlock
    //
    // Parameter sequence by server: threadLoop calling processConfigEvents_l():
    // 1. Lock mLock
    // 2. If there is an entry in mConfigEvents proceed ...
    // 3. Read first entry in mConfigEvents
    // 4. Remove first entry from mConfigEvents
    // 5. Process
    // 6. Set event->mStatus
    // 7. event->mCond.signal
    // 8. Unlock

    class ConfigEvent: public RefBase {
    public:
        virtual ~ConfigEvent() {}

        void dump(char *buffer, size_t size) { mData->dump(buffer, size); }

        const int mType; // event type e.g. CFG_EVENT_IO
        Mutex mLock;     // mutex associated with mCond
        Condition mCond; // condition for status return
        status_t mStatus; // status communicated to sender
        bool mWaitStatus; // true if sender is waiting for status
        bool mRequiresSystemReady; // true if must wait for system ready to enter event queue
        sp<ConfigEventData> mData;     // event specific parameter data

    protected:
        explicit ConfigEvent(int type, bool requiresSystemReady = false) :
            mType(type), mStatus(NO_ERROR), mWaitStatus(false),
            mRequiresSystemReady(requiresSystemReady), mData(NULL) {}
    };

    class IoConfigEventData : public ConfigEventData {
    public:
        IoConfigEventData(audio_io_config_event event, pid_t pid) :
            mEvent(event), mPid(pid) {}

        virtual  void dump(char *buffer, size_t size) {
            snprintf(buffer, size, "IO event: event %d\n", mEvent);
        }

        const audio_io_config_event mEvent;
        const pid_t                 mPid;
    };

    class IoConfigEvent : public ConfigEvent {
    public:
        IoConfigEvent(audio_io_config_event event, pid_t pid) :
            ConfigEvent(CFG_EVENT_IO) {
            mData = new IoConfigEventData(event, pid);
        }
        virtual ~IoConfigEvent() {}
    };

    class PrioConfigEventData : public ConfigEventData {
    public:
        PrioConfigEventData(pid_t pid, pid_t tid, int32_t prio, bool forApp) :
            mPid(pid), mTid(tid), mPrio(prio), mForApp(forApp) {}

        virtual  void dump(char *buffer, size_t size) {
            snprintf(buffer, size, "Prio event: pid %d, tid %d, prio %d, for app? %d\n",
                    mPid, mTid, mPrio, mForApp);
        }

        const pid_t mPid;
        const pid_t mTid;
        const int32_t mPrio;
        const bool mForApp;
    };

    class PrioConfigEvent : public ConfigEvent {
    public:
        PrioConfigEvent(pid_t pid, pid_t tid, int32_t prio, bool forApp) :
            ConfigEvent(CFG_EVENT_PRIO, true) {
            mData = new PrioConfigEventData(pid, tid, prio, forApp);
        }
        virtual ~PrioConfigEvent() {}
    };

    class SetParameterConfigEventData : public ConfigEventData {
    public:
        explicit SetParameterConfigEventData(String8 keyValuePairs) :
            mKeyValuePairs(keyValuePairs) {}

        virtual  void dump(char *buffer, size_t size) {
            snprintf(buffer, size, "KeyValue: %s\n", mKeyValuePairs.string());
        }

        const String8 mKeyValuePairs;
    };

    class SetParameterConfigEvent : public ConfigEvent {
    public:
        explicit SetParameterConfigEvent(String8 keyValuePairs) :
            ConfigEvent(CFG_EVENT_SET_PARAMETER) {
            mData = new SetParameterConfigEventData(keyValuePairs);
            mWaitStatus = true;
        }
        virtual ~SetParameterConfigEvent() {}
    };

    class CreateAudioPatchConfigEventData : public ConfigEventData {
    public:
        CreateAudioPatchConfigEventData(const struct audio_patch patch,
                                        audio_patch_handle_t handle) :
            mPatch(patch), mHandle(handle) {}

        virtual  void dump(char *buffer, size_t size) {
            snprintf(buffer, size, "Patch handle: %u\n", mHandle);
        }

        const struct audio_patch mPatch;
        audio_patch_handle_t mHandle;
    };

    class CreateAudioPatchConfigEvent : public ConfigEvent {
    public:
        CreateAudioPatchConfigEvent(const struct audio_patch patch,
                                    audio_patch_handle_t handle) :
            ConfigEvent(CFG_EVENT_CREATE_AUDIO_PATCH) {
            mData = new CreateAudioPatchConfigEventData(patch, handle);
            mWaitStatus = true;
        }
        virtual ~CreateAudioPatchConfigEvent() {}
    };

    class ReleaseAudioPatchConfigEventData : public ConfigEventData {
    public:
        explicit ReleaseAudioPatchConfigEventData(const audio_patch_handle_t handle) :
            mHandle(handle) {}

        virtual  void dump(char *buffer, size_t size) {
            snprintf(buffer, size, "Patch handle: %u\n", mHandle);
        }

        audio_patch_handle_t mHandle;
    };

    class ReleaseAudioPatchConfigEvent : public ConfigEvent {
    public:
        explicit ReleaseAudioPatchConfigEvent(const audio_patch_handle_t handle) :
            ConfigEvent(CFG_EVENT_RELEASE_AUDIO_PATCH) {
            mData = new ReleaseAudioPatchConfigEventData(handle);
            mWaitStatus = true;
        }
        virtual ~ReleaseAudioPatchConfigEvent() {}
    };

    class PMDeathRecipient : public IBinder::DeathRecipient {
    public:
        explicit    PMDeathRecipient(const wp<ThreadBase>& thread) : mThread(thread) {}
        virtual     ~PMDeathRecipient() {}

        // IBinder::DeathRecipient
        virtual     void        binderDied(const wp<IBinder>& who);

    private:
        DISALLOW_COPY_AND_ASSIGN(PMDeathRecipient);

        wp<ThreadBase> mThread;
    };

    virtual     status_t    initCheck() const = 0;

                // static externally-visible
                type_t      type() const { return mType; }
                bool isDuplicating() const { return (mType == DUPLICATING); }

                audio_io_handle_t id() const { return mId;}

                // dynamic externally-visible
                uint32_t    sampleRate() const { return mSampleRate; }
                audio_channel_mask_t channelMask() const { return mChannelMask; }
                audio_format_t format() const { return mHALFormat; }
                uint32_t channelCount() const { return mChannelCount; }
                // Called by AudioFlinger::frameCount(audio_io_handle_t output) and effects,
                // and returns the [normal mix] buffer's frame count.
    virtual     size_t      frameCount() const = 0;

                // Return's the HAL's frame count i.e. fast mixer buffer size.
                size_t      frameCountHAL() const { return mFrameCount; }

                size_t      frameSize() const { return mFrameSize; }

    // Should be "virtual status_t requestExitAndWait()" and override same
    // method in Thread, but Thread::requestExitAndWait() is not yet virtual.
                void        exit();
    virtual     bool        checkForNewParameter_l(const String8& keyValuePair,
                                                    status_t& status) = 0;
    virtual     status_t    setParameters(const String8& keyValuePairs);
    virtual     String8     getParameters(const String8& keys) = 0;
    virtual     void        ioConfigChanged(audio_io_config_event event, pid_t pid = 0) = 0;
                // sendConfigEvent_l() must be called with ThreadBase::mLock held
                // Can temporarily release the lock if waiting for a reply from
                // processConfigEvents_l().
                status_t    sendConfigEvent_l(sp<ConfigEvent>& event);
                void        sendIoConfigEvent(audio_io_config_event event, pid_t pid = 0);
                void        sendIoConfigEvent_l(audio_io_config_event event, pid_t pid = 0);
                void        sendPrioConfigEvent(pid_t pid, pid_t tid, int32_t prio, bool forApp);
                void        sendPrioConfigEvent_l(pid_t pid, pid_t tid, int32_t prio, bool forApp);
                status_t    sendSetParameterConfigEvent_l(const String8& keyValuePair);
                status_t    sendCreateAudioPatchConfigEvent(const struct audio_patch *patch,
                                                            audio_patch_handle_t *handle);
                status_t    sendReleaseAudioPatchConfigEvent(audio_patch_handle_t handle);
                void        processConfigEvents_l();
    virtual     void        cacheParameters_l() = 0;
    virtual     status_t    createAudioPatch_l(const struct audio_patch *patch,
                                               audio_patch_handle_t *handle) = 0;
    virtual     status_t    releaseAudioPatch_l(const audio_patch_handle_t handle) = 0;
    virtual     void        toAudioPortConfig(struct audio_port_config *config) = 0;


                // see note at declaration of mStandby, mOutDevice and mInDevice
                bool        standby() const { return mStandby; }
                audio_devices_t outDevice() const { return mOutDevice; }
                audio_devices_t inDevice() const { return mInDevice; }
                audio_devices_t getDevice() const { return isOutput() ? mOutDevice : mInDevice; }

    virtual     bool        isOutput() const = 0;

    virtual     sp<StreamHalInterface> stream() const = 0;

                sp<EffectHandle> createEffect_l(
                                    const sp<AudioFlinger::Client>& client,
                                    const sp<IEffectClient>& effectClient,
                                    int32_t priority,
                                    audio_session_t sessionId,
                                    effect_descriptor_t *desc,
                                    int *enabled,
                                    status_t *status /*non-NULL*/,
                                    bool pinned);

                // return values for hasAudioSession (bit field)
                enum effect_state {
                    EFFECT_SESSION = 0x1,   // the audio session corresponds to at least one
                                            // effect
                    TRACK_SESSION = 0x2,    // the audio session corresponds to at least one
                                            // track
                    FAST_SESSION = 0x4      // the audio session corresponds to at least one
                                            // fast track
                };

                // get effect chain corresponding to session Id.
                sp<EffectChain> getEffectChain(audio_session_t sessionId);
                // same as getEffectChain() but must be called with ThreadBase mutex locked
                sp<EffectChain> getEffectChain_l(audio_session_t sessionId) const;
                // add an effect chain to the chain list (mEffectChains)
    virtual     status_t addEffectChain_l(const sp<EffectChain>& chain) = 0;
                // remove an effect chain from the chain list (mEffectChains)
    virtual     size_t removeEffectChain_l(const sp<EffectChain>& chain) = 0;
                // lock all effect chains Mutexes. Must be called before releasing the
                // ThreadBase mutex before processing the mixer and effects. This guarantees the
                // integrity of the chains during the process.
                // Also sets the parameter 'effectChains' to current value of mEffectChains.
                void lockEffectChains_l(Vector< sp<EffectChain> >& effectChains);
                // unlock effect chains after process
                void unlockEffectChains(const Vector< sp<EffectChain> >& effectChains);
                // get a copy of mEffectChains vector
                Vector< sp<EffectChain> > getEffectChains_l() const { return mEffectChains; };
                // set audio mode to all effect chains
                void setMode(audio_mode_t mode);
                // get effect module with corresponding ID on specified audio session
                sp<AudioFlinger::EffectModule> getEffect(audio_session_t sessionId, int effectId);
                sp<AudioFlinger::EffectModule> getEffect_l(audio_session_t sessionId, int effectId);
                // add and effect module. Also creates the effect chain is none exists for
                // the effects audio session
                status_t addEffect_l(const sp< EffectModule>& effect);
                // remove and effect module. Also removes the effect chain is this was the last
                // effect
                void removeEffect_l(const sp< EffectModule>& effect, bool release = false);
                // disconnect an effect handle from module and destroy module if last handle
                void disconnectEffectHandle(EffectHandle *handle, bool unpinIfLast);
                // detach all tracks connected to an auxiliary effect
    virtual     void detachAuxEffect_l(int effectId __unused) {}
                // returns a combination of:
                // - EFFECT_SESSION if effects on this audio session exist in one chain
                // - TRACK_SESSION if tracks on this audio session exist
                // - FAST_SESSION if fast tracks on this audio session exist
    virtual     uint32_t hasAudioSession_l(audio_session_t sessionId) const = 0;
                uint32_t hasAudioSession(audio_session_t sessionId) const {
                    Mutex::Autolock _l(mLock);
                    return hasAudioSession_l(sessionId);
                }

                // the value returned by default implementation is not important as the
                // strategy is only meaningful for PlaybackThread which implements this method
                virtual uint32_t getStrategyForSession_l(audio_session_t sessionId __unused)
                        { return 0; }

                // check if some effects must be suspended/restored when an effect is enabled
                // or disabled
                void checkSuspendOnEffectEnabled(const sp<EffectModule>& effect,
                                                 bool enabled,
                                                 audio_session_t sessionId =
                                                        AUDIO_SESSION_OUTPUT_MIX);
                void checkSuspendOnEffectEnabled_l(const sp<EffectModule>& effect,
                                                   bool enabled,
                                                   audio_session_t sessionId =
                                                        AUDIO_SESSION_OUTPUT_MIX);

                virtual status_t    setSyncEvent(const sp<SyncEvent>& event) = 0;
                virtual bool        isValidSyncEvent(const sp<SyncEvent>& event) const = 0;

                // Return a reference to a per-thread heap which can be used to allocate IMemory
                // objects that will be read-only to client processes, read/write to mediaserver,
                // and shared by all client processes of the thread.
                // The heap is per-thread rather than common across all threads, because
                // clients can't be trusted not to modify the offset of the IMemory they receive.
                // If a thread does not have such a heap, this method returns 0.
                virtual sp<MemoryDealer>    readOnlyHeap() const { return 0; }

                virtual sp<IMemory> pipeMemory() const { return 0; }

                        void systemReady();

                // checkEffectCompatibility_l() must be called with ThreadBase::mLock held
                virtual status_t    checkEffectCompatibility_l(const effect_descriptor_t *desc,
                                                               audio_session_t sessionId) = 0;

                        void        broadcast_l();

                virtual bool        isTimestampCorrectionEnabled() const { return false; }

                bool                isMsdDevice() const { return mIsMsdDevice; }

    virtual     void                dump(int fd, const Vector<String16>& args) = 0;

    mutable     Mutex                   mLock;

protected:

                // entry describing an effect being suspended in mSuspendedSessions keyed vector
                class SuspendedSessionDesc : public RefBase {
                public:
                    SuspendedSessionDesc() : mRefCount(0) {}

                    int mRefCount;          // number of active suspend requests
                    effect_uuid_t mType;    // effect type UUID
                };

                void        acquireWakeLock();
                virtual void acquireWakeLock_l();
                void        releaseWakeLock();
                void        releaseWakeLock_l();
                void        updateWakeLockUids_l(const SortedVector<uid_t> &uids);
                void        getPowerManager_l();
                // suspend or restore effects of the specified type (or all if type is NULL)
                // on a given session. The number of suspend requests is counted and restore
                // occurs when all suspend requests are cancelled.
                void setEffectSuspended_l(const effect_uuid_t *type,
                                          bool suspend,
                                          audio_session_t sessionId);
                // updated mSuspendedSessions when an effect is suspended or restored
                void        updateSuspendedSessions_l(const effect_uuid_t *type,
                                                      bool suspend,
                                                      audio_session_t sessionId);
                // check if some effects must be suspended when an effect chain is added
                void checkSuspendOnAddEffectChain_l(const sp<EffectChain>& chain);

                // sends the metadata of the active tracks to the HAL
    virtual     void        updateMetadata_l() = 0;

                String16 getWakeLockTag();

    virtual     void        preExit() { }
    virtual     void        setMasterMono_l(bool mono __unused) { }
    virtual     bool        requireMonoBlend() { return false; }

                            // called within the threadLoop to obtain timestamp from the HAL.
    virtual     status_t    threadloop_getHalTimestamp_l(
                                    ExtendedTimestamp *timestamp __unused) const {
                                return INVALID_OPERATION;
                            }

    friend class AudioFlinger;      // for mEffectChains

                const type_t            mType;

                // Used by parameters, config events, addTrack_l, exit
                Condition               mWaitWorkCV;

                const sp<AudioFlinger>  mAudioFlinger;

                // updated by PlaybackThread::readOutputParameters_l() or
                // RecordThread::readInputParameters_l()
                uint32_t                mSampleRate;
                size_t                  mFrameCount;       // output HAL, direct output, record
                audio_channel_mask_t    mChannelMask;
                uint32_t                mChannelCount;
                size_t                  mFrameSize;
                // not HAL frame size, this is for output sink (to pipe to fast mixer)
                audio_format_t          mFormat;           // Source format for Recording and
                                                           // Sink format for Playback.
                                                           // Sink format may be different than
                                                           // HAL format if Fastmixer is used.
                audio_format_t          mHALFormat;
                size_t                  mBufferSize;       // HAL buffer size for read() or write()

                Vector< sp<ConfigEvent> >     mConfigEvents;
                Vector< sp<ConfigEvent> >     mPendingConfigEvents; // events awaiting system ready

                // These fields are written and read by thread itself without lock or barrier,
                // and read by other threads without lock or barrier via standby(), outDevice()
                // and inDevice().
                // Because of the absence of a lock or barrier, any other thread that reads
                // these fields must use the information in isolation, or be prepared to deal
                // with possibility that it might be inconsistent with other information.
                bool                    mStandby;     // Whether thread is currently in standby.
                audio_devices_t         mOutDevice;   // output device
                audio_devices_t         mInDevice;    // input device
                audio_devices_t         mPrevOutDevice;   // previous output device
                audio_devices_t         mPrevInDevice;    // previous input device
                struct audio_patch      mPatch;
                /**
                 * @brief mDeviceId  current device port unique identifier
                 */
                audio_port_handle_t     mDeviceId = AUDIO_PORT_HANDLE_NONE;
                audio_source_t          mAudioSource;

                const audio_io_handle_t mId;
                Vector< sp<EffectChain> > mEffectChains;

                static const int        kThreadNameLength = 16; // prctl(PR_SET_NAME) limit
                char                    mThreadName[kThreadNameLength]; // guaranteed NUL-terminated
                sp<IPowerManager>       mPowerManager;
                sp<IBinder>             mWakeLockToken;
                const sp<PMDeathRecipient> mDeathRecipient;
                // list of suspended effects per session and per type. The first (outer) vector is
                // keyed by session ID, the second (inner) by type UUID timeLow field
                // Updated by updateSuspendedSessions_l() only.
                KeyedVector< audio_session_t, KeyedVector< int, sp<SuspendedSessionDesc> > >
                                        mSuspendedSessions;
                // TODO: add comment and adjust size as needed
                static const size_t     kLogSize = 4 * 1024;
                sp<NBLog::Writer>       mNBLogWriter;
                bool                    mSystemReady;
                ExtendedTimestamp       mTimestamp;
                TimestampVerifier< // For timestamp statistics.
                        int64_t /* frame count */, int64_t /* time ns */> mTimestampVerifier;
                audio_devices_t         mTimestampCorrectedDevices = AUDIO_DEVICE_NONE;
                bool                    mIsMsdDevice = false;
                // A condition that must be evaluated by the thread loop has changed and
                // we must not wait for async write callback in the thread loop before evaluating it
                bool                    mSignalPending;

#ifdef TEE_SINK
                NBAIO_Tee               mTee;
#endif
                // ActiveTracks is a sorted vector of track type T representing the
                // active tracks of threadLoop() to be considered by the locked prepare portion.
                // ActiveTracks should be accessed with the ThreadBase lock held.
                //
                // During processing and I/O, the threadLoop does not hold the lock;
                // hence it does not directly use ActiveTracks.  Care should be taken
                // to hold local strong references or defer removal of tracks
                // if the threadLoop may still be accessing those tracks due to mix, etc.
                //
                // This class updates power information appropriately.
                //

                template <typename T>
                class ActiveTracks {
                public:
                    explicit ActiveTracks(SimpleLog *localLog = nullptr)
                        : mActiveTracksGeneration(0)
                        , mLastActiveTracksGeneration(0)
                        , mLocalLog(localLog)
                    { }

                    ~ActiveTracks() {
                        ALOGW_IF(!mActiveTracks.isEmpty(),
                                "ActiveTracks should be empty in destructor");
                    }
                    // returns the last track added (even though it may have been
                    // subsequently removed from ActiveTracks).
                    //
                    // Used for DirectOutputThread to ensure a flush is called when transitioning
                    // to a new track (even though it may be on the same session).
                    // Used for OffloadThread to ensure that volume and mixer state is
                    // taken from the latest track added.
                    //
                    // The latest track is saved with a weak pointer to prevent keeping an
                    // otherwise useless track alive. Thus the function will return nullptr
                    // if the latest track has subsequently been removed and destroyed.
                    sp<T> getLatest() {
                        return mLatestActiveTrack.promote();
                    }

                    // SortedVector methods
                    ssize_t         add(const sp<T> &track);
                    ssize_t         remove(const sp<T> &track);
                    size_t          size() const {
                        return mActiveTracks.size();
                    }
                    bool            isEmpty() const {
                        return mActiveTracks.isEmpty();
                    }
                    ssize_t         indexOf(const sp<T>& item) {
                        return mActiveTracks.indexOf(item);
                    }
                    sp<T>           operator[](size_t index) const {
                        return mActiveTracks[index];
                    }
                    typename SortedVector<sp<T>>::iterator begin() {
                        return mActiveTracks.begin();
                    }
                    typename SortedVector<sp<T>>::iterator end() {
                        return mActiveTracks.end();
                    }

                    // Due to Binder recursion optimization, clear() and updatePowerState()
                    // cannot be called from a Binder thread because they may call back into
                    // the original calling process (system server) for BatteryNotifier
                    // (which requires a Java environment that may not be present).
                    // Hence, call clear() and updatePowerState() only from the
                    // ThreadBase thread.
                    void            clear();
                    // periodically called in the threadLoop() to update power state uids.
                    void            updatePowerState(sp<ThreadBase> thread, bool force = false);

                    /** @return true if one or move active tracks was added or removed since the
                     *          last time this function was called or the vector was created. */
                    bool            readAndClearHasChanged();

                private:
                    void            logTrack(const char *funcName, const sp<T> &track) const;

                    SortedVector<uid_t> getWakeLockUids() {
                        SortedVector<uid_t> wakeLockUids;
                        for (const sp<T> &track : mActiveTracks) {
                            wakeLockUids.add(track->uid());
                        }
                        return wakeLockUids; // moved by underlying SharedBuffer
                    }

                    std::map<uid_t, std::pair<ssize_t /* previous */, ssize_t /* current */>>
                                        mBatteryCounter;
                    SortedVector<sp<T>> mActiveTracks;
                    int                 mActiveTracksGeneration;
                    int                 mLastActiveTracksGeneration;
                    wp<T>               mLatestActiveTrack; // latest track added to ActiveTracks
                    SimpleLog * const   mLocalLog;
                    // If the vector has changed since last call to readAndClearHasChanged
                    bool                mHasChanged = false;
                };

                SimpleLog mLocalLog;
};

class VolumeInterface {
 public:

    virtual ~VolumeInterface() {}

    virtual void        setMasterVolume(float value) = 0;
    virtual void        setMasterMute(bool muted) = 0;
    virtual void        setStreamVolume(audio_stream_type_t stream, float value) = 0;
    virtual void        setStreamMute(audio_stream_type_t stream, bool muted) = 0;
    virtual float       streamVolume(audio_stream_type_t stream) const = 0;

};

// --- PlaybackThread ---
class PlaybackThread : public ThreadBase, public StreamOutHalInterfaceCallback,
    public VolumeInterface {
public:

#include "PlaybackTracks.h"

    enum mixer_state {
        MIXER_IDLE,             // no active tracks
        MIXER_TRACKS_ENABLED,   // at least one active track, but no track has any data ready
        MIXER_TRACKS_READY,      // at least one active track, and at least one track has data
        MIXER_DRAIN_TRACK,      // drain currently playing track
        MIXER_DRAIN_ALL,        // fully drain the hardware
        // standby mode does not have an enum value
        // suspend by audio policy manager is orthogonal to mixer state
    };

    // retry count before removing active track in case of underrun on offloaded thread:
    // we need to make sure that AudioTrack client has enough time to send large buffers
    //FIXME may be more appropriate if expressed in time units. Need to revise how underrun is
    // handled for offloaded tracks
    static const int8_t kMaxTrackRetriesOffload = 20;
    static const int8_t kMaxTrackStartupRetriesOffload = 100;
    static const int8_t kMaxTrackStopRetriesOffload = 2;
    static constexpr uint32_t kMaxTracksPerUid = 40;
    static constexpr size_t kMaxTracks = 256;

    // Maximum delay (in nanoseconds) for upcoming buffers in suspend mode, otherwise
    // if delay is greater, the estimated time for timeLoopNextNs is reset.
    // This allows for catch-up to be done for small delays, while resetting the estimate
    // for initial conditions or large delays.
    static const nsecs_t kMaxNextBufferDelayNs = 100000000;

    PlaybackThread(const sp<AudioFlinger>& audioFlinger, AudioStreamOut* output,
                   audio_io_handle_t id, audio_devices_t device, type_t type, bool systemReady);
    virtual             ~PlaybackThread();

                void        dump(int fd, const Vector<String16>& args) override;

    // Thread virtuals
    virtual     bool        threadLoop();

    // RefBase
    virtual     void        onFirstRef();

    virtual     status_t    checkEffectCompatibility_l(const effect_descriptor_t *desc,
                                                       audio_session_t sessionId);

protected:
    // Code snippets that were lifted up out of threadLoop()
    virtual     void        threadLoop_mix() = 0;
    virtual     void        threadLoop_sleepTime() = 0;
    virtual     ssize_t     threadLoop_write();
    virtual     void        threadLoop_drain();
    virtual     void        threadLoop_standby();
    virtual     void        threadLoop_exit();
    virtual     void        threadLoop_removeTracks(const Vector< sp<Track> >& tracksToRemove);

                // prepareTracks_l reads and writes mActiveTracks, and returns
                // the pending set of tracks to remove via Vector 'tracksToRemove'.  The caller
                // is responsible for clearing or destroying this Vector later on, when it
                // is safe to do so. That will drop the final ref count and destroy the tracks.
    virtual     mixer_state prepareTracks_l(Vector< sp<Track> > *tracksToRemove) = 0;
                void        removeTracks_l(const Vector< sp<Track> >& tracksToRemove);

    // StreamOutHalInterfaceCallback implementation
    virtual     void        onWriteReady();
    virtual     void        onDrainReady();
    virtual     void        onError();

                void        resetWriteBlocked(uint32_t sequence);
                void        resetDraining(uint32_t sequence);

    virtual     bool        waitingAsyncCallback();
    virtual     bool        waitingAsyncCallback_l();
    virtual     bool        shouldStandby_l();
    virtual     void        onAddNewTrack_l();
                void        onAsyncError(); // error reported by AsyncCallbackThread

    // ThreadBase virtuals
    virtual     void        preExit();

    virtual     bool        keepWakeLock() const { return true; }
    virtual     void        acquireWakeLock_l() {
                                ThreadBase::acquireWakeLock_l();
                                mActiveTracks.updatePowerState(this, true /* force */);
                            }

public:

    virtual     status_t    initCheck() const { return (mOutput == NULL) ? NO_INIT : NO_ERROR; }

                // return estimated latency in milliseconds, as reported by HAL
                uint32_t    latency() const;
                // same, but lock must already be held
                uint32_t    latency_l() const;

                // VolumeInterface
    virtual     void        setMasterVolume(float value);
    virtual     void        setMasterBalance(float balance);
    virtual     void        setMasterMute(bool muted);
    virtual     void        setStreamVolume(audio_stream_type_t stream, float value);
    virtual     void        setStreamMute(audio_stream_type_t stream, bool muted);
    virtual     float       streamVolume(audio_stream_type_t stream) const;

                void        setVolumeForOutput_l(float left, float right) const;

                sp<Track>   createTrack_l(
                                const sp<AudioFlinger::Client>& client,
                                audio_stream_type_t streamType,
                                const audio_attributes_t& attr,
                                uint32_t *sampleRate,
                                audio_format_t format,
                                audio_channel_mask_t channelMask,
                                size_t *pFrameCount,
                                size_t *pNotificationFrameCount,
                                uint32_t notificationsPerBuffer,
                                float speed,
                                const sp<IMemory>& sharedBuffer,
                                audio_session_t sessionId,
                                audio_output_flags_t *flags,
                                pid_t tid,
                                uid_t uid,
                                status_t *status /*non-NULL*/,
                                audio_port_handle_t portId);

                AudioStreamOut* getOutput() const;
                AudioStreamOut* clearOutput();
                virtual sp<StreamHalInterface> stream() const;

                // a very large number of suspend() will eventually wraparound, but unlikely
                void        suspend() { (void) android_atomic_inc(&mSuspended); }
                void        restore()
                                {
                                    // if restore() is done without suspend(), get back into
                                    // range so that the next suspend() will operate correctly
                                    if (android_atomic_dec(&mSuspended) <= 0) {
                                        android_atomic_release_store(0, &mSuspended);
                                    }
                                }
                bool        isSuspended() const
                                { return android_atomic_acquire_load(&mSuspended) > 0; }

    virtual     String8     getParameters(const String8& keys);
    virtual     void        ioConfigChanged(audio_io_config_event event, pid_t pid = 0);
                status_t    getRenderPosition(uint32_t *halFrames, uint32_t *dspFrames);
                // Consider also removing and passing an explicit mMainBuffer initialization
                // parameter to AF::PlaybackThread::Track::Track().
                effect_buffer_t *sinkBuffer() const {
                    return reinterpret_cast<effect_buffer_t *>(mSinkBuffer); };

    virtual     void detachAuxEffect_l(int effectId);
                status_t attachAuxEffect(const sp<AudioFlinger::PlaybackThread::Track>& track,
                        int EffectId);
                status_t attachAuxEffect_l(const sp<AudioFlinger::PlaybackThread::Track>& track,
                        int EffectId);

                virtual status_t addEffectChain_l(const sp<EffectChain>& chain);
                virtual size_t removeEffectChain_l(const sp<EffectChain>& chain);
                virtual uint32_t hasAudioSession_l(audio_session_t sessionId) const;
                virtual uint32_t getStrategyForSession_l(audio_session_t sessionId);


                virtual status_t setSyncEvent(const sp<SyncEvent>& event);
                virtual bool     isValidSyncEvent(const sp<SyncEvent>& event) const;

                // called with AudioFlinger lock held
                        bool     invalidateTracks_l(audio_stream_type_t streamType);
                virtual void     invalidateTracks(audio_stream_type_t streamType);

    virtual     size_t      frameCount() const { return mNormalFrameCount; }

    virtual     status_t    getTimestamp_l(AudioTimestamp& timestamp);

                void        addPatchTrack(const sp<PatchTrack>& track);
                void        deletePatchTrack(const sp<PatchTrack>& track);

    virtual     void        toAudioPortConfig(struct audio_port_config *config);

                // Return the asynchronous signal wait time.
    virtual     int64_t     computeWaitTimeNs_l() const { return INT64_MAX; }

    virtual     bool        isOutput() const override { return true; }

                // returns true if the track is allowed to be added to the thread.
    virtual     bool        isTrackAllowed_l(
                                    audio_channel_mask_t channelMask __unused,
                                    audio_format_t format __unused,
                                    audio_session_t sessionId __unused,
                                    uid_t uid) const {
                                return trackCountForUid_l(uid) < PlaybackThread::kMaxTracksPerUid
                                       && mTracks.size() < PlaybackThread::kMaxTracks;
                            }

                bool        isTimestampCorrectionEnabled() const override {
                                const audio_devices_t device =
                                        mOutDevice & mTimestampCorrectedDevices;
                                return audio_is_output_devices(device) && popcount(device) > 0;
                            }
protected:
    // updated by readOutputParameters_l()
    size_t                          mNormalFrameCount;  // normal mixer and effects

    bool                            mThreadThrottle;     // throttle the thread processing
    uint32_t                        mThreadThrottleTimeMs; // throttle time for MIXER threads
    uint32_t                        mThreadThrottleEndMs;  // notify once per throttling
    uint32_t                        mHalfBufferMs;       // half the buffer size in milliseconds

    void*                           mSinkBuffer;         // frame size aligned sink buffer

    // TODO:
    // Rearrange the buffer info into a struct/class with
    // clear, copy, construction, destruction methods.
    //
    // mSinkBuffer also has associated with it:
    //
    // mSinkBufferSize: Sink Buffer Size
    // mFormat: Sink Buffer Format

    // Mixer Buffer (mMixerBuffer*)
    //
    // In the case of floating point or multichannel data, which is not in the
    // sink format, it is required to accumulate in a higher precision or greater channel count
    // buffer before downmixing or data conversion to the sink buffer.

    // Set to "true" to enable the Mixer Buffer otherwise mixer output goes to sink buffer.
    bool                            mMixerBufferEnabled;

    // Storage, 32 byte aligned (may make this alignment a requirement later).
    // Due to constraints on mNormalFrameCount, the buffer size is a multiple of 16 frames.
    void*                           mMixerBuffer;

    // Size of mMixerBuffer in bytes: mNormalFrameCount * #channels * sampsize.
    size_t                          mMixerBufferSize;

    // The audio format of mMixerBuffer. Set to AUDIO_FORMAT_PCM_(FLOAT|16_BIT) only.
    audio_format_t                  mMixerBufferFormat;

    // An internal flag set to true by MixerThread::prepareTracks_l()
    // when mMixerBuffer contains valid data after mixing.
    bool                            mMixerBufferValid;

    // Effects Buffer (mEffectsBuffer*)
    //
    // In the case of effects data, which is not in the sink format,
    // it is required to accumulate in a different buffer before data conversion
    // to the sink buffer.

    // Set to "true" to enable the Effects Buffer otherwise effects output goes to sink buffer.
    bool                            mEffectBufferEnabled;

    // Storage, 32 byte aligned (may make this alignment a requirement later).
    // Due to constraints on mNormalFrameCount, the buffer size is a multiple of 16 frames.
    void*                           mEffectBuffer;

    // Size of mEffectsBuffer in bytes: mNormalFrameCount * #channels * sampsize.
    size_t                          mEffectBufferSize;

    // The audio format of mEffectsBuffer. Set to AUDIO_FORMAT_PCM_16_BIT only.
    audio_format_t                  mEffectBufferFormat;

    // An internal flag set to true by MixerThread::prepareTracks_l()
    // when mEffectsBuffer contains valid data after mixing.
    //
    // When this is set, all mixer data is routed into the effects buffer
    // for any processing (including output processing).
    bool                            mEffectBufferValid;

    // suspend count, > 0 means suspended.  While suspended, the thread continues to pull from
    // tracks and mix, but doesn't write to HAL.  A2DP and SCO HAL implementations can't handle
    // concurrent use of both of them, so Audio Policy Service suspends one of the threads to
    // workaround that restriction.
    // 'volatile' means accessed via atomic operations and no lock.
    volatile int32_t                mSuspended;

    int64_t                         mBytesWritten;
    int64_t                         mFramesWritten; // not reset on standby
    int64_t                         mSuspendedFrames; // not reset on standby

    // mHapticChannelMask and mHapticChannelCount will only be valid when the thread support
    // haptic playback.
    audio_channel_mask_t            mHapticChannelMask = AUDIO_CHANNEL_NONE;
    uint32_t                        mHapticChannelCount = 0;
private:
    // mMasterMute is in both PlaybackThread and in AudioFlinger.  When a
    // PlaybackThread needs to find out if master-muted, it checks it's local
    // copy rather than the one in AudioFlinger.  This optimization saves a lock.
    bool                            mMasterMute;
                void        setMasterMute_l(bool muted) { mMasterMute = muted; }
protected:
    ActiveTracks<Track>     mActiveTracks;

    // Time to sleep between cycles when:
    virtual uint32_t        activeSleepTimeUs() const;      // mixer state MIXER_TRACKS_ENABLED
    virtual uint32_t        idleSleepTimeUs() const = 0;    // mixer state MIXER_IDLE
    virtual uint32_t        suspendSleepTimeUs() const = 0; // audio policy manager suspended us
    // No sleep when mixer state == MIXER_TRACKS_READY; relies on audio HAL stream->write()
    // No sleep in standby mode; waits on a condition

    // Code snippets that are temporarily lifted up out of threadLoop() until the merge
                void        checkSilentMode_l();

    // Non-trivial for DUPLICATING only
    virtual     void        saveOutputTracks() { }
    virtual     void        clearOutputTracks() { }

    // Cache various calculated values, at threadLoop() entry and after a parameter change
    virtual     void        cacheParameters_l();

    virtual     uint32_t    correctLatency_l(uint32_t latency) const;

    virtual     status_t    createAudioPatch_l(const struct audio_patch *patch,
                                   audio_patch_handle_t *handle);
    virtual     status_t    releaseAudioPatch_l(const audio_patch_handle_t handle);

                bool        usesHwAvSync() const { return (mType == DIRECT) && (mOutput != NULL)
                                    && mHwSupportsPause
                                    && (mOutput->flags & AUDIO_OUTPUT_FLAG_HW_AV_SYNC); }

                uint32_t    trackCountForUid_l(uid_t uid) const;

private:

    friend class AudioFlinger;      // for numerous

    DISALLOW_COPY_AND_ASSIGN(PlaybackThread);

    status_t    addTrack_l(const sp<Track>& track);
    bool        destroyTrack_l(const sp<Track>& track);
    void        removeTrack_l(const sp<Track>& track);

    void        readOutputParameters_l();
    void        updateMetadata_l() final;
    virtual void sendMetadataToBackend_l(const StreamOutHalInterface::SourceMetadata& metadata);

    virtual void dumpInternals(int fd, const Vector<String16>& args);
    void        dumpTracks(int fd, const Vector<String16>& args);

    // The Tracks class manages tracks added and removed from the Thread.
    template <typename T>
    class Tracks {
    public:
        Tracks(bool saveDeletedTrackIds) :
            mSaveDeletedTrackIds(saveDeletedTrackIds) { }

        // SortedVector methods
        ssize_t         add(const sp<T> &track) {
            const ssize_t index = mTracks.add(track);
            LOG_ALWAYS_FATAL_IF(index < 0, "cannot add track");
            return index;
        }
        ssize_t         remove(const sp<T> &track);
        size_t          size() const {
            return mTracks.size();
        }
        bool            isEmpty() const {
            return mTracks.isEmpty();
        }
        ssize_t         indexOf(const sp<T> &item) {
            return mTracks.indexOf(item);
        }
        sp<T>           operator[](size_t index) const {
            return mTracks[index];
        }
        typename SortedVector<sp<T>>::iterator begin() {
            return mTracks.begin();
        }
        typename SortedVector<sp<T>>::iterator end() {
            return mTracks.end();
        }

        size_t          processDeletedTrackIds(std::function<void(int)> f) {
            for (const int trackId : mDeletedTrackIds) {
                f(trackId);
            }
            return mDeletedTrackIds.size();
        }

        void            clearDeletedTrackIds() { mDeletedTrackIds.clear(); }

    private:
        // Tracks pending deletion for MIXER type threads
        const bool mSaveDeletedTrackIds; // true to enable tracking
        std::set<int> mDeletedTrackIds;

        SortedVector<sp<T>> mTracks; // wrapped SortedVector.
    };

    Tracks<Track>                   mTracks;

    stream_type_t                   mStreamTypes[AUDIO_STREAM_CNT];
    AudioStreamOut                  *mOutput;

    float                           mMasterVolume;
    std::atomic<float>              mMasterBalance{};
    audio_utils::Balance            mBalance;
    nsecs_t                         mLastWriteTime;
    int                             mNumWrites;
    int                             mNumDelayedWrites;
    bool                            mInWrite;

    // FIXME rename these former local variables of threadLoop to standard "m" names
    nsecs_t                         mStandbyTimeNs;
    size_t                          mSinkBufferSize;

    // cached copies of activeSleepTimeUs() and idleSleepTimeUs() made by cacheParameters_l()
    uint32_t                        mActiveSleepTimeUs;
    uint32_t                        mIdleSleepTimeUs;

    uint32_t                        mSleepTimeUs;

    // mixer status returned by prepareTracks_l()
    mixer_state                     mMixerStatus; // current cycle
                                                  // previous cycle when in prepareTracks_l()
    mixer_state                     mMixerStatusIgnoringFastTracks;
                                                  // FIXME or a separate ready state per track

    // FIXME move these declarations into the specific sub-class that needs them
    // MIXER only
    uint32_t                        sleepTimeShift;

    // same as AudioFlinger::mStandbyTimeInNsecs except for DIRECT which uses a shorter value
    nsecs_t                         mStandbyDelayNs;

    // MIXER only
    nsecs_t                         maxPeriod;

    // DUPLICATING only
    uint32_t                        writeFrames;

    size_t                          mBytesRemaining;
    size_t                          mCurrentWriteLength;
    bool                            mUseAsyncWrite;
    // mWriteAckSequence contains current write sequence on bits 31-1. The write sequence is
    // incremented each time a write(), a flush() or a standby() occurs.
    // Bit 0 is set when a write blocks and indicates a callback is expected.
    // Bit 0 is reset by the async callback thread calling resetWriteBlocked(). Out of sequence
    // callbacks are ignored.
    uint32_t                        mWriteAckSequence;
    // mDrainSequence contains current drain sequence on bits 31-1. The drain sequence is
    // incremented each time a drain is requested or a flush() or standby() occurs.
    // Bit 0 is set when the drain() command is called at the HAL and indicates a callback is
    // expected.
    // Bit 0 is reset by the async callback thread calling resetDraining(). Out of sequence
    // callbacks are ignored.
    uint32_t                        mDrainSequence;
    sp<AsyncCallbackThread>         mCallbackThread;

private:
    // The HAL output sink is treated as non-blocking, but current implementation is blocking
    sp<NBAIO_Sink>          mOutputSink;
    // If a fast mixer is present, the blocking pipe sink, otherwise clear
    sp<NBAIO_Sink>          mPipeSink;
    // The current sink for the normal mixer to write it's (sub)mix, mOutputSink or mPipeSink
    sp<NBAIO_Sink>          mNormalSink;
    uint32_t                mScreenState;   // cached copy of gScreenState
    // TODO: add comment and adjust size as needed
    static const size_t     kFastMixerLogSize = 8 * 1024;
    sp<NBLog::Writer>       mFastMixerNBLogWriter;

    // Downstream patch latency, available if mDownstreamLatencyStatMs.getN() > 0.
    audio_utils::Statistics<double> mDownstreamLatencyStatMs{0.999};

public:
    virtual     bool        hasFastMixer() const = 0;
    virtual     FastTrackUnderruns getFastTrackUnderruns(size_t fastIndex __unused) const
                                { FastTrackUnderruns dummy; return dummy; }

protected:
                // accessed by both binder threads and within threadLoop(), lock on mutex needed
                unsigned    mFastTrackAvailMask;    // bit i set if fast track [i] is available
                bool        mHwSupportsPause;
                bool        mHwPaused;
                bool        mFlushPending;
                bool        mHwSupportsSuspend;
                // volumes last sent to audio HAL with stream->setVolume()
                float mLeftVolFloat;
                float mRightVolFloat;
};

class MixerThread : public PlaybackThread {
public:
    MixerThread(const sp<AudioFlinger>& audioFlinger,
                AudioStreamOut* output,
                audio_io_handle_t id,
                audio_devices_t device,
                bool systemReady,
                type_t type = MIXER);
    virtual             ~MixerThread();

    // Thread virtuals

    virtual     bool        checkForNewParameter_l(const String8& keyValuePair,
                                                   status_t& status);
    virtual     void        dumpInternals(int fd, const Vector<String16>& args);

    virtual     bool        isTrackAllowed_l(
                                    audio_channel_mask_t channelMask, audio_format_t format,
                                    audio_session_t sessionId, uid_t uid) const override;
protected:
    virtual     mixer_state prepareTracks_l(Vector< sp<Track> > *tracksToRemove);
    virtual     uint32_t    idleSleepTimeUs() const;
    virtual     uint32_t    suspendSleepTimeUs() const;
    virtual     void        cacheParameters_l();

    virtual void acquireWakeLock_l() {
        PlaybackThread::acquireWakeLock_l();
        if (hasFastMixer()) {
            mFastMixer->setBoottimeOffset(
                    mTimestamp.mTimebaseOffset[ExtendedTimestamp::TIMEBASE_BOOTTIME]);
        }
    }

    // threadLoop snippets
    virtual     ssize_t     threadLoop_write();
    virtual     void        threadLoop_standby();
    virtual     void        threadLoop_mix();
    virtual     void        threadLoop_sleepTime();
    virtual     uint32_t    correctLatency_l(uint32_t latency) const;

    virtual     status_t    createAudioPatch_l(const struct audio_patch *patch,
                                   audio_patch_handle_t *handle);
    virtual     status_t    releaseAudioPatch_l(const audio_patch_handle_t handle);

                AudioMixer* mAudioMixer;    // normal mixer
private:
                // one-time initialization, no locks required
                sp<FastMixer>     mFastMixer;     // non-0 if there is also a fast mixer
                sp<AudioWatchdog> mAudioWatchdog; // non-0 if there is an audio watchdog thread

                // contents are not guaranteed to be consistent, no locks required
                FastMixerDumpState mFastMixerDumpState;
#ifdef STATE_QUEUE_DUMP
                StateQueueObserverDump mStateQueueObserverDump;
                StateQueueMutatorDump  mStateQueueMutatorDump;
#endif
                AudioWatchdogDump mAudioWatchdogDump;

                // accessible only within the threadLoop(), no locks required
                //          mFastMixer->sq()    // for mutating and pushing state
                int32_t     mFastMixerFutex;    // for cold idle
                int64_t     mIdleTimeOffsetUs;

                std::atomic_bool mMasterMono;
public:
    virtual     bool        hasFastMixer() const { return mFastMixer != 0; }
    virtual     FastTrackUnderruns getFastTrackUnderruns(size_t fastIndex) const {
                              ALOG_ASSERT(fastIndex < FastMixerState::sMaxFastTracks);
                              return mFastMixerDumpState.mTracks[fastIndex].mUnderruns;
                            }

                status_t    threadloop_getHalTimestamp_l(
                                    ExtendedTimestamp *timestamp) const override {
                                if (mNormalSink.get() != nullptr) {
                                    return mNormalSink->getTimestamp(*timestamp);
                                }
                                return INVALID_OPERATION;
                            }

protected:
    virtual     void       setMasterMono_l(bool mono) {
                               mMasterMono.store(mono);
                               if (mFastMixer != nullptr) { /* hasFastMixer() */
                                   mFastMixer->setMasterMono(mMasterMono);
                               }
                           }
                // the FastMixer performs mono blend if it exists.
                // Blending with limiter is not idempotent,
                // and blending without limiter is idempotent but inefficient to do twice.
    virtual     bool       requireMonoBlend() { return mMasterMono.load() && !hasFastMixer(); }

                void       setMasterBalance(float balance) override {
                               mMasterBalance.store(balance);
                               if (hasFastMixer()) {
                                   mFastMixer->setMasterBalance(balance);
                               }
                           }
};

class DirectOutputThread : public PlaybackThread {
public:

    DirectOutputThread(const sp<AudioFlinger>& audioFlinger, AudioStreamOut* output,
                       audio_io_handle_t id, audio_devices_t device, bool systemReady)
        : DirectOutputThread(audioFlinger, output, id, device, DIRECT, systemReady) { }

    virtual                 ~DirectOutputThread();

                status_t    selectPresentation(int presentationId, int programId);

    // Thread virtuals

    virtual     bool        checkForNewParameter_l(const String8& keyValuePair,
                                                   status_t& status);

                void        dumpInternals(int fd, const Vector<String16>& args) override;

    virtual     void        flushHw_l();

                void        setMasterBalance(float balance) override;

protected:
    virtual     uint32_t    activeSleepTimeUs() const;
    virtual     uint32_t    idleSleepTimeUs() const;
    virtual     uint32_t    suspendSleepTimeUs() const;
    virtual     void        cacheParameters_l();

    // threadLoop snippets
    virtual     mixer_state prepareTracks_l(Vector< sp<Track> > *tracksToRemove);
    virtual     void        threadLoop_mix();
    virtual     void        threadLoop_sleepTime();
    virtual     void        threadLoop_exit();
    virtual     bool        shouldStandby_l();

    virtual     void        onAddNewTrack_l();

    bool mVolumeShaperActive = false;

    DirectOutputThread(const sp<AudioFlinger>& audioFlinger, AudioStreamOut* output,
                        audio_io_handle_t id, audio_devices_t device, ThreadBase::type_t type,
                        bool systemReady);
    void processVolume_l(Track *track, bool lastTrack);

    // prepareTracks_l() tells threadLoop_mix() the name of the single active track
    sp<Track>               mActiveTrack;

    wp<Track>               mPreviousTrack;         // used to detect track switch

<<<<<<< HEAD
    uint64_t                mFramesWrittenAtStandby;// used to reset frames on track reset
    uint64_t                mFramesWrittenForSleep; // used to reset frames on track removal
                                                    // or underrun before entering standby
=======
    // This must be initialized for initial condition of mMasterBalance = 0 (disabled).
    float                   mMasterBalanceLeft = 1.f;
    float                   mMasterBalanceRight = 1.f;
>>>>>>> 414a6f57

public:
    virtual     bool        hasFastMixer() const { return false; }

    virtual     int64_t     computeWaitTimeNs_l() const override;

    status_t    threadloop_getHalTimestamp_l(ExtendedTimestamp *timestamp) const override {
                    // For DIRECT and OFFLOAD threads, query the output sink directly.
                    if (mOutput != nullptr) {
                        uint64_t uposition64;
                        struct timespec time;
                        if (mOutput->getPresentationPosition(
                                &uposition64, &time) == OK) {
                            timestamp->mPosition[ExtendedTimestamp::LOCATION_KERNEL]
                                    = (int64_t)uposition64;
                            timestamp->mTimeNs[ExtendedTimestamp::LOCATION_KERNEL]
                                    = audio_utils_ns_from_timespec(&time);
                            return NO_ERROR;
                        }
                    }
                    return INVALID_OPERATION;
                }
    virtual     status_t    getTimestamp_l(AudioTimestamp& timestamp) override;
};

class OffloadThread : public DirectOutputThread {
public:

    OffloadThread(const sp<AudioFlinger>& audioFlinger, AudioStreamOut* output,
                        audio_io_handle_t id, uint32_t device, bool systemReady);
    virtual                 ~OffloadThread() {};
    virtual     void        flushHw_l();

protected:
    // threadLoop snippets
    virtual     mixer_state prepareTracks_l(Vector< sp<Track> > *tracksToRemove);
    virtual     void        threadLoop_exit();

    virtual     bool        waitingAsyncCallback();
    virtual     bool        waitingAsyncCallback_l();
    virtual     void        invalidateTracks(audio_stream_type_t streamType);

    virtual     bool        keepWakeLock() const { return (mKeepWakeLock || (mDrainSequence & 1)); }

private:
    size_t      mPausedWriteLength;     // length in bytes of write interrupted by pause
    size_t      mPausedBytesRemaining;  // bytes still waiting in mixbuffer after resume
    bool        mKeepWakeLock;          // keep wake lock while waiting for write callback
    uint64_t    mOffloadUnderrunPosition; // Current frame position for offloaded playback
                                          // used and valid only during underrun.  ~0 if
                                          // no underrun has occurred during playback and
                                          // is not reset on standby.
};

class AsyncCallbackThread : public Thread {
public:

    explicit AsyncCallbackThread(const wp<PlaybackThread>& playbackThread);

    virtual             ~AsyncCallbackThread();

    // Thread virtuals
    virtual bool        threadLoop();

    // RefBase
    virtual void        onFirstRef();

            void        exit();
            void        setWriteBlocked(uint32_t sequence);
            void        resetWriteBlocked();
            void        setDraining(uint32_t sequence);
            void        resetDraining();
            void        setAsyncError();

private:
    const wp<PlaybackThread>   mPlaybackThread;
    // mWriteAckSequence corresponds to the last write sequence passed by the offload thread via
    // setWriteBlocked(). The sequence is shifted one bit to the left and the lsb is used
    // to indicate that the callback has been received via resetWriteBlocked()
    uint32_t                   mWriteAckSequence;
    // mDrainSequence corresponds to the last drain sequence passed by the offload thread via
    // setDraining(). The sequence is shifted one bit to the left and the lsb is used
    // to indicate that the callback has been received via resetDraining()
    uint32_t                   mDrainSequence;
    Condition                  mWaitWorkCV;
    Mutex                      mLock;
    bool                       mAsyncError;
};

class DuplicatingThread : public MixerThread {
public:
    DuplicatingThread(const sp<AudioFlinger>& audioFlinger, MixerThread* mainThread,
                      audio_io_handle_t id, bool systemReady);
    virtual                 ~DuplicatingThread();

    // Thread virtuals
    virtual     void        dumpInternals(int fd, const Vector<String16>& args) override;

                void        addOutputTrack(MixerThread* thread);
                void        removeOutputTrack(MixerThread* thread);
                uint32_t    waitTimeMs() const { return mWaitTimeMs; }

                void        sendMetadataToBackend_l(
                        const StreamOutHalInterface::SourceMetadata& metadata) override;
protected:
    virtual     uint32_t    activeSleepTimeUs() const;

private:
                bool        outputsReady(const SortedVector< sp<OutputTrack> > &outputTracks);
protected:
    // threadLoop snippets
    virtual     void        threadLoop_mix();
    virtual     void        threadLoop_sleepTime();
    virtual     ssize_t     threadLoop_write();
    virtual     void        threadLoop_standby();
    virtual     void        cacheParameters_l();

private:
    // called from threadLoop, addOutputTrack, removeOutputTrack
    virtual     void        updateWaitTime_l();
protected:
    virtual     void        saveOutputTracks();
    virtual     void        clearOutputTracks();
private:

                uint32_t    mWaitTimeMs;
    SortedVector < sp<OutputTrack> >  outputTracks;
    SortedVector < sp<OutputTrack> >  mOutputTracks;
public:
    virtual     bool        hasFastMixer() const { return false; }
                status_t    threadloop_getHalTimestamp_l(
                                    ExtendedTimestamp *timestamp) const override {
        if (mOutputTracks.size() > 0) {
            // forward the first OutputTrack's kernel information for timestamp.
            const ExtendedTimestamp trackTimestamp =
                    mOutputTracks[0]->getClientProxyTimestamp();
            if (trackTimestamp.mTimeNs[ExtendedTimestamp::LOCATION_KERNEL] > 0) {
                timestamp->mTimeNs[ExtendedTimestamp::LOCATION_KERNEL] =
                        trackTimestamp.mTimeNs[ExtendedTimestamp::LOCATION_KERNEL];
                timestamp->mPosition[ExtendedTimestamp::LOCATION_KERNEL] =
                        trackTimestamp.mPosition[ExtendedTimestamp::LOCATION_KERNEL];
                return OK;  // discard server timestamp - that's ignored.
            }
        }
        return INVALID_OPERATION;
    }
};

// record thread
class RecordThread : public ThreadBase
{
public:

    class RecordTrack;

    /* The ResamplerBufferProvider is used to retrieve recorded input data from the
     * RecordThread.  It maintains local state on the relative position of the read
     * position of the RecordTrack compared with the RecordThread.
     */
    class ResamplerBufferProvider : public AudioBufferProvider
    {
    public:
        explicit ResamplerBufferProvider(RecordTrack* recordTrack) :
            mRecordTrack(recordTrack),
            mRsmpInUnrel(0), mRsmpInFront(0) { }
        virtual ~ResamplerBufferProvider() { }

        // called to set the ResamplerBufferProvider to head of the RecordThread data buffer,
        // skipping any previous data read from the hal.
        virtual void reset();

        /* Synchronizes RecordTrack position with the RecordThread.
         * Calculates available frames and handle overruns if the RecordThread
         * has advanced faster than the ResamplerBufferProvider has retrieved data.
         * TODO: why not do this for every getNextBuffer?
         *
         * Parameters
         * framesAvailable:  pointer to optional output size_t to store record track
         *                   frames available.
         *      hasOverrun:  pointer to optional boolean, returns true if track has overrun.
         */

        virtual void sync(size_t *framesAvailable = NULL, bool *hasOverrun = NULL);

        // AudioBufferProvider interface
        virtual status_t    getNextBuffer(AudioBufferProvider::Buffer* buffer);
        virtual void        releaseBuffer(AudioBufferProvider::Buffer* buffer);
    private:
        RecordTrack * const mRecordTrack;
        size_t              mRsmpInUnrel;   // unreleased frames remaining from
                                            // most recent getNextBuffer
                                            // for debug only
        int32_t             mRsmpInFront;   // next available frame
                                            // rolling counter that is never cleared
    };

#include "RecordTracks.h"

            RecordThread(const sp<AudioFlinger>& audioFlinger,
                    AudioStreamIn *input,
                    audio_io_handle_t id,
                    audio_devices_t outDevice,
                    audio_devices_t inDevice,
                    bool systemReady
                    );
            virtual     ~RecordThread();

    // no addTrack_l ?
    void        destroyTrack_l(const sp<RecordTrack>& track);
    void        removeTrack_l(const sp<RecordTrack>& track);

    void        dumpInternals(int fd, const Vector<String16>& args);
    void        dumpTracks(int fd, const Vector<String16>& args);

    // Thread virtuals
    virtual bool        threadLoop();
    virtual void        preExit();

    // RefBase
    virtual void        onFirstRef();

    virtual status_t    initCheck() const { return (mInput == NULL) ? NO_INIT : NO_ERROR; }

    virtual sp<MemoryDealer>    readOnlyHeap() const { return mReadOnlyHeap; }

    virtual sp<IMemory> pipeMemory() const { return mPipeMemory; }

            sp<AudioFlinger::RecordThread::RecordTrack>  createRecordTrack_l(
                    const sp<AudioFlinger::Client>& client,
                    const audio_attributes_t& attr,
                    uint32_t *pSampleRate,
                    audio_format_t format,
                    audio_channel_mask_t channelMask,
                    size_t *pFrameCount,
                    audio_session_t sessionId,
                    size_t *pNotificationFrameCount,
                    uid_t uid,
                    audio_input_flags_t *flags,
                    pid_t tid,
                    status_t *status /*non-NULL*/,
                    audio_port_handle_t portId);

            status_t    start(RecordTrack* recordTrack,
                              AudioSystem::sync_event_t event,
                              audio_session_t triggerSession);

            // ask the thread to stop the specified track, and
            // return true if the caller should then do it's part of the stopping process
            bool        stop(RecordTrack* recordTrack);

            void        dump(int fd, const Vector<String16>& args) override;
            AudioStreamIn* clearInput();
            virtual sp<StreamHalInterface> stream() const;


    virtual bool        checkForNewParameter_l(const String8& keyValuePair,
                                               status_t& status);
    virtual void        cacheParameters_l() {}
    virtual String8     getParameters(const String8& keys);
    virtual void        ioConfigChanged(audio_io_config_event event, pid_t pid = 0);
    virtual status_t    createAudioPatch_l(const struct audio_patch *patch,
                                           audio_patch_handle_t *handle);
    virtual status_t    releaseAudioPatch_l(const audio_patch_handle_t handle);

            void        addPatchTrack(const sp<PatchRecord>& record);
            void        deletePatchTrack(const sp<PatchRecord>& record);

            void        readInputParameters_l();
    virtual uint32_t    getInputFramesLost();

    virtual status_t addEffectChain_l(const sp<EffectChain>& chain);
    virtual size_t removeEffectChain_l(const sp<EffectChain>& chain);
    virtual uint32_t hasAudioSession_l(audio_session_t sessionId) const;

            // Return the set of unique session IDs across all tracks.
            // The keys are the session IDs, and the associated values are meaningless.
            // FIXME replace by Set [and implement Bag/Multiset for other uses].
            KeyedVector<audio_session_t, bool> sessionIds() const;

    virtual status_t setSyncEvent(const sp<SyncEvent>& event);
    virtual bool     isValidSyncEvent(const sp<SyncEvent>& event) const;

    static void syncStartEventCallback(const wp<SyncEvent>& event);

    virtual size_t      frameCount() const { return mFrameCount; }
            bool        hasFastCapture() const { return mFastCapture != 0; }
    virtual void        toAudioPortConfig(struct audio_port_config *config);

    virtual status_t    checkEffectCompatibility_l(const effect_descriptor_t *desc,
                                                   audio_session_t sessionId);

    virtual void        acquireWakeLock_l() {
                            ThreadBase::acquireWakeLock_l();
                            mActiveTracks.updatePowerState(this, true /* force */);
                        }
    virtual bool        isOutput() const override { return false; }

            void        checkBtNrec();

            // Sets the UID records silence
            void        setRecordSilenced(uid_t uid, bool silenced);

            status_t    getActiveMicrophones(std::vector<media::MicrophoneInfo>* activeMicrophones);

            status_t    setMicrophoneDirection(audio_microphone_direction_t direction);
            status_t    setMicrophoneFieldDimension(float zoom);

            void        updateMetadata_l() override;

            bool        fastTrackAvailable() const { return mFastTrackAvail; }

            bool        isTimestampCorrectionEnabled() const override {
                            // checks popcount for exactly one device.
                            return audio_is_input_device(
                                    mInDevice & mTimestampCorrectedDevices);
                        }
private:
            // Enter standby if not already in standby, and set mStandby flag
            void    standbyIfNotAlreadyInStandby();

            // Call the HAL standby method unconditionally, and don't change mStandby flag
            void    inputStandBy();

            void    checkBtNrec_l();

            AudioStreamIn                       *mInput;
            SortedVector < sp<RecordTrack> >    mTracks;
            // mActiveTracks has dual roles:  it indicates the current active track(s), and
            // is used together with mStartStopCond to indicate start()/stop() progress
            ActiveTracks<RecordTrack>           mActiveTracks;

            Condition                           mStartStopCond;

            // resampler converts input at HAL Hz to output at AudioRecord client Hz
            void                               *mRsmpInBuffer;  // size = mRsmpInFramesOA
            size_t                              mRsmpInFrames;  // size of resampler input in frames
            size_t                              mRsmpInFramesP2;// size rounded up to a power-of-2
            size_t                              mRsmpInFramesOA;// mRsmpInFramesP2 + over-allocation

            // rolling index that is never cleared
            int32_t                             mRsmpInRear;    // last filled frame + 1

            // For dumpsys
            const sp<MemoryDealer>              mReadOnlyHeap;

            // one-time initialization, no locks required
            sp<FastCapture>                     mFastCapture;   // non-0 if there is also
                                                                // a fast capture

            // FIXME audio watchdog thread

            // contents are not guaranteed to be consistent, no locks required
            FastCaptureDumpState                mFastCaptureDumpState;
#ifdef STATE_QUEUE_DUMP
            // FIXME StateQueue observer and mutator dump fields
#endif
            // FIXME audio watchdog dump

            // accessible only within the threadLoop(), no locks required
            //          mFastCapture->sq()      // for mutating and pushing state
            int32_t     mFastCaptureFutex;      // for cold idle

            // The HAL input source is treated as non-blocking,
            // but current implementation is blocking
            sp<NBAIO_Source>                    mInputSource;
            // The source for the normal capture thread to read from: mInputSource or mPipeSource
            sp<NBAIO_Source>                    mNormalSource;
            // If a fast capture is present, the non-blocking pipe sink written to by fast capture,
            // otherwise clear
            sp<NBAIO_Sink>                      mPipeSink;
            // If a fast capture is present, the non-blocking pipe source read by normal thread,
            // otherwise clear
            sp<NBAIO_Source>                    mPipeSource;
            // Depth of pipe from fast capture to normal thread and fast clients, always power of 2
            size_t                              mPipeFramesP2;
            // If a fast capture is present, the Pipe as IMemory, otherwise clear
            sp<IMemory>                         mPipeMemory;

            // TODO: add comment and adjust size as needed
            static const size_t                 kFastCaptureLogSize = 4 * 1024;
            sp<NBLog::Writer>                   mFastCaptureNBLogWriter;

            bool                                mFastTrackAvail;    // true if fast track available
            // common state to all record threads
            std::atomic_bool                    mBtNrecSuspended;

            int64_t                             mFramesRead = 0;    // continuous running counter.
};

class MmapThread : public ThreadBase
{
 public:

#include "MmapTracks.h"

    MmapThread(const sp<AudioFlinger>& audioFlinger, audio_io_handle_t id,
                      AudioHwDevice *hwDev, sp<StreamHalInterface> stream,
                      audio_devices_t outDevice, audio_devices_t inDevice, bool systemReady);
    virtual     ~MmapThread();

    virtual     void        configure(const audio_attributes_t *attr,
                                      audio_stream_type_t streamType,
                                      audio_session_t sessionId,
                                      const sp<MmapStreamCallback>& callback,
                                      audio_port_handle_t deviceId,
                                      audio_port_handle_t portId);

                void        disconnect();

    // MmapStreamInterface
    status_t createMmapBuffer(int32_t minSizeFrames,
                                      struct audio_mmap_buffer_info *info);
    status_t getMmapPosition(struct audio_mmap_position *position);
    status_t start(const AudioClient& client, audio_port_handle_t *handle);
    status_t stop(audio_port_handle_t handle);
    status_t standby();

    // RefBase
    virtual     void        onFirstRef();

    // Thread virtuals
    virtual     bool        threadLoop();

    virtual     void        threadLoop_exit();
    virtual     void        threadLoop_standby();
    virtual     bool        shouldStandby_l() { return false; }
    virtual     status_t    exitStandby();

    virtual     status_t    initCheck() const { return (mHalStream == 0) ? NO_INIT : NO_ERROR; }
    virtual     size_t      frameCount() const { return mFrameCount; }
    virtual     bool        checkForNewParameter_l(const String8& keyValuePair,
                                                    status_t& status);
    virtual     String8     getParameters(const String8& keys);
    virtual     void        ioConfigChanged(audio_io_config_event event, pid_t pid = 0);
                void        readHalParameters_l();
    virtual     void        cacheParameters_l() {}
    virtual     status_t    createAudioPatch_l(const struct audio_patch *patch,
                                               audio_patch_handle_t *handle);
    virtual     status_t    releaseAudioPatch_l(const audio_patch_handle_t handle);
    virtual     void        toAudioPortConfig(struct audio_port_config *config);

    virtual     sp<StreamHalInterface> stream() const { return mHalStream; }
    virtual     status_t    addEffectChain_l(const sp<EffectChain>& chain);
    virtual     size_t      removeEffectChain_l(const sp<EffectChain>& chain);
    virtual     status_t    checkEffectCompatibility_l(const effect_descriptor_t *desc,
                                                               audio_session_t sessionId);

    virtual     uint32_t    hasAudioSession_l(audio_session_t sessionId) const;
    virtual     status_t    setSyncEvent(const sp<SyncEvent>& event);
    virtual     bool        isValidSyncEvent(const sp<SyncEvent>& event) const;

    virtual     void        checkSilentMode_l() {}
    virtual     void        processVolume_l() {}
                void        checkInvalidTracks_l();

    virtual     audio_stream_type_t streamType() { return AUDIO_STREAM_DEFAULT; }

    virtual     void        invalidateTracks(audio_stream_type_t streamType __unused) {}

                // Sets the UID records silence
    virtual     void        setRecordSilenced(uid_t uid __unused, bool silenced __unused) {}

                void        dump(int fd, const Vector<String16>& args) override;
    virtual     void        dumpInternals(int fd, const Vector<String16>& args);
                void        dumpTracks(int fd, const Vector<String16>& args);

 protected:

                audio_attributes_t      mAttr;
                audio_session_t         mSessionId;
                audio_port_handle_t     mPortId;

                wp<MmapStreamCallback>  mCallback;
                sp<StreamHalInterface>  mHalStream;
                sp<DeviceHalInterface>  mHalDevice;
                AudioHwDevice* const    mAudioHwDev;
                ActiveTracks<MmapTrack> mActiveTracks;
                float                   mHalVolFloat;

                int32_t                 mNoCallbackWarningCount;
     static     constexpr int32_t       kMaxNoCallbackWarnings = 5;
};

class MmapPlaybackThread : public MmapThread, public VolumeInterface
{

public:
    MmapPlaybackThread(const sp<AudioFlinger>& audioFlinger, audio_io_handle_t id,
                      AudioHwDevice *hwDev, AudioStreamOut *output,
                      audio_devices_t outDevice, audio_devices_t inDevice, bool systemReady);
    virtual     ~MmapPlaybackThread() {}

    virtual     void        configure(const audio_attributes_t *attr,
                                      audio_stream_type_t streamType,
                                      audio_session_t sessionId,
                                      const sp<MmapStreamCallback>& callback,
                                      audio_port_handle_t deviceId,
                                      audio_port_handle_t portId);

                AudioStreamOut* clearOutput();

                // VolumeInterface
    virtual     void        setMasterVolume(float value);
    virtual     void        setMasterMute(bool muted);
    virtual     void        setStreamVolume(audio_stream_type_t stream, float value);
    virtual     void        setStreamMute(audio_stream_type_t stream, bool muted);
    virtual     float       streamVolume(audio_stream_type_t stream) const;

                void        setMasterMute_l(bool muted) { mMasterMute = muted; }

    virtual     void        invalidateTracks(audio_stream_type_t streamType);

    virtual     audio_stream_type_t streamType() { return mStreamType; }
    virtual     void        checkSilentMode_l();
                void        processVolume_l() override;

    virtual     void        dumpInternals(int fd, const Vector<String16>& args);

    virtual     bool        isOutput() const override { return true; }

                void        updateMetadata_l() override;

    virtual     void        toAudioPortConfig(struct audio_port_config *config);

protected:

                audio_stream_type_t         mStreamType;
                float                       mMasterVolume;
                float                       mStreamVolume;
                bool                        mMasterMute;
                bool                        mStreamMute;
                AudioStreamOut*             mOutput;
};

class MmapCaptureThread : public MmapThread
{

public:
    MmapCaptureThread(const sp<AudioFlinger>& audioFlinger, audio_io_handle_t id,
                      AudioHwDevice *hwDev, AudioStreamIn *input,
                      audio_devices_t outDevice, audio_devices_t inDevice, bool systemReady);
    virtual     ~MmapCaptureThread() {}

                AudioStreamIn* clearInput();

                status_t       exitStandby() override;
    virtual     bool           isOutput() const override { return false; }

                void           updateMetadata_l() override;
                void           processVolume_l() override;
                void           setRecordSilenced(uid_t uid, bool silenced) override;

    virtual     void           toAudioPortConfig(struct audio_port_config *config);

protected:

                AudioStreamIn*  mInput;
};<|MERGE_RESOLUTION|>--- conflicted
+++ resolved
@@ -1262,15 +1262,13 @@
 
     wp<Track>               mPreviousTrack;         // used to detect track switch
 
-<<<<<<< HEAD
+    // This must be initialized for initial condition of mMasterBalance = 0 (disabled).
+    float                   mMasterBalanceLeft = 1.f;
+    float                   mMasterBalanceRight = 1.f;
+
     uint64_t                mFramesWrittenAtStandby;// used to reset frames on track reset
     uint64_t                mFramesWrittenForSleep; // used to reset frames on track removal
                                                     // or underrun before entering standby
-=======
-    // This must be initialized for initial condition of mMasterBalance = 0 (disabled).
-    float                   mMasterBalanceLeft = 1.f;
-    float                   mMasterBalanceRight = 1.f;
->>>>>>> 414a6f57
 
 public:
     virtual     bool        hasFastMixer() const { return false; }
