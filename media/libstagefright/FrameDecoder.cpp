/*
 * Copyright (C) 2017 The Android Open Source Project
 *
 * Licensed under the Apache License, Version 2.0 (the "License");
 * you may not use this file except in compliance with the License.
 * You may obtain a copy of the License at
 *
 *      http://www.apache.org/licenses/LICENSE-2.0
 *
 * Unless required by applicable law or agreed to in writing, software
 * distributed under the License is distributed on an "AS IS" BASIS,
 * WITHOUT WARRANTIES OR CONDITIONS OF ANY KIND, either express or implied.
 * See the License for the specific language governing permissions and
 * limitations under the License.
 */

//#define LOG_NDEBUG 0
#define LOG_TAG "FrameDecoder"

#include "include/FrameDecoder.h"
#include "include/FrameCaptureLayer.h"
#include "include/HevcUtils.h"
#include <binder/MemoryBase.h>
#include <binder/MemoryHeapBase.h>
#include <gui/Surface.h>
#include <inttypes.h>
#include <mediadrm/ICrypto.h>
#include <media/IMediaSource.h>
#include <media/MediaCodecBuffer.h>
#include <media/stagefright/foundation/avc_utils.h>
#include <media/stagefright/foundation/ADebug.h>
#include <media/stagefright/foundation/AMessage.h>
#include <media/stagefright/foundation/ColorUtils.h>
#include <media/stagefright/ColorConverter.h>
#include <media/stagefright/FrameCaptureProcessor.h>
#include <media/stagefright/MediaBuffer.h>
#include <media/stagefright/MediaCodec.h>
#include <media/stagefright/MediaDefs.h>
#include <media/stagefright/MediaErrors.h>
#include <media/stagefright/Utils.h>
#include <private/media/VideoFrame.h>
#include <utils/Log.h>

namespace android {

static const int64_t kBufferTimeOutUs = 10000LL; // 10 msec
static const size_t kRetryCount = 50; // must be >0
static const int64_t kDefaultSampleDurationUs = 33333LL; // 33ms

sp<IMemory> allocVideoFrame(const sp<MetaData>& trackMeta,
        int32_t width, int32_t height, int32_t tileWidth, int32_t tileHeight,
        int32_t dstBpp, bool allocRotated, bool metaOnly) {
    int32_t rotationAngle;
    if (!trackMeta->findInt32(kKeyRotation, &rotationAngle)) {
        rotationAngle = 0;  // By default, no rotation
    }
    uint32_t type;
    const void *iccData;
    size_t iccSize;
    if (!trackMeta->findData(kKeyIccProfile, &type, &iccData, &iccSize)){
        iccData = NULL;
        iccSize = 0;
    }

    int32_t sarWidth, sarHeight;
    int32_t displayWidth, displayHeight;
    if (trackMeta->findInt32(kKeySARWidth, &sarWidth)
            && trackMeta->findInt32(kKeySARHeight, &sarHeight)
            && sarHeight != 0) {
        displayWidth = (width * sarWidth) / sarHeight;
        displayHeight = height;
    } else if (trackMeta->findInt32(kKeyDisplayWidth, &displayWidth)
                && trackMeta->findInt32(kKeyDisplayHeight, &displayHeight)
                && displayWidth > 0 && displayHeight > 0
                && width > 0 && height > 0) {
        ALOGV("found display size %dx%d", displayWidth, displayHeight);
    } else {
        displayWidth = width;
        displayHeight = height;
    }

    if (allocRotated && (rotationAngle == 90 || rotationAngle == 270)) {
        int32_t tmp;
        tmp = width; width = height; height = tmp;
        tmp = displayWidth; displayWidth = displayHeight; displayHeight = tmp;
        tmp = tileWidth; tileWidth = tileHeight; tileHeight = tmp;
    }
    if (allocRotated)
        rotationAngle = 0;

    VideoFrame frame(width, height, displayWidth, displayHeight,
            tileWidth, tileHeight, rotationAngle, dstBpp, !metaOnly, iccSize);

    size_t size = frame.getFlattenedSize();
    sp<MemoryHeapBase> heap = new MemoryHeapBase(size, 0, "MetadataRetrieverClient");
    if (heap == NULL) {
        ALOGE("failed to create MemoryDealer");
        return NULL;
    }
    sp<IMemory> frameMem = new MemoryBase(heap, 0, size);
    if (frameMem == NULL) {
        ALOGE("not enough memory for VideoFrame size=%zu", size);
        return NULL;
    }
    VideoFrame* frameCopy = static_cast<VideoFrame*>(frameMem->unsecurePointer());
    frameCopy->init(frame, iccData, iccSize);

    return frameMem;
}

sp<IMemory> allocVideoFrame(const sp<MetaData>& trackMeta,
        int32_t width, int32_t height, int32_t tileWidth, int32_t tileHeight,
        int32_t dstBpp, bool allocRotated = false) {
    return allocVideoFrame(trackMeta, width, height, tileWidth, tileHeight, dstBpp,
            allocRotated, false /*metaOnly*/);
}

sp<IMemory> allocMetaFrame(const sp<MetaData>& trackMeta,
        int32_t width, int32_t height, int32_t tileWidth, int32_t tileHeight,
        int32_t dstBpp) {
    return allocVideoFrame(trackMeta, width, height, tileWidth, tileHeight, dstBpp,
            false /*allocRotated*/, true /*metaOnly*/);
}

bool findThumbnailInfo(
        const sp<MetaData> &trackMeta, int32_t *width, int32_t *height,
        uint32_t *type = NULL, const void **data = NULL, size_t *size = NULL) {
    uint32_t dummyType;
    const void *dummyData;
    size_t dummySize;
    return trackMeta->findInt32(kKeyThumbnailWidth, width)
        && trackMeta->findInt32(kKeyThumbnailHeight, height)
        && trackMeta->findData(kKeyThumbnailHVCC,
                type ?: &dummyType, data ?: &dummyData, size ?: &dummySize);
}

bool findGridInfo(const sp<MetaData> &trackMeta,
        int32_t *tileWidth, int32_t *tileHeight, int32_t *gridRows, int32_t *gridCols) {
    return trackMeta->findInt32(kKeyTileWidth, tileWidth) && (*tileWidth > 0)
        && trackMeta->findInt32(kKeyTileHeight, tileHeight) && (*tileHeight > 0)
        && trackMeta->findInt32(kKeyGridRows, gridRows) && (*gridRows > 0)
        && trackMeta->findInt32(kKeyGridCols, gridCols) && (*gridCols > 0);
}

bool getDstColorFormat(
        android_pixel_format_t colorFormat,
        OMX_COLOR_FORMATTYPE *dstFormat,
        ui::PixelFormat *captureFormat,
        int32_t *dstBpp) {
    switch (colorFormat) {
        case HAL_PIXEL_FORMAT_RGB_565:
        {
            *dstFormat = OMX_COLOR_Format16bitRGB565;
            *captureFormat = ui::PixelFormat::RGB_565;
            *dstBpp = 2;
            return true;
        }
        case HAL_PIXEL_FORMAT_RGBA_8888:
        {
            *dstFormat = OMX_COLOR_Format32BitRGBA8888;
            *captureFormat = ui::PixelFormat::RGBA_8888;
            *dstBpp = 4;
            return true;
        }
        case HAL_PIXEL_FORMAT_BGRA_8888:
        {
            *dstFormat = OMX_COLOR_Format32bitBGRA8888;
            *captureFormat = ui::PixelFormat::BGRA_8888;
            *dstBpp = 4;
            return true;
        }
        default:
        {
            ALOGE("Unsupported color format: %d", colorFormat);
            break;
        }
    }
    return false;
}

//static
sp<IMemory> FrameDecoder::getMetadataOnly(
        const sp<MetaData> &trackMeta, int colorFormat, bool thumbnail) {
    OMX_COLOR_FORMATTYPE dstFormat;
    ui::PixelFormat captureFormat;
    int32_t dstBpp;
    if (!getDstColorFormat((android_pixel_format_t)colorFormat,
            &dstFormat, &captureFormat, &dstBpp)) {
        return NULL;
    }

    int32_t width, height, tileWidth = 0, tileHeight = 0;
    if (thumbnail) {
        if (!findThumbnailInfo(trackMeta, &width, &height)) {
            return NULL;
        }
    } else {
        CHECK(trackMeta->findInt32(kKeyWidth, &width));
        CHECK(trackMeta->findInt32(kKeyHeight, &height));

        int32_t gridRows, gridCols;
        if (!findGridInfo(trackMeta, &tileWidth, &tileHeight, &gridRows, &gridCols)) {
            tileWidth = tileHeight = 0;
        }
    }

    sp<IMemory> metaMem = allocMetaFrame(trackMeta, width, height, tileWidth, tileHeight, dstBpp);

    // try to fill sequence meta's duration based on average frame rate,
    // default to 33ms if frame rate is unavailable.
    int32_t frameRate;
    VideoFrame* meta = static_cast<VideoFrame*>(metaMem->unsecurePointer());
    if (trackMeta->findInt32(kKeyFrameRate, &frameRate) && frameRate > 0) {
        meta->mDurationUs = 1000000LL / frameRate;
    } else {
        meta->mDurationUs = kDefaultSampleDurationUs;
    }
    return metaMem;
}

FrameDecoder::FrameDecoder(
        const AString &componentName,
        const sp<MetaData> &trackMeta,
        const sp<IMediaSource> &source)
    : mIDRSent(false),
      mComponentName(componentName),
      mTrackMeta(trackMeta),
      mSource(source),
      mDstFormat(OMX_COLOR_Format16bitRGB565),
      mDstBpp(2),
      mHaveMoreInputs(true),
      mFirstSample(true) {
    ALOGD("FrameDecoder created");
}

FrameDecoder::~FrameDecoder() {
    if (mDecoder != NULL) {
        mDecoder->release();
        mSource->stop();
    }
    ALOGD("FrameDecoder destroyed");
}

bool isHDR(const sp<AMessage> &format) {
    uint32_t standard, range, transfer;
    if (!format->findInt32("color-standard", (int32_t*)&standard)) {
        standard = 0;
    }
    if (!format->findInt32("color-range", (int32_t*)&range)) {
        range = 0;
    }
    if (!format->findInt32("color-transfer", (int32_t*)&transfer)) {
        transfer = 0;
    }
    return standard == ColorUtils::kColorStandardBT2020 &&
            (transfer == ColorUtils::kColorTransferST2084 ||
            transfer == ColorUtils::kColorTransferHLG);
}

status_t FrameDecoder::init(
        int64_t frameTimeUs, int option, int colorFormat) {
    if (!getDstColorFormat((android_pixel_format_t)colorFormat,
            &mDstFormat, &mCaptureFormat, &mDstBpp)) {
        return ERROR_UNSUPPORTED;
    }

    sp<AMessage> videoFormat = onGetFormatAndSeekOptions(
            frameTimeUs, option, &mReadOptions, &mSurface);
    if (videoFormat == NULL) {
        ALOGE("video format or seek mode not supported");
        return ERROR_UNSUPPORTED;
    }

    status_t err;
    sp<ALooper> looper = new ALooper;
    looper->start();
    sp<MediaCodec> decoder = MediaCodec::CreateByComponentName(
            looper, mComponentName, &err);
    if (decoder.get() == NULL || err != OK) {
        ALOGW("Failed to instantiate decoder [%s]", mComponentName.c_str());
        return (decoder.get() == NULL) ? NO_MEMORY : err;
    }

    err = decoder->configure(
            videoFormat, mSurface, NULL /* crypto */, 0 /* flags */);
    if (err != OK) {
        ALOGW("configure returned error %d (%s)", err, asString(err));
        decoder->release();
        return err;
    }

    err = decoder->start();
    if (err != OK) {
        ALOGW("start returned error %d (%s)", err, asString(err));
        decoder->release();
        return err;
    }

    err = mSource->start();
    if (err != OK) {
        ALOGW("source failed to start: %d (%s)", err, asString(err));
        decoder->release();
        return err;
    }
    mDecoder = decoder;

    return OK;
}

sp<IMemory> FrameDecoder::extractFrame(FrameRect *rect) {
    status_t err = onExtractRect(rect);
    if (err == OK) {
        err = extractInternal();
    }
    if (err != OK) {
        return NULL;
    }

    return mFrameMemory;
}

status_t FrameDecoder::extractInternal() {
    status_t err = OK;
    bool done = false;
    size_t retriesLeft = kRetryCount;
    do {
        size_t index;
        int64_t ptsUs = 0LL;
        uint32_t flags = 0;

        // Queue as many inputs as we possibly can, then block on dequeuing
        // outputs. After getting each output, come back and queue the inputs
        // again to keep the decoder busy.
        while (mHaveMoreInputs) {
            err = mDecoder->dequeueInputBuffer(&index, 0);
            if (err != OK) {
                ALOGV("Timed out waiting for input");
                if (retriesLeft) {
                    err = OK;
                }
                break;
            }
            sp<MediaCodecBuffer> codecBuffer;
            err = mDecoder->getInputBuffer(index, &codecBuffer);
            if (err != OK) {
                ALOGE("failed to get input buffer %zu", index);
                break;
            }

            MediaBufferBase *mediaBuffer = NULL;

            err = mSource->read(&mediaBuffer, &mReadOptions);
            mReadOptions.clearSeekTo();
            if (err != OK) {
                mHaveMoreInputs = false;
                if (!mFirstSample && err == ERROR_END_OF_STREAM) {
                    (void)mDecoder->queueInputBuffer(
                            index, 0, 0, 0, MediaCodec::BUFFER_FLAG_EOS);
                    err = OK;
                    flags |= MediaCodec::BUFFER_FLAG_EOS;
                    mHaveMoreInputs = true;
                } else {
                    ALOGW("Input Error: err=%d", err);
                }
                break;
            }

            if (mediaBuffer->range_length() > codecBuffer->capacity()) {
                ALOGE("buffer size (%zu) too large for codec input size (%zu)",
                        mediaBuffer->range_length(), codecBuffer->capacity());
                mHaveMoreInputs = false;
                err = BAD_VALUE;
            } else {
                codecBuffer->setRange(0, mediaBuffer->range_length());

                CHECK(mediaBuffer->meta_data().findInt64(kKeyTime, &ptsUs));
                memcpy(codecBuffer->data(),
                        (const uint8_t*)mediaBuffer->data() + mediaBuffer->range_offset(),
                        mediaBuffer->range_length());

                onInputReceived(codecBuffer, mediaBuffer->meta_data(), mFirstSample, &flags);
                mFirstSample = false;
            }

            mediaBuffer->release();

            if (mHaveMoreInputs) {
                ALOGV("QueueInput: size=%zu ts=%" PRId64 " us flags=%x",
                        codecBuffer->size(), ptsUs, flags);

                err = mDecoder->queueInputBuffer(
                        index,
                        codecBuffer->offset(),
                        codecBuffer->size(),
                        ptsUs,
                        flags);

                if (flags & MediaCodec::BUFFER_FLAG_EOS) {
                    mHaveMoreInputs = false;
                }
            }
        }

        while (err == OK) {
            size_t offset, size;
            // wait for a decoded buffer
            err = mDecoder->dequeueOutputBuffer(
                    &index,
                    &offset,
                    &size,
                    &ptsUs,
                    &flags,
                    kBufferTimeOutUs);

            if (err == INFO_FORMAT_CHANGED) {
                ALOGV("Received format change");
                err = mDecoder->getOutputFormat(&mOutputFormat);
            } else if (err == INFO_OUTPUT_BUFFERS_CHANGED) {
                ALOGV("Output buffers changed");
                err = OK;
            } else {
                if (err == -EAGAIN /* INFO_TRY_AGAIN_LATER */ && --retriesLeft > 0) {
                    ALOGV("Timed-out waiting for output.. retries left = %zu", retriesLeft);
                    err = OK;
                } else if (err == OK) {
                    // If we're seeking with CLOSEST option and obtained a valid targetTimeUs
                    // from the extractor, decode to the specified frame. Otherwise we're done.
                    ALOGV("Received an output buffer, timeUs=%lld", (long long)ptsUs);
                    sp<MediaCodecBuffer> videoFrameBuffer;
                    err = mDecoder->getOutputBuffer(index, &videoFrameBuffer);
                    if (err != OK) {
                        ALOGE("failed to get output buffer %zu", index);
                        break;
                    }
                    if (mSurface != nullptr) {
                        if (!shouldDropOutput(ptsUs)) {
                            mDecoder->renderOutputBufferAndRelease(index);
                        } else {
                            mDecoder->releaseOutputBuffer(index);
                        }
                        err = onOutputReceived(videoFrameBuffer, mOutputFormat, ptsUs, &done);
                    } else {
                        err = onOutputReceived(videoFrameBuffer, mOutputFormat, ptsUs, &done);
                        mDecoder->releaseOutputBuffer(index);
                    }
                } else {
                    ALOGW("Received error %d (%s) instead of output", err, asString(err));
                    done = true;
                }
                break;
            }
        }
    } while (err == OK && !done);

    if (err != OK) {
        ALOGE("failed to get video frame (err %d)", err);
    }

    return err;
}

//////////////////////////////////////////////////////////////////////

VideoFrameDecoder::VideoFrameDecoder(
        const AString &componentName,
        const sp<MetaData> &trackMeta,
        const sp<IMediaSource> &source)
    : FrameDecoder(componentName, trackMeta, source),
      mFrame(NULL),
      mIsAvc(false),
      mIsHevc(false),
      mSeekMode(MediaSource::ReadOptions::SEEK_PREVIOUS_SYNC),
      mTargetTimeUs(-1LL),
      mDefaultSampleDurationUs(0) {
}

sp<AMessage> VideoFrameDecoder::onGetFormatAndSeekOptions(
        int64_t frameTimeUs, int seekMode,
        MediaSource::ReadOptions *options,
        sp<Surface> *window) {
    mSeekMode = static_cast<MediaSource::ReadOptions::SeekMode>(seekMode);
    if (mSeekMode < MediaSource::ReadOptions::SEEK_PREVIOUS_SYNC ||
            mSeekMode > MediaSource::ReadOptions::SEEK_FRAME_INDEX) {
        ALOGE("Unknown seek mode: %d", mSeekMode);
        return NULL;
    }

    const char *mime;
    if (!trackMeta()->findCString(kKeyMIMEType, &mime)) {
        ALOGE("Could not find mime type");
        return NULL;
    }

    mIsAvc = !strcasecmp(mime, MEDIA_MIMETYPE_VIDEO_AVC);
    mIsHevc = !strcasecmp(mime, MEDIA_MIMETYPE_VIDEO_HEVC);

    if (frameTimeUs < 0) {
        int64_t thumbNailTime = -1ll;
        if (!trackMeta()->findInt64(kKeyThumbnailTime, &thumbNailTime)
                || thumbNailTime < 0) {
            thumbNailTime = 0;
        }
        options->setSeekTo(thumbNailTime, mSeekMode);
    } else {
        options->setSeekTo(frameTimeUs, mSeekMode);
    }

    sp<AMessage> videoFormat;
    if (convertMetaDataToMessage(trackMeta(), &videoFormat) != OK) {
        ALOGE("b/23680780");
        ALOGW("Failed to convert meta data to message");
        return NULL;
    }

    // TODO: Use Flexible color instead
    videoFormat->setInt32("color-format", OMX_COLOR_FormatYUV420Planar);

    // For the thumbnail extraction case, try to allocate single buffer in both
    // input and output ports, if seeking to a sync frame. NOTE: This request may
    // fail if component requires more than that for decoding.
    bool isSeekingClosest = (mSeekMode == MediaSource::ReadOptions::SEEK_CLOSEST)
            || (mSeekMode == MediaSource::ReadOptions::SEEK_FRAME_INDEX);
    if (!isSeekingClosest) {
        videoFormat->setInt32("android._num-input-buffers", 1);
        videoFormat->setInt32("android._num-output-buffers", 1);
        videoFormat->setInt32("thumbnail-mode", 1);
        videoFormat->setInt32("vendor.qti-ext-dec-thumbnail-mode.value", 1);
    }

    // force surface-mode for all thumbnails
    if (true /*isHDR(videoFormat)*/) {
        *window = initSurface();
        if (*window == NULL) {
            ALOGE("Failed to init surface control for HDR, fallback to non-hdr");
        } else {
            ALOGI("using surface mode");
            videoFormat->setInt32("color-format", OMX_COLOR_FormatAndroidOpaque);
        }
    }

    int32_t frameRate;
    if (trackMeta()->findInt32(kKeyFrameRate, &frameRate) && frameRate > 0) {
        mDefaultSampleDurationUs = 1000000LL / frameRate;
    } else {
        mDefaultSampleDurationUs = kDefaultSampleDurationUs;
    }

    return videoFormat;
}

status_t VideoFrameDecoder::onInputReceived(
        const sp<MediaCodecBuffer> &codecBuffer,
        MetaDataBase &sampleMeta, bool firstSample, uint32_t *flags) {
    bool isSeekingClosest = (mSeekMode == MediaSource::ReadOptions::SEEK_CLOSEST)
            || (mSeekMode == MediaSource::ReadOptions::SEEK_FRAME_INDEX);

    if (firstSample && isSeekingClosest) {
        sampleMeta.findInt64(kKeyTargetTime, &mTargetTimeUs);
        ALOGV("Seeking closest: targetTimeUs=%lld", (long long)mTargetTimeUs);
    }

<<<<<<< HEAD
    if ((mIsAvcOrHevc && !isSeekingClosest
            && IsIDR(codecBuffer->data(), codecBuffer->size())) || (mIDRSent ==  true)) {
=======
    if (!isSeekingClosest
            && ((mIsAvc && IsIDR(codecBuffer->data(), codecBuffer->size()))
            || (mIsHevc && IsIDR(
            codecBuffer->data(), codecBuffer->size())))) {
>>>>>>> 1960f8bb
        // Only need to decode one IDR frame, unless we're seeking with CLOSEST
        // option, in which case we need to actually decode to targetTimeUs.
        mIDRSent == false ? mIDRSent = true : *flags |= MediaCodec::BUFFER_FLAG_EOS;
    }
    int64_t durationUs;
    if (sampleMeta.findInt64(kKeyDuration, &durationUs)) {
        mSampleDurations.push_back(durationUs);
    } else {
        mSampleDurations.push_back(mDefaultSampleDurationUs);
    }
    return OK;
}

status_t VideoFrameDecoder::onOutputReceived(
        const sp<MediaCodecBuffer> &videoFrameBuffer,
        const sp<AMessage> &outputFormat,
        int64_t timeUs, bool *done) {
    int64_t durationUs = mDefaultSampleDurationUs;
    if (!mSampleDurations.empty()) {
        durationUs = *mSampleDurations.begin();
        mSampleDurations.erase(mSampleDurations.begin());
    }

    // If this is not the target frame, skip color convert.
    if (shouldDropOutput(timeUs)) {
        *done = false;
        return OK;
    }

    *done = true;

    if (outputFormat == NULL) {
        return ERROR_MALFORMED;
    }

    int32_t width, height, stride, srcFormat, slice_height;
    if (!outputFormat->findInt32("width", &width) ||
            !outputFormat->findInt32("height", &height) ||
            !outputFormat->findInt32("color-format", &srcFormat)) {
        ALOGE("format missing dimension or color: %s",
                outputFormat->debugString().c_str());
        return ERROR_MALFORMED;
    }

    if (!outputFormat->findInt32("slice-height", &slice_height)) {
        slice_height = height;
    }

    if (!outputFormat->findInt32("stride", &stride)) {
        if (mCaptureLayer == NULL) {
            ALOGE("format must have stride for byte buffer mode: %s",
                    outputFormat->debugString().c_str());
            return ERROR_MALFORMED;
        }
        // for surface output, set stride to width, we don't actually need it.
        stride = width;
    }

    int32_t crop_left, crop_top, crop_right, crop_bottom;
    if (!outputFormat->findRect("crop", &crop_left, &crop_top, &crop_right, &crop_bottom)) {
        crop_left = crop_top = 0;
        crop_right = width - 1;
        crop_bottom = height - 1;
    }

    if (mFrame == NULL) {
        sp<IMemory> frameMem = allocVideoFrame(
                trackMeta(),
                (crop_right - crop_left + 1),
                (crop_bottom - crop_top + 1),
                0,
                0,
                dstBpp(),
                mCaptureLayer != nullptr /*allocRotated*/);
        mFrame = static_cast<VideoFrame*>(frameMem->unsecurePointer());

        setFrame(frameMem);
    }

    mFrame->mDurationUs = durationUs;

    if (mCaptureLayer != nullptr) {
        return captureSurface();
    }

    ColorConverter converter((OMX_COLOR_FORMATTYPE)srcFormat, dstFormat());

    uint32_t standard, range, transfer;
    if (!outputFormat->findInt32("color-standard", (int32_t*)&standard)) {
        standard = 0;
    }
    if (!outputFormat->findInt32("color-range", (int32_t*)&range)) {
        range = 0;
    }
    if (!outputFormat->findInt32("color-transfer", (int32_t*)&transfer)) {
        transfer = 0;
    }
    converter.setSrcColorSpace(standard, range, transfer);

    if (converter.isValid()) {
        converter.convert(
                (const uint8_t *)videoFrameBuffer->data(),
                width, slice_height, stride,
                crop_left, crop_top, crop_right, crop_bottom,
                mFrame->getFlattenedData(),
                mFrame->mWidth, mFrame->mHeight, mFrame->mRowBytes,
                // since the frame is allocated with top-left adjusted,
                // the dst rect should start at {0,0} as well.
                0, 0, mFrame->mWidth - 1, mFrame->mHeight - 1);
        return OK;
    }

    ALOGE("Unable to convert from format 0x%08x to 0x%08x",
                srcFormat, dstFormat());
    return ERROR_UNSUPPORTED;
}

sp<Surface> VideoFrameDecoder::initSurface() {
    // create the consumer listener interface, and hold sp so that this
    // interface lives as long as the GraphicBufferSource.
    sp<FrameCaptureLayer> captureLayer = new FrameCaptureLayer();
    if (captureLayer->init() != OK) {
        ALOGE("failed to init capture layer");
        return nullptr;
    }
    mCaptureLayer = captureLayer;

    return captureLayer->getSurface();
}

status_t VideoFrameDecoder::captureSurface() {
    sp<GraphicBuffer> outBuffer;
    status_t err = mCaptureLayer->capture(
            captureFormat(), Rect(0, 0, mFrame->mWidth, mFrame->mHeight), &outBuffer);

    if (err != OK) {
        ALOGE("failed to capture layer (err %d)", err);
        return err;
    }

    ALOGV("capture: %dx%d, format %d, stride %d",
            outBuffer->getWidth(),
            outBuffer->getHeight(),
            outBuffer->getPixelFormat(),
            outBuffer->getStride());

    uint8_t *base;
    int32_t outBytesPerPixel, outBytesPerStride;
    err = outBuffer->lock(
            GraphicBuffer::USAGE_SW_READ_OFTEN,
            reinterpret_cast<void**>(&base),
            &outBytesPerPixel,
            &outBytesPerStride);
    if (err != OK) {
        ALOGE("failed to lock graphic buffer: err %d", err);
        return err;
    }

    uint8_t *dst = mFrame->getFlattenedData();
    for (size_t y = 0 ; y < fmin(mFrame->mHeight, outBuffer->getHeight()) ; y++) {
        memcpy(dst, base, fmin(mFrame->mWidth, outBuffer->getWidth()) * mFrame->mBytesPerPixel);
        dst += mFrame->mRowBytes;
        base += outBuffer->getStride() * mFrame->mBytesPerPixel;
    }
    outBuffer->unlock();
    return OK;
}

////////////////////////////////////////////////////////////////////////

ImageDecoder::ImageDecoder(
        const AString &componentName,
        const sp<MetaData> &trackMeta,
        const sp<IMediaSource> &source)
    : FrameDecoder(componentName, trackMeta, source),
      mFrame(NULL),
      mWidth(0),
      mHeight(0),
      mGridRows(1),
      mGridCols(1),
      mTileWidth(0),
      mTileHeight(0),
      mTilesDecoded(0),
      mTargetTiles(0) {
}

sp<AMessage> ImageDecoder::onGetFormatAndSeekOptions(
        int64_t frameTimeUs, int /*seekMode*/,
        MediaSource::ReadOptions *options, sp<Surface> * /*window*/) {
    sp<MetaData> overrideMeta;
    if (frameTimeUs < 0) {
        uint32_t type;
        const void *data;
        size_t size;

        // if we have a stand-alone thumbnail, set up the override meta,
        // and set seekTo time to -1.
        if (!findThumbnailInfo(trackMeta(), &mWidth, &mHeight, &type, &data, &size)) {
            ALOGE("Thumbnail not available");
            return NULL;
        }
        overrideMeta = new MetaData(*(trackMeta()));
        overrideMeta->remove(kKeyDisplayWidth);
        overrideMeta->remove(kKeyDisplayHeight);
        overrideMeta->setInt32(kKeyWidth, mWidth);
        overrideMeta->setInt32(kKeyHeight, mHeight);
        overrideMeta->setData(kKeyHVCC, type, data, size);
        options->setSeekTo(-1);
    } else {
        CHECK(trackMeta()->findInt32(kKeyWidth, &mWidth));
        CHECK(trackMeta()->findInt32(kKeyHeight, &mHeight));

        options->setSeekTo(frameTimeUs);
    }

    mGridRows = mGridCols = 1;
    if (overrideMeta == NULL) {
        // check if we're dealing with a tiled heif
        int32_t tileWidth, tileHeight, gridRows, gridCols;
        if (findGridInfo(trackMeta(), &tileWidth, &tileHeight, &gridRows, &gridCols)) {
            if (mWidth <= tileWidth * gridCols && mHeight <= tileHeight * gridRows) {
                ALOGV("grid: %dx%d, tile size: %dx%d, picture size: %dx%d",
                        gridCols, gridRows, tileWidth, tileHeight, mWidth, mHeight);

                overrideMeta = new MetaData(*(trackMeta()));
                overrideMeta->setInt32(kKeyWidth, tileWidth);
                overrideMeta->setInt32(kKeyHeight, tileHeight);
                mTileWidth = tileWidth;
                mTileHeight = tileHeight;
                mGridCols = gridCols;
                mGridRows = gridRows;
            } else {
                ALOGW("ignore bad grid: %dx%d, tile size: %dx%d, picture size: %dx%d",
                        gridCols, gridRows, tileWidth, tileHeight, mWidth, mHeight);
            }
        }
        if (overrideMeta == NULL) {
            overrideMeta = trackMeta();
        }
    }
    mTargetTiles = mGridCols * mGridRows;

    sp<AMessage> videoFormat;
    if (convertMetaDataToMessage(overrideMeta, &videoFormat) != OK) {
        ALOGE("b/23680780");
        ALOGW("Failed to convert meta data to message");
        return NULL;
    }

    // TODO: Use Flexible color instead
    videoFormat->setInt32("color-format", OMX_COLOR_FormatYUV420Planar);
    videoFormat->setInt32("vendor.qti-ext-dec-heif-mode.value", 1);

    if ((mGridRows == 1) && (mGridCols == 1)) {
        videoFormat->setInt32("android._num-input-buffers", 1);
        videoFormat->setInt32("android._num-output-buffers", 1);
        videoFormat->setInt32("thumbnail-mode", 1);
        videoFormat->setInt32("vendor.qti-ext-dec-thumbnail-mode.value", 1);
    }
    return videoFormat;
}

status_t ImageDecoder::onExtractRect(FrameRect *rect) {
    // TODO:
    // This callback is for verifying whether we can decode the rect,
    // and if so, set up the internal variables for decoding.
    // Currently, rect decoding is restricted to sequentially decoding one
    // row of tiles at a time. We can't decode arbitrary rects, as the image
    // track doesn't yet support seeking by tiles. So all we do here is to
    // verify the rect against what we expect.
    // When seeking by tile is supported, this code should be updated to
    // set the seek parameters.
    if (rect == NULL) {
        if (mTilesDecoded > 0) {
            return ERROR_UNSUPPORTED;
        }
        mTargetTiles = mGridRows * mGridCols;
        return OK;
    }

    if (mTileWidth <= 0 || mTileHeight <=0) {
        return ERROR_UNSUPPORTED;
    }

    int32_t row = mTilesDecoded / mGridCols;
    int32_t expectedTop = row * mTileHeight;
    int32_t expectedBot = (row + 1) * mTileHeight;
    if (expectedBot > mHeight) {
        expectedBot = mHeight;
    }
    if (rect->left != 0 || rect->top != expectedTop
            || rect->right != mWidth || rect->bottom != expectedBot) {
        ALOGE("currently only support sequential decoding of slices");
        return ERROR_UNSUPPORTED;
    }

    // advance one row
    mTargetTiles = mTilesDecoded + mGridCols;
    return OK;
}

status_t ImageDecoder::onOutputReceived(
        const sp<MediaCodecBuffer> &videoFrameBuffer,
        const sp<AMessage> &outputFormat, int64_t /*timeUs*/, bool *done) {
    if (outputFormat == NULL) {
        return ERROR_MALFORMED;
    }

    int32_t width, height, stride, slice_height;
    CHECK(outputFormat->findInt32("width", &width));
    CHECK(outputFormat->findInt32("height", &height));
    CHECK(outputFormat->findInt32("stride", &stride));

    if (!outputFormat->findInt32("slice-height", &slice_height)) {
        slice_height = height;
    }

    if (mFrame == NULL) {
        sp<IMemory> frameMem = allocVideoFrame(
                trackMeta(), mWidth, mHeight, mTileWidth, mTileHeight, dstBpp());
        mFrame = static_cast<VideoFrame*>(frameMem->unsecurePointer());

        setFrame(frameMem);
    }

    int32_t srcFormat;
    CHECK(outputFormat->findInt32("color-format", &srcFormat));

    ColorConverter converter((OMX_COLOR_FORMATTYPE)srcFormat, dstFormat());

    uint32_t standard, range, transfer;
    if (!outputFormat->findInt32("color-standard", (int32_t*)&standard)) {
        standard = 0;
    }
    if (!outputFormat->findInt32("color-range", (int32_t*)&range)) {
        range = 0;
    }
    if (!outputFormat->findInt32("color-transfer", (int32_t*)&transfer)) {
        transfer = 0;
    }
    converter.setSrcColorSpace(standard, range, transfer);

    int32_t crop_left, crop_top, crop_right, crop_bottom;
    if (!outputFormat->findRect("crop", &crop_left, &crop_top, &crop_right, &crop_bottom)) {
        crop_left = crop_top = 0;
        crop_right = width - 1;
        crop_bottom = height - 1;
    }

    int32_t crop_width, crop_height;
    crop_width = crop_right - crop_left + 1;
    crop_height = crop_bottom - crop_top + 1;

    int32_t dstLeft, dstTop, dstRight, dstBottom;
    dstLeft = mTilesDecoded % mGridCols * crop_width;
    dstTop = mTilesDecoded / mGridCols * crop_height;
    dstRight = dstLeft + crop_width - 1;
    dstBottom = dstTop + crop_height - 1;

    // apply crop on bottom-right
    // TODO: need to move this into the color converter itself.
    if (dstRight >= mWidth) {
        crop_right = crop_left + mWidth - dstLeft - 1;
        dstRight = mWidth - 1;
    }
    if (dstBottom >= mHeight) {
        crop_bottom = crop_top + mHeight - dstTop - 1;
        dstBottom = mHeight - 1;
    }

    *done = (++mTilesDecoded >= mTargetTiles);

    if (converter.isValid()) {
        converter.convert(
                (const uint8_t *)videoFrameBuffer->data(),
                width, height, stride,
                crop_left, crop_top, crop_right, crop_bottom,
                mFrame->getFlattenedData(),
                mFrame->mWidth, mFrame->mHeight, mFrame->mRowBytes,
                dstLeft, dstTop, dstRight, dstBottom);
        return OK;
    }

    ALOGE("Unable to convert from format 0x%08x to 0x%08x",
                srcFormat, dstFormat());
    return ERROR_UNSUPPORTED;
}

}  // namespace android<|MERGE_RESOLUTION|>--- conflicted
+++ resolved
@@ -559,15 +559,10 @@
         ALOGV("Seeking closest: targetTimeUs=%lld", (long long)mTargetTimeUs);
     }
 
-<<<<<<< HEAD
-    if ((mIsAvcOrHevc && !isSeekingClosest
-            && IsIDR(codecBuffer->data(), codecBuffer->size())) || (mIDRSent ==  true)) {
-=======
-    if (!isSeekingClosest
+    if ((!isSeekingClosest
             && ((mIsAvc && IsIDR(codecBuffer->data(), codecBuffer->size()))
             || (mIsHevc && IsIDR(
-            codecBuffer->data(), codecBuffer->size())))) {
->>>>>>> 1960f8bb
+            codecBuffer->data(), codecBuffer->size())))) || (mIDRSent == true)) {
         // Only need to decode one IDR frame, unless we're seeking with CLOSEST
         // option, in which case we need to actually decode to targetTimeUs.
         mIDRSent == false ? mIDRSent = true : *flags |= MediaCodec::BUFFER_FLAG_EOS;
