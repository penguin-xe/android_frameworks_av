/*
 * Copyright (C) 2014 The Android Open Source Project
 *
 * Licensed under the Apache License, Version 2.0 (the "License");
 * you may not use this file except in compliance with the License.
 * You may obtain a copy of the License at
 *
 *      http://www.apache.org/licenses/LICENSE-2.0
 *
 * Unless required by applicable law or agreed to in writing, software
 * distributed under the License is distributed on an "AS IS" BASIS,
 * WITHOUT WARRANTIES OR CONDITIONS OF ANY KIND, either express or implied.
 * See the License for the specific language governing permissions and
 * limitations under the License.
 */

// #define LOG_NDEBUG 0
#define LOG_TAG "WebmWriter"

#include "EbmlUtil.h"
#include "WebmWriter.h"

#include <media/stagefright/MetaData.h>
#include <media/stagefright/MediaDefs.h>
#include <media/stagefright/foundation/ADebug.h>
#include <media/stagefright/foundation/hexdump.h>
#include <OpusHeader.h>

#include <utils/Errors.h>

#include <unistd.h>
#include <fcntl.h>
#include <sys/stat.h>
#include <inttypes.h>

#include "stagefright/AVExtensions.h"
using namespace webm;

namespace {
size_t XiphLaceCodeLen(size_t size) {
    return size / 0xff + 1;
}

size_t XiphLaceEnc(uint8_t *buf, size_t size) {
    size_t i;
    for (i = 0; size >= 0xff; ++i, size -= 0xff) {
        buf[i] = 0xff;
    }
    buf[i++] = size;
    return i;
}
}

namespace android {

static const int64_t kMinStreamableFileSizeInBytes = 5 * 1024 * 1024;

WebmWriter::WebmWriter(int fd)
    : mFd(dup(fd)),
      mInitCheck(mFd < 0 ? NO_INIT : OK),
      mTimeCodeScale(1000000),
      mStartTimestampUs(0),
      mStartTimeOffsetMs(0),
      mSegmentOffset(0),
      mSegmentDataStart(0),
      mInfoOffset(0),
      mInfoSize(0),
      mTracksOffset(0),
      mCuesOffset(0),
      mPaused(false),
      mStarted(false),
      mIsFileSizeLimitExplicitlyRequested(false),
      mIsRealTimeRecording(false),
      mStreamableFile(true),
      mEstimatedCuesSize(0) {
    mStreams[kAudioIndex] = WebmStream(kAudioType, "Audio", &WebmWriter::audioTrack);
    mStreams[kVideoIndex] = WebmStream(kVideoType, "Video", &WebmWriter::videoTrack);
    mSinkThread = new WebmFrameSinkThread(
            mFd,
            mSegmentDataStart,
            mStreams[kVideoIndex].mSink,
            mStreams[kAudioIndex].mSink,
            mCuePoints);
}

// static
sp<WebmElement> WebmWriter::videoTrack(const sp<MetaData>& md) {
    int32_t width, height;
    const char *mimeType;
    if (!md->findInt32(kKeyWidth, &width)
            || !md->findInt32(kKeyHeight, &height)
            || !md->findCString(kKeyMIMEType, &mimeType)) {
        ALOGE("Missing format keys for video track");
        md->dumpToLog();
        return NULL;
    }
    const char *codec;
    if (!strncasecmp(
            mimeType,
            MEDIA_MIMETYPE_VIDEO_VP8,
            strlen(MEDIA_MIMETYPE_VIDEO_VP8))) {
        codec = "V_VP8";
    } else if (!strncasecmp(
            mimeType,
            MEDIA_MIMETYPE_VIDEO_VP9,
            strlen(MEDIA_MIMETYPE_VIDEO_VP9))) {
        codec = "V_VP9";
    } else {
        ALOGE("Unsupported codec: %s", mimeType);
        return NULL;
    }
    return WebmElement::VideoTrackEntry(codec, width, height, md);
}

// static
sp<WebmElement> WebmWriter::audioTrack(const sp<MetaData>& md) {
    int32_t nChannels, samplerate;
<<<<<<< HEAD
    uint32_t type;
    const void *headerData1;
    const char headerData2[] = { 3, 'v', 'o', 'r', 'b', 'i', 's', 7, 0, 0, 0,
            'a', 'n', 'd', 'r', 'o', 'i', 'd', 0, 0, 0, 0, 1 };
    const void *headerData3;
    size_t headerSize1, headerSize2 = sizeof(headerData2), headerSize3;
    int32_t bitWidth = 0;
=======
    const char* mimeType;
>>>>>>> 4fcae3a3

    if (!md->findInt32(kKeyChannelCount, &nChannels)
        || !md->findInt32(kKeySampleRate, &samplerate)
        || !md->findCString(kKeyMIMEType, &mimeType)) {
        ALOGE("Missing format keys for audio track");
        md->dumpToLog();
        return NULL;
    }

    if (!strncasecmp(mimeType, MEDIA_MIMETYPE_AUDIO_OPUS, strlen(MEDIA_MIMETYPE_AUDIO_OPUS))) {
        // Opus in WebM is a well-known, yet under-documented, format. The codec private data
        // of the track is an Opus Ogg header (https://tools.ietf.org/html/rfc7845#section-5.1)
        // The name of the track isn't standardized, its value should be "A_OPUS".
        OpusHeader header;
        header.channels = nChannels;
        header.num_streams = nChannels;
        header.num_coupled = 0;
        // - Channel mapping family (8 bits unsigned)
        //  --  0 = one stream: mono or L,R stereo
        //  --  1 = channels in vorbis spec order: mono or L,R stereo or ... or FL,C,FR,RL,RR,LFE, ...
        //  --  2..254 = reserved (treat as 255)
        //  --  255 = no defined channel meaning
        //
        //  our implementation encodes:  0, 1, or 255
        header.channel_mapping = ((nChannels > 8) ? 255 : (nChannels > 2));
        header.gain_db = 0;
        header.skip_samples = 0;

        // headers are 21-bytes + something driven by channel count
        // expect numbers in the low 30's here. WriteOpusHeader() will tell us
        // if things are bad.
        unsigned char header_data[100];
        int headerSize = WriteOpusHeader(header, samplerate, (uint8_t*)header_data,
                                            sizeof(header_data));

        if (headerSize < 0) {
            // didn't fill out that header for some reason
            ALOGE("failed to generate OPUS header");
            return NULL;
        }

        size_t codecPrivateSize = 0;
        codecPrivateSize += headerSize;

        off_t off = 0;
        sp<ABuffer> codecPrivateBuf = new ABuffer(codecPrivateSize);
        uint8_t* codecPrivateData = codecPrivateBuf->data();

        memcpy(codecPrivateData + off, (uint8_t*)header_data, headerSize);
        sp<WebmElement> entry =
                WebmElement::AudioTrackEntry("A_OPUS", nChannels, samplerate, codecPrivateBuf);
        return entry;
    } else if (!strncasecmp(mimeType,
                            MEDIA_MIMETYPE_AUDIO_VORBIS,
                            strlen(MEDIA_MIMETYPE_AUDIO_VORBIS))) {
        uint32_t type;
        const void *headerData1;
        const char headerData2[] = { 3, 'v', 'o', 'r', 'b', 'i', 's', 7, 0, 0, 0,
                'a', 'n', 'd', 'r', 'o', 'i', 'd', 0, 0, 0, 0, 1 };
        const void *headerData3;
        size_t headerSize1, headerSize2 = sizeof(headerData2), headerSize3;

        if (!md->findData(kKeyVorbisInfo, &type, &headerData1, &headerSize1)
            || !md->findData(kKeyVorbisBooks, &type, &headerData3, &headerSize3)) {
            ALOGE("Missing header format keys for vorbis track");
            md->dumpToLog();
            return NULL;
        }

        size_t codecPrivateSize = 1;
        codecPrivateSize += XiphLaceCodeLen(headerSize1);
        codecPrivateSize += XiphLaceCodeLen(headerSize2);
        codecPrivateSize += headerSize1 + headerSize2 + headerSize3;

        off_t off = 0;
        sp<ABuffer> codecPrivateBuf = new ABuffer(codecPrivateSize);
        uint8_t *codecPrivateData = codecPrivateBuf->data();
        codecPrivateData[off++] = 2;

        off += XiphLaceEnc(codecPrivateData + off, headerSize1);
        off += XiphLaceEnc(codecPrivateData + off, headerSize2);

<<<<<<< HEAD
    if (AVUtils::get()->hasAudioSampleBits(md)) {
        bitWidth = AVUtils::get()->getAudioSampleBits(md);
    }
    sp<WebmElement> entry = WebmElement::AudioTrackEntry(
            nChannels,
            samplerate,
            codecPrivateBuf,
            bitWidth);
    return entry;
=======
        memcpy(codecPrivateData + off, headerData1, headerSize1);
        off += headerSize1;
        memcpy(codecPrivateData + off, headerData2, headerSize2);
        off += headerSize2;
        memcpy(codecPrivateData + off, headerData3, headerSize3);

        sp<WebmElement> entry =
                WebmElement::AudioTrackEntry("A_VORBIS", nChannels, samplerate, codecPrivateBuf);
        return entry;
    } else {
        ALOGE("Track (%s) is not a supported audio format", mimeType);
        return NULL;
    }
>>>>>>> 4fcae3a3
}

size_t WebmWriter::numTracks() {
    Mutex::Autolock autolock(mLock);

    size_t numTracks = 0;
    for (size_t i = 0; i < kMaxStreams; ++i) {
        if (mStreams[i].mTrackEntry != NULL) {
            numTracks++;
        }
    }

    return numTracks;
}

uint64_t WebmWriter::estimateCuesSize(int32_t bitRate) {
    // This implementation is based on estimateMoovBoxSize in MPEG4Writer.
    //
    // Statistical analysis shows that metadata usually accounts
    // for a small portion of the total file size, usually < 0.6%.

    // The default MIN_MOOV_BOX_SIZE is set to 0.6% x 1MB / 2,
    // where 1MB is the common file size limit for MMS application.
    // The default MAX _MOOV_BOX_SIZE value is based on about 3
    // minute video recording with a bit rate about 3 Mbps, because
    // statistics also show that most of the video captured are going
    // to be less than 3 minutes.

    // If the estimation is wrong, we will pay the price of wasting
    // some reserved space. This should not happen so often statistically.
    static const int32_t factor = 2;
    static const int64_t MIN_CUES_SIZE = 3 * 1024;  // 3 KB
    static const int64_t MAX_CUES_SIZE = (180 * 3000000 * 6LL / 8000);
    int64_t size = MIN_CUES_SIZE;

    // Max file size limit is set
    if (mMaxFileSizeLimitBytes != 0 && mIsFileSizeLimitExplicitlyRequested) {
        size = mMaxFileSizeLimitBytes * 6 / 1000;
    }

    // Max file duration limit is set
    if (mMaxFileDurationLimitUs != 0) {
        if (bitRate > 0) {
            int64_t size2 = ((mMaxFileDurationLimitUs * bitRate * 6) / 1000 / 8000000);
            if (mMaxFileSizeLimitBytes != 0 && mIsFileSizeLimitExplicitlyRequested) {
                // When both file size and duration limits are set,
                // we use the smaller limit of the two.
                if (size > size2) {
                    size = size2;
                }
            } else {
                // Only max file duration limit is set
                size = size2;
            }
        }
    }

    if (size < MIN_CUES_SIZE) {
        size = MIN_CUES_SIZE;
    }

    // Any long duration recording will be probably end up with
    // non-streamable webm file.
    if (size > MAX_CUES_SIZE) {
        size = MAX_CUES_SIZE;
    }

    ALOGV("limits: %" PRId64 "/%" PRId64 " bytes/us,"
            " bit rate: %d bps and the estimated cues size %" PRId64 " bytes",
            mMaxFileSizeLimitBytes, mMaxFileDurationLimitUs, bitRate, size);
    return factor * size;
}

void WebmWriter::initStream(size_t idx) {
    if (mStreams[idx].mThread != NULL) {
        return;
    }
    if (mStreams[idx].mSource == NULL) {
        ALOGV("adding dummy source ... ");
        mStreams[idx].mThread = new WebmFrameEmptySourceThread(
                mStreams[idx].mType, mStreams[idx].mSink);
    } else {
        ALOGV("adding source %p", mStreams[idx].mSource.get());
        mStreams[idx].mThread = new WebmFrameMediaSourceThread(
                mStreams[idx].mSource,
                mStreams[idx].mType,
                mStreams[idx].mSink,
                mTimeCodeScale,
                mStartTimestampUs,
                mStartTimeOffsetMs,
                numTracks(),
                mIsRealTimeRecording);
    }
}

void WebmWriter::release() {
    close(mFd);
    mFd = -1;
    mInitCheck = NO_INIT;
    mStarted = false;
    for (size_t ix = 0; ix < kMaxStreams; ++ix) {
        mStreams[ix].mTrackEntry.clear();
        mStreams[ix].mSource.clear();
    }
    mStreamsInOrder.clear();
}

status_t WebmWriter::reset() {
    if (mInitCheck != OK) {
        return OK;
    } else {
        if (!mStarted) {
            release();
            return OK;
        }
    }

    status_t err = OK;
    int64_t maxDurationUs = 0;
    int64_t minDurationUs = 0x7fffffffffffffffLL;
    for (int i = 0; i < kMaxStreams; ++i) {
        if (mStreams[i].mThread == NULL) {
            continue;
        }

        status_t status = mStreams[i].mThread->stop();
        if (err == OK && status != OK) {
            err = status;
        }

        int64_t durationUs = mStreams[i].mThread->getDurationUs();
        if (durationUs > maxDurationUs) {
            maxDurationUs = durationUs;
        }
        if (durationUs < minDurationUs) {
            minDurationUs = durationUs;
        }

        mStreams[i].mThread.clear();
    }

    if (numTracks() > 1) {
        ALOGD("Duration from tracks range is [%" PRId64 ", %" PRId64 "] us", minDurationUs, maxDurationUs);
    }

    mSinkThread->stop();

    // Do not write out movie header on error.
    if (err != OK) {
        release();
        return err;
    }

    sp<WebmElement> cues = new WebmMaster(kMkvCues, mCuePoints);
    uint64_t cuesSize = cues->totalSize();
    // TRICKY Even when the cues do fit in the space we reserved, if they do not fit
    // perfectly, we still need to check if there is enough "extra space" to write an
    // EBML void element.
    if (cuesSize != mEstimatedCuesSize && cuesSize > mEstimatedCuesSize - kMinEbmlVoidSize) {
        mCuesOffset = ::lseek(mFd, 0, SEEK_CUR);
        cues->write(mFd, cuesSize);
    } else {
        uint64_t spaceSize;
        ::lseek(mFd, mCuesOffset, SEEK_SET);
        cues->write(mFd, cuesSize);
        sp<WebmElement> space = new EbmlVoid(mEstimatedCuesSize - cuesSize);
        space->write(mFd, spaceSize);
    }

    mCuePoints.clear();
    mStreams[kVideoIndex].mSink.clear();
    mStreams[kAudioIndex].mSink.clear();

    uint8_t bary[sizeof(uint64_t)];
    uint64_t totalSize = ::lseek(mFd, 0, SEEK_END);
    uint64_t segmentSize = totalSize - mSegmentDataStart;
    ::lseek(mFd, mSegmentOffset + sizeOf(kMkvSegment), SEEK_SET);
    uint64_t segmentSizeCoded = encodeUnsigned(segmentSize, sizeOf(kMkvUnknownLength));
    serializeCodedUnsigned(segmentSizeCoded, bary);
    ::write(mFd, bary, sizeOf(kMkvUnknownLength));

    uint64_t durationOffset = mInfoOffset + sizeOf(kMkvInfo) + sizeOf(mInfoSize)
        + sizeOf(kMkvSegmentDuration) + sizeOf(sizeof(double));
    sp<WebmElement> duration = new WebmFloat(
            kMkvSegmentDuration,
            (double) (maxDurationUs * 1000 / mTimeCodeScale));
    duration->serializePayload(bary);
    ::lseek(mFd, durationOffset, SEEK_SET);
    ::write(mFd, bary, sizeof(double));

    List<sp<WebmElement> > seekEntries;
    seekEntries.push_back(WebmElement::SeekEntry(kMkvInfo, mInfoOffset - mSegmentDataStart));
    seekEntries.push_back(WebmElement::SeekEntry(kMkvTracks, mTracksOffset - mSegmentDataStart));
    seekEntries.push_back(WebmElement::SeekEntry(kMkvCues, mCuesOffset - mSegmentDataStart));
    sp<WebmElement> seekHead = new WebmMaster(kMkvSeekHead, seekEntries);

    uint64_t metaSeekSize;
    ::lseek(mFd, mSegmentDataStart, SEEK_SET);
    seekHead->write(mFd, metaSeekSize);

    uint64_t spaceSize;
    sp<WebmElement> space = new EbmlVoid(kMaxMetaSeekSize - metaSeekSize);
    space->write(mFd, spaceSize);

    release();
    return err;
}

status_t WebmWriter::addSource(const sp<MediaSource> &source) {
    Mutex::Autolock l(mLock);
    if (mStarted) {
        ALOGE("Attempt to add source AFTER recording is started");
        return UNKNOWN_ERROR;
    }

    // At most 2 tracks can be supported.
    if (mStreams[kVideoIndex].mTrackEntry != NULL
            && mStreams[kAudioIndex].mTrackEntry != NULL) {
        ALOGE("Too many tracks (2) to add");
        return ERROR_UNSUPPORTED;
    }

    CHECK(source != NULL);

    // A track of type other than video or audio is not supported.
    const char *mime;
    source->getFormat()->findCString(kKeyMIMEType, &mime);
    const char *vp8 = MEDIA_MIMETYPE_VIDEO_VP8;
    const char *vp9 = MEDIA_MIMETYPE_VIDEO_VP9;
    const char *vorbis = MEDIA_MIMETYPE_AUDIO_VORBIS;
    const char* opus = MEDIA_MIMETYPE_AUDIO_OPUS;

    size_t streamIndex;
    if (!strncasecmp(mime, vp8, strlen(vp8)) ||
        !strncasecmp(mime, vp9, strlen(vp9))) {
        streamIndex = kVideoIndex;
    } else if (!strncasecmp(mime, vorbis, strlen(vorbis)) ||
               !strncasecmp(mime, opus, strlen(opus))) {
        streamIndex = kAudioIndex;
    } else {
        ALOGE("Track (%s) other than %s, %s, %s, or %s is not supported",
              mime, vp8, vp9, vorbis, opus);
        return ERROR_UNSUPPORTED;
    }

    // No more than one video or one audio track is supported.
    if (mStreams[streamIndex].mTrackEntry != NULL) {
        ALOGE("%s track already exists", mStreams[streamIndex].mName);
        return ERROR_UNSUPPORTED;
    }

    // This is the first track of either audio or video.
    // Go ahead to add the track.
    mStreams[streamIndex].mSource = source;
    mStreams[streamIndex].mTrackEntry = mStreams[streamIndex].mMakeTrack(source->getFormat());
    if (mStreams[streamIndex].mTrackEntry == NULL) {
        mStreams[streamIndex].mSource.clear();
        return BAD_VALUE;
    }
    mStreamsInOrder.push_back(mStreams[streamIndex].mTrackEntry);

    return OK;
}

status_t WebmWriter::start(MetaData *params) {
    if (mInitCheck != OK) {
        return UNKNOWN_ERROR;
    }

    if (mStreams[kVideoIndex].mTrackEntry == NULL
            && mStreams[kAudioIndex].mTrackEntry == NULL) {
        ALOGE("No source added");
        return INVALID_OPERATION;
    }

    if (mMaxFileSizeLimitBytes != 0) {
        mIsFileSizeLimitExplicitlyRequested = true;
    }

    if (params) {
        int32_t isRealTimeRecording;
        params->findInt32(kKeyRealTimeRecording, &isRealTimeRecording);
        mIsRealTimeRecording = isRealTimeRecording;
    }

    if (mStarted) {
        if (mPaused) {
            mPaused = false;
            mStreams[kAudioIndex].mThread->resume();
            mStreams[kVideoIndex].mThread->resume();
        }
        return OK;
    }

    if (params) {
        int32_t tcsl;
        if (params->findInt32(kKeyTimeScale, &tcsl)) {
            mTimeCodeScale = tcsl;
        }
    }
    if (mTimeCodeScale == 0) {
        ALOGE("movie time scale is 0");
        return BAD_VALUE;
    }
    ALOGV("movie time scale: %" PRIu64, mTimeCodeScale);

    /*
     * When the requested file size limit is small, the priority
     * is to meet the file size limit requirement, rather than
     * to make the file streamable. mStreamableFile does not tell
     * whether the actual recorded file is streamable or not.
     */
    mStreamableFile = (!mMaxFileSizeLimitBytes)
        || (mMaxFileSizeLimitBytes >= kMinStreamableFileSizeInBytes);

    /*
     * Write various metadata.
     */
    sp<WebmElement> ebml, segment, info, seekHead, tracks, cues;
    ebml = WebmElement::EbmlHeader();
    segment = new WebmMaster(kMkvSegment);
    seekHead = new EbmlVoid(kMaxMetaSeekSize);
    info = WebmElement::SegmentInfo(mTimeCodeScale, 0);

    List<sp<WebmElement> > children;
    for (size_t i = 0; i < mStreamsInOrder.size(); ++i) {
        children.push_back(mStreamsInOrder[i]);
    }
    tracks = new WebmMaster(kMkvTracks, children);

    if (!mStreamableFile) {
        cues = NULL;
    } else {
        int32_t bitRate = -1;
        if (params) {
            params->findInt32(kKeyBitRate, &bitRate);
        }
        mEstimatedCuesSize = estimateCuesSize(bitRate);
        CHECK_GE(mEstimatedCuesSize, 8u);
        cues = new EbmlVoid(mEstimatedCuesSize);
    }

    sp<WebmElement> elems[] = { ebml, segment, seekHead, info, tracks, cues };
    static const size_t nElems = sizeof(elems) / sizeof(elems[0]);
    uint64_t offsets[nElems];
    uint64_t sizes[nElems];
    for (uint32_t i = 0; i < nElems; i++) {
        WebmElement *e = elems[i].get();
        if (!e) {
            continue;
        }

        uint64_t size;
        offsets[i] = ::lseek(mFd, 0, SEEK_CUR);
        sizes[i] = e->mSize;
        e->write(mFd, size);
    }

    mSegmentOffset = offsets[1];
    mSegmentDataStart = offsets[2];
    mInfoOffset = offsets[3];
    mInfoSize = sizes[3];
    mTracksOffset = offsets[4];
    mCuesOffset = offsets[5];

    // start threads
    if (params) {
        params->findInt64(kKeyTime, &mStartTimestampUs);
    }

    initStream(kAudioIndex);
    initStream(kVideoIndex);

    mStreams[kAudioIndex].mThread->start();
    mStreams[kVideoIndex].mThread->start();
    mSinkThread->start();

    mStarted = true;
    return OK;
}

status_t WebmWriter::pause() {
    if (mInitCheck != OK) {
        return OK;
    }
    mPaused = true;
    status_t err = OK;
    for (int i = 0; i < kMaxStreams; ++i) {
        if (mStreams[i].mThread == NULL) {
            continue;
        }
        status_t status = mStreams[i].mThread->pause();
        if (status != OK) {
            err = status;
        }
    }
    return err;
}

status_t WebmWriter::stop() {
    return reset();
}

bool WebmWriter::reachedEOS() {
    return !mSinkThread->running();
}
} /* namespace android */<|MERGE_RESOLUTION|>--- conflicted
+++ resolved
@@ -115,17 +115,8 @@
 // static
 sp<WebmElement> WebmWriter::audioTrack(const sp<MetaData>& md) {
     int32_t nChannels, samplerate;
-<<<<<<< HEAD
-    uint32_t type;
-    const void *headerData1;
-    const char headerData2[] = { 3, 'v', 'o', 'r', 'b', 'i', 's', 7, 0, 0, 0,
-            'a', 'n', 'd', 'r', 'o', 'i', 'd', 0, 0, 0, 0, 1 };
-    const void *headerData3;
-    size_t headerSize1, headerSize2 = sizeof(headerData2), headerSize3;
+    const char* mimeType;
     int32_t bitWidth = 0;
-=======
-    const char* mimeType;
->>>>>>> 4fcae3a3
 
     if (!md->findInt32(kKeyChannelCount, &nChannels)
         || !md->findInt32(kKeySampleRate, &samplerate)
@@ -175,8 +166,16 @@
         uint8_t* codecPrivateData = codecPrivateBuf->data();
 
         memcpy(codecPrivateData + off, (uint8_t*)header_data, headerSize);
-        sp<WebmElement> entry =
-                WebmElement::AudioTrackEntry("A_OPUS", nChannels, samplerate, codecPrivateBuf);
+
+        if (AVUtils::get()->hasAudioSampleBits(md)) {
+            bitWidth = AVUtils::get()->getAudioSampleBits(md);
+        }
+        sp<WebmElement> entry = WebmElement::AudioTrackEntry(
+                "A_OPUS",
+                nChannels,
+                samplerate,
+                codecPrivateBuf,
+                bitWidth);
         return entry;
     } else if (!strncasecmp(mimeType,
                             MEDIA_MIMETYPE_AUDIO_VORBIS,
@@ -208,31 +207,26 @@
         off += XiphLaceEnc(codecPrivateData + off, headerSize1);
         off += XiphLaceEnc(codecPrivateData + off, headerSize2);
 
-<<<<<<< HEAD
-    if (AVUtils::get()->hasAudioSampleBits(md)) {
-        bitWidth = AVUtils::get()->getAudioSampleBits(md);
-    }
-    sp<WebmElement> entry = WebmElement::AudioTrackEntry(
-            nChannels,
-            samplerate,
-            codecPrivateBuf,
-            bitWidth);
-    return entry;
-=======
         memcpy(codecPrivateData + off, headerData1, headerSize1);
         off += headerSize1;
         memcpy(codecPrivateData + off, headerData2, headerSize2);
         off += headerSize2;
         memcpy(codecPrivateData + off, headerData3, headerSize3);
 
-        sp<WebmElement> entry =
-                WebmElement::AudioTrackEntry("A_VORBIS", nChannels, samplerate, codecPrivateBuf);
+        if (AVUtils::get()->hasAudioSampleBits(md)) {
+            bitWidth = AVUtils::get()->getAudioSampleBits(md);
+        }
+        sp<WebmElement> entry = WebmElement::AudioTrackEntry(
+                "A_VORBIS",
+                nChannels,
+                samplerate,
+                codecPrivateBuf,
+                bitWidth);
         return entry;
     } else {
         ALOGE("Track (%s) is not a supported audio format", mimeType);
         return NULL;
     }
->>>>>>> 4fcae3a3
 }
 
 size_t WebmWriter::numTracks() {
