--- conflicted
+++ resolved
@@ -6295,14 +6295,10 @@
     mOutput->flush();
     mHwPaused = false;
     mFlushPending = false;
-<<<<<<< HEAD
     mFramesWritten = 0;
     mFramesWrittenAtStandby = 0;
     mFramesWrittenForSleep = 0;
-    mTimestampVerifier.discontinuity(); // DIRECT and OFFLOADED flush resets frame count.
-=======
     mTimestampVerifier.discontinuity(discontinuityForStandbyOrFlush());
->>>>>>> d9052b74
     mTimestamp.clear();
 }
 
