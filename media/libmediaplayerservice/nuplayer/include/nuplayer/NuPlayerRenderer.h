--- conflicted
+++ resolved
@@ -104,11 +104,8 @@
         kWhatMediaRenderingStart      = 'mdrd',
         kWhatAudioTearDown            = 'adTD',
         kWhatAudioOffloadPauseTimeout = 'aOPT',
-<<<<<<< HEAD
+        kWhatReleaseWakeLock          = 'adRL',
         kWhatVideoPrerollComplete     = 'vdpC',
-=======
-        kWhatReleaseWakeLock          = 'adRL',
->>>>>>> c27abbf3
     };
 
     enum AudioTearDownReason {
