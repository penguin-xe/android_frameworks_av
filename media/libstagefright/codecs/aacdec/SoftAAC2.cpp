--- conflicted
+++ resolved
@@ -439,7 +439,7 @@
 
             // for the following parameters of the OMX_AUDIO_PARAM_AACPROFILETYPE structure,
             // a value of -1 implies the parameter is not set by the application:
-            //   nMaxOutputChannels     -1 by default 
+            //   nMaxOutputChannels     -1 by default
             //   nDrcCut                uses default platform properties, see initDecoder()
             //   nDrcBoost                idem
             //   nHeavyCompression        idem
@@ -1021,12 +1021,8 @@
                         // adjust/interpolate next time stamp
                         *currentBufLeft -= decodedSize;
                         *nextTimeStamp += mStreamInfo->aacSamplesPerFrame *
-<<<<<<< HEAD
-                                1000000ll / mStreamInfo->aacSampleRate;
+                                1000000LL / mStreamInfo->aacSampleRate;
                          mNextOutBufferTimeUs = *nextTimeStamp;
-=======
-                                1000000LL / mStreamInfo->aacSampleRate;
->>>>>>> 1a8d3dbb
                         ALOGV("adjusted nextTimeStamp/size to %lld/%d",
                                 (long long) *nextTimeStamp, *currentBufLeft);
                     } else {
