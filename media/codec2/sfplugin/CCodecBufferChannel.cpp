--- conflicted
+++ resolved
@@ -1414,13 +1414,8 @@
     // mOutputBuffers are initialized to make sure that lingering callbacks
     // about buffers from the previous generation do not interfere with the
     // newly initialized pipeline capacity.
-<<<<<<< HEAD
     {
         ALOGD("[%s] start: updating output delay %u", mName, outputDelayValue);
-=======
-
-    if (inputFormat || outputFormat) {
->>>>>>> 4b643229
         Mutexed<PipelineWatcher>::Locked watcher(mPipelineWatcher);
         watcher->inputDelay(inputDelayValue)
                 .pipelineDelay(pipelineDelayValue)
