--- conflicted
+++ resolved
@@ -84,17 +84,15 @@
 // than making it non-blocking. Do not change this value.
 const static size_t kDequeueTimeoutNs = 0;
 
-<<<<<<< HEAD
 // If app goes into background, decoding paused. we have WA logic in HAL to sleep some actions.
 // This value is to monitor if decoding is paused then we can signal a new empty work to HAL
 // after app resume to foreground to notify HAL something
 const static uint64_t kPipelinePausedTimeoutMs = 500;
-=======
+
 static bool areRenderMetricsEnabled() {
     std::string v = GetServerConfigurableFlag("media_native", "render_metrics_enabled", "false");
     return v == "true";
 }
->>>>>>> 402dbe88
 
 }  // namespace
 
