--- conflicted
+++ resolved
@@ -575,17 +575,11 @@
     static status_t getSupportedLatencyModes(audio_io_handle_t output,
             std::vector<audio_latency_mode_t>* modes);
 
-<<<<<<< HEAD
-    static status_t setBluetoothLatencyModesEnabled(bool enabled);
-
-    static status_t supportsBluetoothLatencyModes(bool *support);
-=======
     static status_t setBluetoothVariableLatencyEnabled(bool enabled);
 
     static status_t isBluetoothVariableLatencyEnabled(bool *enabled);
 
     static status_t supportsBluetoothVariableLatency(bool *support);
->>>>>>> dc2f403f
 
     // A listener for capture state changes.
     class CaptureStateListener : public virtual RefBase {
