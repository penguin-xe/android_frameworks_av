/*
 * Copyright (C) 2009 The Android Open Source Project
 *
 * Licensed under the Apache License, Version 2.0 (the "License");
 * you may not use this file except in compliance with the License.
 * You may obtain a copy of the License at
 *
 *      http://www.apache.org/licenses/LICENSE-2.0
 *
 * Unless required by applicable law or agreed to in writing, software
 * distributed under the License is distributed on an "AS IS" BASIS,
 * WITHOUT WARRANTIES OR CONDITIONS OF ANY KIND, either express or implied.
 * See the License for the specific language governing permissions and
 * limitations under the License.
 */

//#define LOG_NDEBUG 0
#define LOG_TAG "Utils"
#include <utils/Log.h>
#include <ctype.h>
#include <stdio.h>
#include <sys/stat.h>

#include <utility>
#include <vector>

#include <media/esds/ESDS.h>
#include "include/HevcUtils.h"

#include <cutils/properties.h>
#include <media/stagefright/CodecBase.h>
#include <media/stagefright/foundation/ABuffer.h>
#include <media/stagefright/foundation/ADebug.h>
#include <media/stagefright/foundation/ALookup.h>
#include <media/stagefright/foundation/AMessage.h>
#include <media/stagefright/foundation/ByteUtils.h>
#include <media/stagefright/foundation/OpusHeader.h>
#include <media/stagefright/MetaData.h>
#include <media/stagefright/MediaCodecConstants.h>
#include <media/stagefright/MediaDefs.h>
#include <media/AudioSystem.h>
#include <media/MediaPlayerInterface.h>
#include <media/stagefright/Utils.h>
#include <media/AudioParameter.h>
#include <system/audio.h>

#ifndef __NO_AVEXTENSIONS__
#include <stagefright/AVExtensions.h>
#endif

// TODO : Remove the defines once mainline media is built against NDK >= 31.
// The mp4 extractor is part of mainline and builds against NDK 29 as of
// writing. These keys are available only from NDK 31:
#define AMEDIAFORMAT_KEY_MPEGH_PROFILE_LEVEL_INDICATION \
  "mpegh-profile-level-indication"
#define AMEDIAFORMAT_KEY_MPEGH_REFERENCE_CHANNEL_LAYOUT \
  "mpegh-reference-channel-layout"
#define AMEDIAFORMAT_KEY_MPEGH_COMPATIBLE_SETS \
  "mpegh-compatible-sets"

namespace {
    // TODO: this should possibly be handled in an else
    constexpr static int32_t AACObjectNull = 0;

    // TODO: decide if we should just not transmit the level in this case
    constexpr static int32_t DolbyVisionLevelUnknown = 0;
}

namespace android {

static status_t copyNALUToABuffer(sp<ABuffer> *buffer, const uint8_t *ptr, size_t length) {
    if (((*buffer)->size() + 4 + length) > ((*buffer)->capacity() - (*buffer)->offset())) {
        sp<ABuffer> tmpBuffer = new (std::nothrow) ABuffer((*buffer)->size() + 4 + length + 1024);
        if (tmpBuffer.get() == NULL || tmpBuffer->base() == NULL) {
            return NO_MEMORY;
        }
        memcpy(tmpBuffer->data(), (*buffer)->data(), (*buffer)->size());
        tmpBuffer->setRange(0, (*buffer)->size());
        (*buffer) = tmpBuffer;
    }

    memcpy((*buffer)->data() + (*buffer)->size(), "\x00\x00\x00\x01", 4);
    memcpy((*buffer)->data() + (*buffer)->size() + 4, ptr, length);
    (*buffer)->setRange((*buffer)->offset(), (*buffer)->size() + 4 + length);
    return OK;
}

#if 0
static void convertMetaDataToMessageInt32(
        const sp<MetaData> &meta, sp<AMessage> &msg, uint32_t key, const char *name) {
    int32_t value;
    if (meta->findInt32(key, &value)) {
        msg->setInt32(name, value);
    }
}
#endif

static void convertMetaDataToMessageColorAspects(const MetaDataBase *meta, sp<AMessage> &msg) {
    // 0 values are unspecified
    int32_t range = 0;
    int32_t primaries = 0;
    int32_t transferFunction = 0;
    int32_t colorMatrix = 0;
    meta->findInt32(kKeyColorRange, &range);
    meta->findInt32(kKeyColorPrimaries, &primaries);
    meta->findInt32(kKeyTransferFunction, &transferFunction);
    meta->findInt32(kKeyColorMatrix, &colorMatrix);
    ColorAspects colorAspects;
    memset(&colorAspects, 0, sizeof(colorAspects));
    colorAspects.mRange = (ColorAspects::Range)range;
    colorAspects.mPrimaries = (ColorAspects::Primaries)primaries;
    colorAspects.mTransfer = (ColorAspects::Transfer)transferFunction;
    colorAspects.mMatrixCoeffs = (ColorAspects::MatrixCoeffs)colorMatrix;

    int32_t rangeMsg, standardMsg, transferMsg;
    if (CodecBase::convertCodecColorAspectsToPlatformAspects(
            colorAspects, &rangeMsg, &standardMsg, &transferMsg) != OK) {
        return;
    }

    // save specified values to msg
    if (rangeMsg != 0) {
        msg->setInt32("color-range", rangeMsg);
    }
    if (standardMsg != 0) {
        msg->setInt32("color-standard", standardMsg);
    }
    if (transferMsg != 0) {
        msg->setInt32("color-transfer", transferMsg);
    }
}

/**
 * Returns true if, and only if, the given format corresponds to HDR10 or HDR10+.
 */
static bool isHdr10or10Plus(const sp<AMessage> &format) {

    // if user/container supplied HDR static info without transfer set, assume true
    if ((format->contains("hdr-static-info") || format->contains("hdr10-plus-info"))
            && !format->contains("color-transfer")) {
        return true;
    }
    // otherwise, verify that an HDR transfer function is set
    int32_t transfer;
    if (format->findInt32("color-transfer", &transfer)) {
        return transfer == ColorUtils::kColorTransferST2084;
    }
    return false;
}

static void parseAacProfileFromCsd(const sp<ABuffer> &csd, sp<AMessage> &format) {
    if (csd->size() < 2) {
        return;
    }

    uint16_t audioObjectType = U16_AT((uint8_t*)csd->data());
    if ((audioObjectType & 0xF800) == 0xF800) {
        audioObjectType = 32 + ((audioObjectType >> 5) & 0x3F);
    } else {
        audioObjectType >>= 11;
    }


    const static ALookup<uint16_t, int32_t> profiles {
        { 1,  AACObjectMain     },
        { 2,  AACObjectLC       },
        { 3,  AACObjectSSR      },
        { 4,  AACObjectLTP      },
        { 5,  AACObjectHE       },
        { 6,  AACObjectScalable },
        { 17, AACObjectERLC     },
        { 23, AACObjectLD       },
        { 29, AACObjectHE_PS    },
        { 39, AACObjectELD      },
        { 42, AACObjectXHE      },
    };

    int32_t profile;
    if (profiles.map(audioObjectType, &profile)) {
        format->setInt32("profile", profile);
    }
}

static void parseAvcProfileLevelFromAvcc(const uint8_t *ptr, size_t size, sp<AMessage> &format) {
    if (size < 4 || ptr[0] != 1) {  // configurationVersion == 1
        return;
    }
    const uint8_t profile = ptr[1];
    const uint8_t constraints = ptr[2];
    const uint8_t level = ptr[3];

    const static ALookup<uint8_t, int32_t> levels {
        {  9, AVCLevel1b }, // technically, 9 is only used for High+ profiles
        { 10, AVCLevel1  },
        { 11, AVCLevel11 }, // prefer level 1.1 for the value 11
        { 11, AVCLevel1b },
        { 12, AVCLevel12 },
        { 13, AVCLevel13 },
        { 20, AVCLevel2  },
        { 21, AVCLevel21 },
        { 22, AVCLevel22 },
        { 30, AVCLevel3  },
        { 31, AVCLevel31 },
        { 32, AVCLevel32 },
        { 40, AVCLevel4  },
        { 41, AVCLevel41 },
        { 42, AVCLevel42 },
        { 50, AVCLevel5  },
        { 51, AVCLevel51 },
        { 52, AVCLevel52 },
        { 60, AVCLevel6  },
        { 61, AVCLevel61 },
        { 62, AVCLevel62 },
    };
    const static ALookup<uint8_t, int32_t> profiles {
        { 66, AVCProfileBaseline },
        { 77, AVCProfileMain     },
        { 88, AVCProfileExtended },
        { 100, AVCProfileHigh    },
        { 110, AVCProfileHigh10  },
        { 122, AVCProfileHigh422 },
        { 244, AVCProfileHigh444 },
    };

    // set profile & level if they are recognized
    int32_t codecProfile;
    int32_t codecLevel;
    if (profiles.map(profile, &codecProfile)) {
        if (profile == 66 && (constraints & 0x40)) {
            codecProfile = AVCProfileConstrainedBaseline;
        } else if (profile == 100 && (constraints & 0x0C) == 0x0C) {
            codecProfile = AVCProfileConstrainedHigh;
        }
        format->setInt32("profile", codecProfile);
        if (levels.map(level, &codecLevel)) {
            // for 9 && 11 decide level based on profile and constraint_set3 flag
            if (level == 11 && (profile == 66 || profile == 77 || profile == 88)) {
                codecLevel = (constraints & 0x10) ? AVCLevel1b : AVCLevel11;
            }
            format->setInt32("level", codecLevel);
        }
    }
}

static const ALookup<uint8_t, int32_t>&  getDolbyVisionProfileTable() {
    static const ALookup<uint8_t, int32_t> profileTable = {
        {1, DolbyVisionProfileDvavPen},
        {3, DolbyVisionProfileDvheDen},
        {4, DolbyVisionProfileDvheDtr},
        {5, DolbyVisionProfileDvheStn},
        {6, DolbyVisionProfileDvheDth},
        {7, DolbyVisionProfileDvheDtb},
        {8, DolbyVisionProfileDvheSt},
        {9, DolbyVisionProfileDvavSe},
        {10, DolbyVisionProfileDvav110},
    };
    return profileTable;
}

static const ALookup<uint8_t, int32_t>&  getDolbyVisionLevelsTable() {
    static const ALookup<uint8_t, int32_t> levelsTable = {
        {0, DolbyVisionLevelUnknown},
        {1, DolbyVisionLevelHd24},
        {2, DolbyVisionLevelHd30},
        {3, DolbyVisionLevelFhd24},
        {4, DolbyVisionLevelFhd30},
        {5, DolbyVisionLevelFhd60},
        {6, DolbyVisionLevelUhd24},
        {7, DolbyVisionLevelUhd30},
        {8, DolbyVisionLevelUhd48},
        {9, DolbyVisionLevelUhd60},
        {10, DolbyVisionLevelUhd120},
        {11, DolbyVisionLevel8k30},
        {12, DolbyVisionLevel8k60},
    };
    return levelsTable;
}
static void parseDolbyVisionProfileLevelFromDvcc(const uint8_t *ptr, size_t size, sp<AMessage> &format) {
    // dv_major.dv_minor Should be 1.0 or 2.1
    if (size != 24 || ((ptr[0] != 1 || ptr[1] != 0) && (ptr[0] != 2 || ptr[1] != 1))) {
        ALOGV("Size %zu, dv_major %d, dv_minor %d", size, ptr[0], ptr[1]);
        return;
    }

    const uint8_t profile = ptr[2] >> 1;
    const uint8_t level = ((ptr[2] & 0x1) << 5) | ((ptr[3] >> 3) & 0x1f);
    const uint8_t rpu_present_flag = (ptr[3] >> 2) & 0x01;
    const uint8_t el_present_flag = (ptr[3] >> 1) & 0x01;
    const uint8_t bl_present_flag = (ptr[3] & 0x01);
    const int32_t bl_compatibility_id = (int32_t)(ptr[4] >> 4);

    ALOGV("profile-level-compatibility value in dv(c|v)c box %d-%d-%d",
          profile, level, bl_compatibility_id);

    // All Dolby Profiles will have profile and level info in MediaFormat
    // Profile 8 and 9 will have bl_compatibility_id too.
    const ALookup<uint8_t, int32_t> &profiles = getDolbyVisionProfileTable();
    const ALookup<uint8_t, int32_t> &levels = getDolbyVisionLevelsTable();

    // set rpuAssoc
    if (rpu_present_flag && el_present_flag && !bl_present_flag) {
        format->setInt32("rpuAssoc", 1);
    }
    // set profile & level if they are recognized
    int32_t codecProfile;
    int32_t codecLevel;
    if (profiles.map(profile, &codecProfile)) {
        format->setInt32("profile", codecProfile);
        if (codecProfile == DolbyVisionProfileDvheSt ||
            codecProfile == DolbyVisionProfileDvavSe) {
            format->setInt32("bl_compatibility_id", bl_compatibility_id);
        }
        if (levels.map(level, &codecLevel)) {
            format->setInt32("level", codecLevel);
        }
    }
}

static void parseH263ProfileLevelFromD263(const uint8_t *ptr, size_t size, sp<AMessage> &format) {
    if (size < 7) {
        return;
    }

    const uint8_t profile = ptr[6];
    const uint8_t level = ptr[5];

    const static ALookup<uint8_t, int32_t> profiles {
        { 0, H263ProfileBaseline },
        { 1, H263ProfileH320Coding },
        { 2, H263ProfileBackwardCompatible },
        { 3, H263ProfileISWV2 },
        { 4, H263ProfileISWV3 },
        { 5, H263ProfileHighCompression },
        { 6, H263ProfileInternet },
        { 7, H263ProfileInterlace },
        { 8, H263ProfileHighLatency },
    };

    const static ALookup<uint8_t, int32_t> levels {
        { 10, H263Level10 },
        { 20, H263Level20 },
        { 30, H263Level30 },
        { 40, H263Level40 },
        { 45, H263Level45 },
        { 50, H263Level50 },
        { 60, H263Level60 },
        { 70, H263Level70 },
    };

    // set profile & level if they are recognized
    int32_t codecProfile;
    int32_t codecLevel;
    if (profiles.map(profile, &codecProfile)) {
        format->setInt32("profile", codecProfile);
        if (levels.map(level, &codecLevel)) {
            format->setInt32("level", codecLevel);
        }
    }
}

static void parseHevcProfileLevelFromHvcc(const uint8_t *ptr, size_t size, sp<AMessage> &format) {
    if (size < 13 || ptr[0] != 1) {  // configurationVersion == 1
        return;
    }

    const uint8_t profile = ptr[1] & 0x1F;
    const uint8_t tier = (ptr[1] & 0x20) >> 5;
    const uint8_t level = ptr[12];

    const static ALookup<std::pair<uint8_t, uint8_t>, int32_t> levels {
        { { 0, 30  }, HEVCMainTierLevel1  },
        { { 0, 60  }, HEVCMainTierLevel2  },
        { { 0, 63  }, HEVCMainTierLevel21 },
        { { 0, 90  }, HEVCMainTierLevel3  },
        { { 0, 93  }, HEVCMainTierLevel31 },
        { { 0, 120 }, HEVCMainTierLevel4  },
        { { 0, 123 }, HEVCMainTierLevel41 },
        { { 0, 150 }, HEVCMainTierLevel5  },
        { { 0, 153 }, HEVCMainTierLevel51 },
        { { 0, 156 }, HEVCMainTierLevel52 },
        { { 0, 180 }, HEVCMainTierLevel6  },
        { { 0, 183 }, HEVCMainTierLevel61 },
        { { 0, 186 }, HEVCMainTierLevel62 },
        { { 1, 30  }, HEVCHighTierLevel1  },
        { { 1, 60  }, HEVCHighTierLevel2  },
        { { 1, 63  }, HEVCHighTierLevel21 },
        { { 1, 90  }, HEVCHighTierLevel3  },
        { { 1, 93  }, HEVCHighTierLevel31 },
        { { 1, 120 }, HEVCHighTierLevel4  },
        { { 1, 123 }, HEVCHighTierLevel41 },
        { { 1, 150 }, HEVCHighTierLevel5  },
        { { 1, 153 }, HEVCHighTierLevel51 },
        { { 1, 156 }, HEVCHighTierLevel52 },
        { { 1, 180 }, HEVCHighTierLevel6  },
        { { 1, 183 }, HEVCHighTierLevel61 },
        { { 1, 186 }, HEVCHighTierLevel62 },
    };

    const static ALookup<uint8_t, int32_t> profiles {
        { 1, HEVCProfileMain   },
        { 2, HEVCProfileMain10 },
        // use Main for Main Still Picture decoding
        { 3, HEVCProfileMain },
    };

    // set profile & level if they are recognized
    int32_t codecProfile;
    int32_t codecLevel;
    if (!profiles.map(profile, &codecProfile)) {
        if (ptr[2] & 0x40 /* general compatibility flag 1 */) {
            // Note that this case covers Main Still Picture too
            codecProfile = HEVCProfileMain;
        } else if (ptr[2] & 0x20 /* general compatibility flag 2 */) {
            codecProfile = HEVCProfileMain10;
        } else {
            return;
        }
    }

    // bump to HDR profile
    if (isHdr10or10Plus(format) && codecProfile == HEVCProfileMain10) {
        if (format->contains("hdr10-plus-info")) {
            codecProfile = HEVCProfileMain10HDR10Plus;
        } else {
            codecProfile = HEVCProfileMain10HDR10;
        }
    }

    format->setInt32("profile", codecProfile);
    if (levels.map(std::make_pair(tier, level), &codecLevel)) {
        format->setInt32("level", codecLevel);
    }
}

static void parseMpeg2ProfileLevelFromHeader(
        const uint8_t *data, size_t size, sp<AMessage> &format) {
    // find sequence extension
    const uint8_t *seq = (const uint8_t*)memmem(data, size, "\x00\x00\x01\xB5", 4);
    if (seq != NULL && seq + 5 < data + size) {
        const uint8_t start_code = seq[4] >> 4;
        if (start_code != 1 /* sequence extension ID */) {
            return;
        }
        const uint8_t indication = ((seq[4] & 0xF) << 4) | ((seq[5] & 0xF0) >> 4);

        const static ALookup<uint8_t, int32_t> profiles {
            { 0x50, MPEG2ProfileSimple  },
            { 0x40, MPEG2ProfileMain    },
            { 0x30, MPEG2ProfileSNR     },
            { 0x20, MPEG2ProfileSpatial },
            { 0x10, MPEG2ProfileHigh    },
        };

        const static ALookup<uint8_t, int32_t> levels {
            { 0x0A, MPEG2LevelLL  },
            { 0x08, MPEG2LevelML  },
            { 0x06, MPEG2LevelH14 },
            { 0x04, MPEG2LevelHL  },
            { 0x02, MPEG2LevelHP  },
        };

        const static ALookup<uint8_t,
                std::pair<int32_t, int32_t>> escapes {
            /* unsupported
            { 0x8E, { XXX_MPEG2ProfileMultiView, MPEG2LevelLL  } },
            { 0x8D, { XXX_MPEG2ProfileMultiView, MPEG2LevelML  } },
            { 0x8B, { XXX_MPEG2ProfileMultiView, MPEG2LevelH14 } },
            { 0x8A, { XXX_MPEG2ProfileMultiView, MPEG2LevelHL  } }, */
            { 0x85, { MPEG2Profile422, MPEG2LevelML  } },
            { 0x82, { MPEG2Profile422, MPEG2LevelHL  } },
        };

        int32_t profile;
        int32_t level;
        std::pair<int32_t, int32_t> profileLevel;
        if (escapes.map(indication, &profileLevel)) {
            format->setInt32("profile", profileLevel.first);
            format->setInt32("level", profileLevel.second);
        } else if (profiles.map(indication & 0x70, &profile)) {
            format->setInt32("profile", profile);
            if (levels.map(indication & 0xF, &level)) {
                format->setInt32("level", level);
            }
        }
    }
}

static void parseMpeg2ProfileLevelFromEsds(ESDS &esds, sp<AMessage> &format) {
    // esds seems to only contain the profile for MPEG-2
    uint8_t objType;
    if (esds.getObjectTypeIndication(&objType) == OK) {
        const static ALookup<uint8_t, int32_t> profiles{
            { 0x60, MPEG2ProfileSimple  },
            { 0x61, MPEG2ProfileMain    },
            { 0x62, MPEG2ProfileSNR     },
            { 0x63, MPEG2ProfileSpatial },
            { 0x64, MPEG2ProfileHigh    },
            { 0x65, MPEG2Profile422     },
        };

        int32_t profile;
        if (profiles.map(objType, &profile)) {
            format->setInt32("profile", profile);
        }
    }
}

static void parseMpeg4ProfileLevelFromCsd(const sp<ABuffer> &csd, sp<AMessage> &format) {
    const uint8_t *data = csd->data();
    // find visual object sequence
    const uint8_t *seq = (const uint8_t*)memmem(data, csd->size(), "\x00\x00\x01\xB0", 4);
    if (seq != NULL && seq + 4 < data + csd->size()) {
        const uint8_t indication = seq[4];

        const static ALookup<uint8_t,
                std::pair<int32_t, int32_t>> table {
            { 0b00000001, { MPEG4ProfileSimple,            MPEG4Level1  } },
            { 0b00000010, { MPEG4ProfileSimple,            MPEG4Level2  } },
            { 0b00000011, { MPEG4ProfileSimple,            MPEG4Level3  } },
            { 0b00000100, { MPEG4ProfileSimple,            MPEG4Level4a } },
            { 0b00000101, { MPEG4ProfileSimple,            MPEG4Level5  } },
            { 0b00000110, { MPEG4ProfileSimple,            MPEG4Level6  } },
            { 0b00001000, { MPEG4ProfileSimple,            MPEG4Level0  } },
            { 0b00001001, { MPEG4ProfileSimple,            MPEG4Level0b } },
            { 0b00010000, { MPEG4ProfileSimpleScalable,    MPEG4Level0  } },
            { 0b00010001, { MPEG4ProfileSimpleScalable,    MPEG4Level1  } },
            { 0b00010010, { MPEG4ProfileSimpleScalable,    MPEG4Level2  } },
            /* unsupported
            { 0b00011101, { XXX_MPEG4ProfileSimpleScalableER,        MPEG4Level0  } },
            { 0b00011110, { XXX_MPEG4ProfileSimpleScalableER,        MPEG4Level1  } },
            { 0b00011111, { XXX_MPEG4ProfileSimpleScalableER,        MPEG4Level2  } }, */
            { 0b00100001, { MPEG4ProfileCore,              MPEG4Level1  } },
            { 0b00100010, { MPEG4ProfileCore,              MPEG4Level2  } },
            { 0b00110010, { MPEG4ProfileMain,              MPEG4Level2  } },
            { 0b00110011, { MPEG4ProfileMain,              MPEG4Level3  } },
            { 0b00110100, { MPEG4ProfileMain,              MPEG4Level4  } },
            /* deprecated
            { 0b01000010, { MPEG4ProfileNbit,              MPEG4Level2  } }, */
            { 0b01010001, { MPEG4ProfileScalableTexture,   MPEG4Level1  } },
            { 0b01100001, { MPEG4ProfileSimpleFace,        MPEG4Level1  } },
            { 0b01100010, { MPEG4ProfileSimpleFace,        MPEG4Level2  } },
            { 0b01100011, { MPEG4ProfileSimpleFBA,         MPEG4Level1  } },
            { 0b01100100, { MPEG4ProfileSimpleFBA,         MPEG4Level2  } },
            { 0b01110001, { MPEG4ProfileBasicAnimated,     MPEG4Level1  } },
            { 0b01110010, { MPEG4ProfileBasicAnimated,     MPEG4Level2  } },
            { 0b10000001, { MPEG4ProfileHybrid,            MPEG4Level1  } },
            { 0b10000010, { MPEG4ProfileHybrid,            MPEG4Level2  } },
            { 0b10010001, { MPEG4ProfileAdvancedRealTime,  MPEG4Level1  } },
            { 0b10010010, { MPEG4ProfileAdvancedRealTime,  MPEG4Level2  } },
            { 0b10010011, { MPEG4ProfileAdvancedRealTime,  MPEG4Level3  } },
            { 0b10010100, { MPEG4ProfileAdvancedRealTime,  MPEG4Level4  } },
            { 0b10100001, { MPEG4ProfileCoreScalable,      MPEG4Level1  } },
            { 0b10100010, { MPEG4ProfileCoreScalable,      MPEG4Level2  } },
            { 0b10100011, { MPEG4ProfileCoreScalable,      MPEG4Level3  } },
            { 0b10110001, { MPEG4ProfileAdvancedCoding,    MPEG4Level1  } },
            { 0b10110010, { MPEG4ProfileAdvancedCoding,    MPEG4Level2  } },
            { 0b10110011, { MPEG4ProfileAdvancedCoding,    MPEG4Level3  } },
            { 0b10110100, { MPEG4ProfileAdvancedCoding,    MPEG4Level4  } },
            { 0b11000001, { MPEG4ProfileAdvancedCore,      MPEG4Level1  } },
            { 0b11000010, { MPEG4ProfileAdvancedCore,      MPEG4Level2  } },
            { 0b11010001, { MPEG4ProfileAdvancedScalable,  MPEG4Level1  } },
            { 0b11010010, { MPEG4ProfileAdvancedScalable,  MPEG4Level2  } },
            { 0b11010011, { MPEG4ProfileAdvancedScalable,  MPEG4Level3  } },
            /* unsupported
            { 0b11100001, { XXX_MPEG4ProfileSimpleStudio,            MPEG4Level1  } },
            { 0b11100010, { XXX_MPEG4ProfileSimpleStudio,            MPEG4Level2  } },
            { 0b11100011, { XXX_MPEG4ProfileSimpleStudio,            MPEG4Level3  } },
            { 0b11100100, { XXX_MPEG4ProfileSimpleStudio,            MPEG4Level4  } },
            { 0b11100101, { XXX_MPEG4ProfileCoreStudio,              MPEG4Level1  } },
            { 0b11100110, { XXX_MPEG4ProfileCoreStudio,              MPEG4Level2  } },
            { 0b11100111, { XXX_MPEG4ProfileCoreStudio,              MPEG4Level3  } },
            { 0b11101000, { XXX_MPEG4ProfileCoreStudio,              MPEG4Level4  } },
            { 0b11101011, { XXX_MPEG4ProfileSimpleStudio,            MPEG4Level5  } },
            { 0b11101100, { XXX_MPEG4ProfileSimpleStudio,            MPEG4Level6  } }, */
            { 0b11110000, { MPEG4ProfileAdvancedSimple,    MPEG4Level0  } },
            { 0b11110001, { MPEG4ProfileAdvancedSimple,    MPEG4Level1  } },
            { 0b11110010, { MPEG4ProfileAdvancedSimple,    MPEG4Level2  } },
            { 0b11110011, { MPEG4ProfileAdvancedSimple,    MPEG4Level3  } },
            { 0b11110100, { MPEG4ProfileAdvancedSimple,    MPEG4Level4  } },
            { 0b11110101, { MPEG4ProfileAdvancedSimple,    MPEG4Level5  } },
            { 0b11110111, { MPEG4ProfileAdvancedSimple,    MPEG4Level3b } },
            /* deprecated
            { 0b11111000, { XXX_MPEG4ProfileFineGranularityScalable, MPEG4Level0  } },
            { 0b11111001, { XXX_MPEG4ProfileFineGranularityScalable, MPEG4Level1  } },
            { 0b11111010, { XXX_MPEG4ProfileFineGranularityScalable, MPEG4Level2  } },
            { 0b11111011, { XXX_MPEG4ProfileFineGranularityScalable, MPEG4Level3  } },
            { 0b11111100, { XXX_MPEG4ProfileFineGranularityScalable, MPEG4Level4  } },
            { 0b11111101, { XXX_MPEG4ProfileFineGranularityScalable, MPEG4Level5  } }, */
        };

        std::pair<int32_t, int32_t> profileLevel;
        if (table.map(indication, &profileLevel)) {
            format->setInt32("profile", profileLevel.first);
            format->setInt32("level", profileLevel.second);
        }
    }
}

static void parseVp9ProfileLevelFromCsd(const sp<ABuffer> &csd, sp<AMessage> &format) {
    const uint8_t *data = csd->data();
    size_t remaining = csd->size();

    while (remaining >= 2) {
        const uint8_t id = data[0];
        const uint8_t length = data[1];
        remaining -= 2;
        data += 2;
        if (length > remaining) {
            break;
        }
        switch (id) {
            case 1 /* profileId */:
                if (length >= 1) {
                    const static ALookup<uint8_t, int32_t> profiles {
                        { 0, VP9Profile0 },
                        { 1, VP9Profile1 },
                        { 2, VP9Profile2 },
                        { 3, VP9Profile3 },
                    };

                    const static ALookup<int32_t, int32_t> toHdr10 {
                        { VP9Profile2, VP9Profile2HDR },
                        { VP9Profile3, VP9Profile3HDR },
                    };

                    const static ALookup<int32_t, int32_t> toHdr10Plus {
                        { VP9Profile2, VP9Profile2HDR10Plus },
                        { VP9Profile3, VP9Profile3HDR10Plus },
                    };

                    int32_t profile;
                    if (profiles.map(data[0], &profile)) {
                        // convert to HDR profile
                        if (isHdr10or10Plus(format)) {
                            if (format->contains("hdr10-plus-info")) {
                                toHdr10Plus.lookup(profile, &profile);
                            } else {
                                toHdr10.lookup(profile, &profile);
                            }
                        }

                        format->setInt32("profile", profile);
                    }
                }
                break;
            case 2 /* levelId */:
                if (length >= 1) {
                    const static ALookup<uint8_t, int32_t> levels {
                        { 10, VP9Level1  },
                        { 11, VP9Level11 },
                        { 20, VP9Level2  },
                        { 21, VP9Level21 },
                        { 30, VP9Level3  },
                        { 31, VP9Level31 },
                        { 40, VP9Level4  },
                        { 41, VP9Level41 },
                        { 50, VP9Level5  },
                        { 51, VP9Level51 },
                        { 52, VP9Level52 },
                        { 60, VP9Level6  },
                        { 61, VP9Level61 },
                        { 62, VP9Level62 },
                    };

                    int32_t level;
                    if (levels.map(data[0], &level)) {
                        format->setInt32("level", level);
                    }
                }
                break;
            default:
                break;
        }
        remaining -= length;
        data += length;
    }
}

static void parseAV1ProfileLevelFromCsd(const sp<ABuffer> &csd, sp<AMessage> &format) {
    // Parse CSD structure to extract profile level information
    // https://aomediacodec.github.io/av1-isobmff/#av1codecconfigurationbox
    const uint8_t *data = csd->data();
    size_t remaining = csd->size();
    if (remaining < 4 || data[0] != 0x81) {  // configurationVersion == 1
        return;
    }
    uint8_t profileData = (data[1] & 0xE0) >> 5;
    uint8_t levelData = data[1] & 0x1F;
    uint8_t highBitDepth = (data[2] & 0x40) >> 6;

    const static ALookup<std::pair<uint8_t, uint8_t>, int32_t> profiles {
        { { 0, 0 }, AV1ProfileMain8 },
        { { 1, 0 }, AV1ProfileMain10 },
    };

    int32_t profile;
    if (profiles.map(std::make_pair(highBitDepth, profileData), &profile)) {
        // bump to HDR profile
        if (isHdr10or10Plus(format) && profile == AV1ProfileMain10) {
            if (format->contains("hdr10-plus-info")) {
                profile = AV1ProfileMain10HDR10Plus;
            } else {
                profile = AV1ProfileMain10HDR10;
            }
        }
        format->setInt32("profile", profile);
    }
    const static ALookup<uint8_t, int32_t> levels {
        { 0, AV1Level2   },
        { 1, AV1Level21  },
        { 2, AV1Level22  },
        { 3, AV1Level23  },
        { 4, AV1Level3   },
        { 5, AV1Level31  },
        { 6, AV1Level32  },
        { 7, AV1Level33  },
        { 8, AV1Level4   },
        { 9, AV1Level41  },
        { 10, AV1Level42  },
        { 11, AV1Level43  },
        { 12, AV1Level5   },
        { 13, AV1Level51  },
        { 14, AV1Level52  },
        { 15, AV1Level53  },
        { 16, AV1Level6   },
        { 17, AV1Level61  },
        { 18, AV1Level62  },
        { 19, AV1Level63  },
        { 20, AV1Level7   },
        { 21, AV1Level71  },
        { 22, AV1Level72  },
        { 23, AV1Level73  },
    };

    int32_t level;
    if (levels.map(levelData, &level)) {
        format->setInt32("level", level);
    }
}


static std::vector<std::pair<const char *, uint32_t>> stringMappings {
    {
        { "album", kKeyAlbum },
        { "albumartist", kKeyAlbumArtist },
        { "artist", kKeyArtist },
        { "author", kKeyAuthor },
        { "cdtracknum", kKeyCDTrackNumber },
        { "compilation", kKeyCompilation },
        { "composer", kKeyComposer },
        { "date", kKeyDate },
        { "discnum", kKeyDiscNumber },
        { "genre", kKeyGenre },
        { "location", kKeyLocation },
        { "lyricist", kKeyWriter },
        { "manufacturer", kKeyManufacturer },
        { "title", kKeyTitle },
        { "year", kKeyYear },
    }
};

static std::vector<std::pair<const char *, uint32_t>> floatMappings {
    {
        { "capture-rate", kKeyCaptureFramerate },
    }
};

static std::vector<std::pair<const char*, uint32_t>> int64Mappings {
    {
        { "exif-offset", kKeyExifOffset},
        { "exif-size", kKeyExifSize},
        { "xmp-offset", kKeyXmpOffset},
        { "xmp-size", kKeyXmpSize},
        { "target-time", kKeyTargetTime},
        { "thumbnail-time", kKeyThumbnailTime},
        { "timeUs", kKeyTime},
        { "durationUs", kKeyDuration},
        { "sample-file-offset", kKeySampleFileOffset},
        { "last-sample-index-in-chunk", kKeyLastSampleIndexInChunk},
        { "sample-time-before-append", kKeySampleTimeBeforeAppend},
    }
};

static std::vector<std::pair<const char *, uint32_t>> int32Mappings {
    {
        { "loop", kKeyAutoLoop },
        { "time-scale", kKeyTimeScale },
        { "crypto-mode", kKeyCryptoMode },
        { "crypto-default-iv-size", kKeyCryptoDefaultIVSize },
        { "crypto-encrypted-byte-block", kKeyEncryptedByteBlock },
        { "crypto-skip-byte-block", kKeySkipByteBlock },
        { "frame-count", kKeyFrameCount },
        { "max-bitrate", kKeyMaxBitRate },
        { "pcm-big-endian", kKeyPcmBigEndian },
        { "temporal-layer-count", kKeyTemporalLayerCount },
        { "temporal-layer-id", kKeyTemporalLayerId },
        { "thumbnail-width", kKeyThumbnailWidth },
        { "thumbnail-height", kKeyThumbnailHeight },
        { "track-id", kKeyTrackID },
        { "valid-samples", kKeyValidSamples },
        { "dvb-component-tag", kKeyDvbComponentTag},
        { "dvb-audio-description", kKeyDvbAudioDescription},
<<<<<<< HEAD
        { "vendor.qti-ext-enc-nal-length-bs.num-bytes",  kKeyVendorFeatureNalLength },
=======
        { "dvb-teletext-magazine-number", kKeyDvbTeletextMagazineNumber},
        { "dvb-teletext-page-number", kKeyDvbTeletextPageNumber},
>>>>>>> d16b998c
    }
};

static std::vector<std::pair<const char *, uint32_t>> bufferMappings {
    {
        { "albumart", kKeyAlbumArt },
        { "audio-presentation-info", kKeyAudioPresentationInfo },
        { "pssh", kKeyPssh },
        { "crypto-iv", kKeyCryptoIV },
        { "crypto-key", kKeyCryptoKey },
        { "crypto-encrypted-sizes", kKeyEncryptedSizes },
        { "crypto-plain-sizes", kKeyPlainSizes },
        { "hdr10-plus-info" , kKeyHdr10PlusInfo },
        { "icc-profile", kKeyIccProfile },
        { "sei", kKeySEI },
        { "text-format-data", kKeyTextFormatData },
        { "thumbnail-csd-hevc", kKeyThumbnailHVCC },
        { "slow-motion-markers", kKeySlowMotionMarkers },
        { "thumbnail-csd-av1c", kKeyThumbnailAV1C },
    }
};

static std::vector<std::pair<const char *, uint32_t>> CSDMappings {
    {
        { "csd-0", kKeyOpaqueCSD0 },
        { "csd-1", kKeyOpaqueCSD1 },
        { "csd-2", kKeyOpaqueCSD2 },
    }
};

void convertMessageToMetaDataFromMappings(const sp<AMessage> &msg, sp<MetaData> &meta) {
    for (auto elem : stringMappings) {
        AString value;
        if (msg->findString(elem.first, &value)) {
            meta->setCString(elem.second, value.c_str());
        }
    }

    for (auto elem : floatMappings) {
        float value;
        if (msg->findFloat(elem.first, &value)) {
            meta->setFloat(elem.second, value);
        }
    }

    for (auto elem : int64Mappings) {
        int64_t value;
        if (msg->findInt64(elem.first, &value)) {
            meta->setInt64(elem.second, value);
        }
    }

    for (auto elem : int32Mappings) {
        int32_t value;
        if (msg->findInt32(elem.first, &value)) {
            meta->setInt32(elem.second, value);
        }
    }

    for (auto elem : bufferMappings) {
        sp<ABuffer> value;
        if (msg->findBuffer(elem.first, &value)) {
            meta->setData(elem.second,
                    MetaDataBase::Type::TYPE_NONE, value->data(), value->size());
        }
    }

    for (auto elem : CSDMappings) {
        sp<ABuffer> value;
        if (msg->findBuffer(elem.first, &value)) {
            meta->setData(elem.second,
                    MetaDataBase::Type::TYPE_NONE, value->data(), value->size());
        }
    }
}

void convertMetaDataToMessageFromMappings(const MetaDataBase *meta, sp<AMessage> format) {
    for (auto elem : stringMappings) {
        const char *value;
        if (meta->findCString(elem.second, &value)) {
            format->setString(elem.first, value, strlen(value));
        }
    }

    for (auto elem : floatMappings) {
        float value;
        if (meta->findFloat(elem.second, &value)) {
            format->setFloat(elem.first, value);
        }
    }

    for (auto elem : int64Mappings) {
        int64_t value;
        if (meta->findInt64(elem.second, &value)) {
            format->setInt64(elem.first, value);
        }
    }

    for (auto elem : int32Mappings) {
        int32_t value;
        if (meta->findInt32(elem.second, &value)) {
            format->setInt32(elem.first, value);
        }
    }

    for (auto elem : bufferMappings) {
        uint32_t type;
        const void* data;
        size_t size;
        if (meta->findData(elem.second, &type, &data, &size)) {
            sp<ABuffer> buf = ABuffer::CreateAsCopy(data, size);
            format->setBuffer(elem.first, buf);
        }
    }

    for (auto elem : CSDMappings) {
        uint32_t type;
        const void* data;
        size_t size;
        if (meta->findData(elem.second, &type, &data, &size)) {
            sp<ABuffer> buf = ABuffer::CreateAsCopy(data, size);
            buf->meta()->setInt32("csd", true);
            buf->meta()->setInt64("timeUs", 0);
            format->setBuffer(elem.first, buf);
        }
    }
}

status_t convertMetaDataToMessage(
        const sp<MetaData> &meta, sp<AMessage> *format) {
    return convertMetaDataToMessage(meta.get(), format);
}

status_t convertMetaDataToMessage(
        const MetaDataBase *meta, sp<AMessage> *format) {

    format->clear();

    if (meta == NULL) {
        ALOGE("convertMetaDataToMessage: NULL input");
        return BAD_VALUE;
    }

    const char *mime;
    if (!meta->findCString(kKeyMIMEType, &mime)) {
        return BAD_VALUE;
    }

    sp<AMessage> msg = new AMessage;
    msg->setString("mime", mime);

    convertMetaDataToMessageFromMappings(meta, msg);

    uint32_t type;
    const void *data;
    size_t size;
    if (meta->findData(kKeyCASessionID, &type, &data, &size)) {
        sp<ABuffer> buffer = new (std::nothrow) ABuffer(size);
        if (buffer.get() == NULL || buffer->base() == NULL) {
            return NO_MEMORY;
        }

        msg->setBuffer("ca-session-id", buffer);
        memcpy(buffer->data(), data, size);
    }

    if (meta->findData(kKeyCAPrivateData, &type, &data, &size)) {
        sp<ABuffer> buffer = new (std::nothrow) ABuffer(size);
        if (buffer.get() == NULL || buffer->base() == NULL) {
            return NO_MEMORY;
        }

        msg->setBuffer("ca-private-data", buffer);
        memcpy(buffer->data(), data, size);
    }

    int32_t systemId;
    if (meta->findInt32(kKeyCASystemID, &systemId)) {
        msg->setInt32("ca-system-id", systemId);
    }

    if (!strncasecmp("video/scrambled", mime, 15)
            || !strncasecmp("audio/scrambled", mime, 15)) {

        *format = msg;
        return OK;
    }

    int64_t durationUs;
    if (meta->findInt64(kKeyDuration, &durationUs)) {
        msg->setInt64("durationUs", durationUs);
    }

    int32_t avgBitRate = 0;
    if (meta->findInt32(kKeyBitRate, &avgBitRate) && avgBitRate > 0) {
        msg->setInt32("bitrate", avgBitRate);
    }

    int32_t maxBitRate;
    if (meta->findInt32(kKeyMaxBitRate, &maxBitRate)
            && maxBitRate > 0 && maxBitRate >= avgBitRate) {
        msg->setInt32("max-bitrate", maxBitRate);
    }

    int32_t isSync;
    if (meta->findInt32(kKeyIsSyncFrame, &isSync) && isSync != 0) {
        msg->setInt32("is-sync-frame", 1);
    }

    int32_t dvbComponentTag = 0;
    if (meta->findInt32(kKeyDvbComponentTag, &dvbComponentTag)) {
        msg->setInt32("dvb-component-tag", dvbComponentTag);
    }

    int32_t dvbAudioDescription = 0;
    if (meta->findInt32(kKeyDvbAudioDescription, &dvbAudioDescription)) {
        msg->setInt32("dvb-audio-description", dvbAudioDescription);
    }

    int32_t dvbTeletextMagazineNumber = 0;
    if (meta->findInt32(kKeyDvbTeletextMagazineNumber, &dvbTeletextMagazineNumber)) {
        msg->setInt32("dvb-teletext-magazine-number", dvbTeletextMagazineNumber);
    }

    int32_t dvbTeletextPageNumber = 0;
    if (meta->findInt32(kKeyDvbTeletextPageNumber, &dvbTeletextPageNumber)) {
        msg->setInt32("dvb-teletext-page-number", dvbTeletextPageNumber);
    }

    const char *lang;
    if (meta->findCString(kKeyMediaLanguage, &lang)) {
        msg->setString("language", lang);
    }

    if (!strncasecmp("video/", mime, 6) ||
            !strncasecmp("image/", mime, 6)) {
        int32_t width, height;
        if (!meta->findInt32(kKeyWidth, &width)
                || !meta->findInt32(kKeyHeight, &height)) {
            return BAD_VALUE;
        }

        msg->setInt32("width", width);
        msg->setInt32("height", height);

        int32_t displayWidth, displayHeight;
        if (meta->findInt32(kKeyDisplayWidth, &displayWidth)
                && meta->findInt32(kKeyDisplayHeight, &displayHeight)) {
            msg->setInt32("display-width", displayWidth);
            msg->setInt32("display-height", displayHeight);
        }

        int32_t sarWidth, sarHeight;
        if (meta->findInt32(kKeySARWidth, &sarWidth)
                && meta->findInt32(kKeySARHeight, &sarHeight)) {
            msg->setInt32("sar-width", sarWidth);
            msg->setInt32("sar-height", sarHeight);
        }

        if (!strncasecmp("image/", mime, 6)) {
            int32_t tileWidth, tileHeight, gridRows, gridCols;
            if (meta->findInt32(kKeyTileWidth, &tileWidth)
                    && meta->findInt32(kKeyTileHeight, &tileHeight)
                    && meta->findInt32(kKeyGridRows, &gridRows)
                    && meta->findInt32(kKeyGridCols, &gridCols)) {
                msg->setInt32("tile-width", tileWidth);
                msg->setInt32("tile-height", tileHeight);
                msg->setInt32("grid-rows", gridRows);
                msg->setInt32("grid-cols", gridCols);
            }
            int32_t isPrimary;
            if (meta->findInt32(kKeyTrackIsDefault, &isPrimary) && isPrimary) {
                msg->setInt32("is-default", 1);
            }
        }

        int32_t colorFormat;
        if (meta->findInt32(kKeyColorFormat, &colorFormat)) {
            msg->setInt32("color-format", colorFormat);
        }

        int32_t cropLeft, cropTop, cropRight, cropBottom;
        if (meta->findRect(kKeyCropRect,
                           &cropLeft,
                           &cropTop,
                           &cropRight,
                           &cropBottom)) {
            msg->setRect("crop", cropLeft, cropTop, cropRight, cropBottom);
        }

        int32_t rotationDegrees;
        if (meta->findInt32(kKeyRotation, &rotationDegrees)) {
            msg->setInt32("rotation-degrees", rotationDegrees);
        }

        uint32_t type;
        const void *data;
        size_t size;
        if (meta->findData(kKeyHdrStaticInfo, &type, &data, &size)
                && type == 'hdrS' && size == sizeof(HDRStaticInfo)) {
            ColorUtils::setHDRStaticInfoIntoFormat(*(HDRStaticInfo*)data, msg);
        }

        if (meta->findData(kKeyHdr10PlusInfo, &type, &data, &size)
                && size > 0) {
            sp<ABuffer> buffer = new (std::nothrow) ABuffer(size);
            if (buffer.get() == NULL || buffer->base() == NULL) {
                return NO_MEMORY;
            }
            memcpy(buffer->data(), data, size);
            msg->setBuffer("hdr10-plus-info", buffer);
        }

        convertMetaDataToMessageColorAspects(meta, msg);
    } else if (!strncasecmp("audio/", mime, 6)) {
        int32_t numChannels, sampleRate;
        if (!meta->findInt32(kKeyChannelCount, &numChannels)
                || !meta->findInt32(kKeySampleRate, &sampleRate)) {
            return BAD_VALUE;
        }

        msg->setInt32("channel-count", numChannels);
        msg->setInt32("sample-rate", sampleRate);

        int32_t bitsPerSample;
        if (meta->findInt32(kKeyBitsPerSample, &bitsPerSample)) {
            msg->setInt32("bits-per-sample", bitsPerSample);
        }

        int32_t channelMask;
        if (meta->findInt32(kKeyChannelMask, &channelMask)) {
            msg->setInt32("channel-mask", channelMask);
        }

        int32_t delay = 0;
        if (meta->findInt32(kKeyEncoderDelay, &delay)) {
            msg->setInt32("encoder-delay", delay);
        }
        int32_t padding = 0;
        if (meta->findInt32(kKeyEncoderPadding, &padding)) {
            msg->setInt32("encoder-padding", padding);
        }

        int32_t isADTS;
        if (meta->findInt32(kKeyIsADTS, &isADTS)) {
            msg->setInt32("is-adts", isADTS);
        }

        int32_t mpeghProfileLevelIndication;
        if (meta->findInt32(kKeyMpeghProfileLevelIndication, &mpeghProfileLevelIndication)) {
            msg->setInt32(AMEDIAFORMAT_KEY_MPEGH_PROFILE_LEVEL_INDICATION,
                    mpeghProfileLevelIndication);
        }
        int32_t mpeghReferenceChannelLayout;
        if (meta->findInt32(kKeyMpeghReferenceChannelLayout, &mpeghReferenceChannelLayout)) {
            msg->setInt32(AMEDIAFORMAT_KEY_MPEGH_REFERENCE_CHANNEL_LAYOUT,
                    mpeghReferenceChannelLayout);
        }
        if (meta->findData(kKeyMpeghCompatibleSets, &type, &data, &size)) {
            sp<ABuffer> buffer = new (std::nothrow) ABuffer(size);
            if (buffer.get() == NULL || buffer->base() == NULL) {
                return NO_MEMORY;
            }
            msg->setBuffer(AMEDIAFORMAT_KEY_MPEGH_COMPATIBLE_SETS, buffer);
            memcpy(buffer->data(), data, size);
        }

        int32_t aacProfile = -1;
        if (meta->findInt32(kKeyAACAOT, &aacProfile)) {
            msg->setInt32("aac-profile", aacProfile);
        }

        int32_t pcmEncoding;
        if (meta->findInt32(kKeyPcmEncoding, &pcmEncoding)) {
            msg->setInt32("pcm-encoding", pcmEncoding);
        }

        int32_t hapticChannelCount;
        if (meta->findInt32(kKeyHapticChannelCount, &hapticChannelCount)) {
            msg->setInt32("haptic-channel-count", hapticChannelCount);
        }
    }

    int32_t maxInputSize;
    if (meta->findInt32(kKeyMaxInputSize, &maxInputSize)) {
        msg->setInt32("max-input-size", maxInputSize);
    }

    int32_t maxWidth;
    if (meta->findInt32(kKeyMaxWidth, &maxWidth)) {
        msg->setInt32("max-width", maxWidth);
    }

    int32_t maxHeight;
    if (meta->findInt32(kKeyMaxHeight, &maxHeight)) {
        msg->setInt32("max-height", maxHeight);
    }

    int32_t rotationDegrees;
    if (meta->findInt32(kKeyRotation, &rotationDegrees)) {
        msg->setInt32("rotation-degrees", rotationDegrees);
    }

    int32_t fps;
    if (meta->findInt32(kKeyFrameRate, &fps) && fps > 0) {
        msg->setInt32("frame-rate", fps);
    }

    if (meta->findData(kKeyAVCC, &type, &data, &size)) {
        // Parse the AVCDecoderConfigurationRecord

        const uint8_t *ptr = (const uint8_t *)data;

        if (size < 7 || ptr[0] != 1) {  // configurationVersion == 1
            ALOGE("b/23680780");
            return BAD_VALUE;
        }

        parseAvcProfileLevelFromAvcc(ptr, size, msg);

        // There is decodable content out there that fails the following
        // assertion, let's be lenient for now...
        // CHECK((ptr[4] >> 2) == 0x3f);  // reserved

        // we can get lengthSize value from 1 + (ptr[4] & 3)

        // commented out check below as H264_QVGA_500_NO_AUDIO.3gp
        // violates it...
        // CHECK((ptr[5] >> 5) == 7);  // reserved

        size_t numSeqParameterSets = ptr[5] & 31;

        ptr += 6;
        size -= 6;

        sp<ABuffer> buffer = new (std::nothrow) ABuffer(1024);
        if (buffer.get() == NULL || buffer->base() == NULL) {
            return NO_MEMORY;
        }
        buffer->setRange(0, 0);

        for (size_t i = 0; i < numSeqParameterSets; ++i) {
            if (size < 2) {
                ALOGE("b/23680780");
                return BAD_VALUE;
            }
            size_t length = U16_AT(ptr);

            ptr += 2;
            size -= 2;

            if (size < length) {
                return BAD_VALUE;
            }
            status_t err = copyNALUToABuffer(&buffer, ptr, length);
            if (err != OK) {
                return err;
            }

            ptr += length;
            size -= length;
        }

        buffer->meta()->setInt32("csd", true);
        buffer->meta()->setInt64("timeUs", 0);

        msg->setBuffer("csd-0", buffer);

        buffer = new (std::nothrow) ABuffer(1024);
        if (buffer.get() == NULL || buffer->base() == NULL) {
            return NO_MEMORY;
        }
        buffer->setRange(0, 0);

        if (size < 1) {
            ALOGE("b/23680780");
            return BAD_VALUE;
        }
        size_t numPictureParameterSets = *ptr;
        ++ptr;
        --size;

        for (size_t i = 0; i < numPictureParameterSets; ++i) {
            if (size < 2) {
                ALOGE("b/23680780");
                return BAD_VALUE;
            }
            size_t length = U16_AT(ptr);

            ptr += 2;
            size -= 2;

            if (size < length) {
                return BAD_VALUE;
            }
            status_t err = copyNALUToABuffer(&buffer, ptr, length);
            if (err != OK) {
                return err;
            }

            ptr += length;
            size -= length;
        }

        buffer->meta()->setInt32("csd", true);
        buffer->meta()->setInt64("timeUs", 0);
        msg->setBuffer("csd-1", buffer);
    } else if (meta->findData(kKeyHVCC, &type, &data, &size)) {
        const uint8_t *ptr = (const uint8_t *)data;

        if (size < 23 || (ptr[0] != 1 && ptr[0] != 0)) {
            // configurationVersion == 1 or 0
            // 1 is what the standard dictates, but some old muxers may have used 0.
            ALOGE("b/23680780");
            return BAD_VALUE;
        }

        const size_t dataSize = size; // save for later
        ptr += 22;
        size -= 22;

        size_t numofArrays = (char)ptr[0];
        ptr += 1;
        size -= 1;
        size_t j = 0, i = 0;

        sp<ABuffer> buffer = new (std::nothrow) ABuffer(1024);
        if (buffer.get() == NULL || buffer->base() == NULL) {
            return NO_MEMORY;
        }
        buffer->setRange(0, 0);

        HevcParameterSets hvcc;

        for (i = 0; i < numofArrays; i++) {
            if (size < 3) {
                ALOGE("b/23680780");
                return BAD_VALUE;
            }
            ptr += 1;
            size -= 1;

            //Num of nals
            size_t numofNals = U16_AT(ptr);

            ptr += 2;
            size -= 2;

            for (j = 0; j < numofNals; j++) {
                if (size < 2) {
                    ALOGE("b/23680780");
                    return BAD_VALUE;
                }
                size_t length = U16_AT(ptr);

                ptr += 2;
                size -= 2;

                if (size < length) {
                    return BAD_VALUE;
                }
                status_t err = copyNALUToABuffer(&buffer, ptr, length);
                if (err != OK) {
                    return err;
                }
                (void)hvcc.addNalUnit(ptr, length);

                ptr += length;
                size -= length;
            }
        }
        buffer->meta()->setInt32("csd", true);
        buffer->meta()->setInt64("timeUs", 0);
        msg->setBuffer("csd-0", buffer);

        // if we saw VUI color information we know whether this is HDR because VUI trumps other
        // format parameters for HEVC.
        HevcParameterSets::Info info = hvcc.getInfo();
        if (info & hvcc.kInfoHasColorDescription) {
            msg->setInt32("android._is-hdr", (info & hvcc.kInfoIsHdr) != 0);
        }

        uint32_t isoPrimaries, isoTransfer, isoMatrix, isoRange;
        if (hvcc.findParam32(kColourPrimaries, &isoPrimaries)
                && hvcc.findParam32(kTransferCharacteristics, &isoTransfer)
                && hvcc.findParam32(kMatrixCoeffs, &isoMatrix)
                && hvcc.findParam32(kVideoFullRangeFlag, &isoRange)) {
            ALOGV("found iso color aspects : primaris=%d, transfer=%d, matrix=%d, range=%d",
                    isoPrimaries, isoTransfer, isoMatrix, isoRange);

            ColorAspects aspects;
            ColorUtils::convertIsoColorAspectsToCodecAspects(
                    isoPrimaries, isoTransfer, isoMatrix, isoRange, aspects);

            if (aspects.mPrimaries == ColorAspects::PrimariesUnspecified) {
                int32_t primaries;
                if (meta->findInt32(kKeyColorPrimaries, &primaries)) {
                    ALOGV("unspecified primaries found, replaced to %d", primaries);
                    aspects.mPrimaries = static_cast<ColorAspects::Primaries>(primaries);
                }
            }
            if (aspects.mTransfer == ColorAspects::TransferUnspecified) {
                int32_t transferFunction;
                if (meta->findInt32(kKeyTransferFunction, &transferFunction)) {
                    ALOGV("unspecified transfer found, replaced to %d", transferFunction);
                    aspects.mTransfer = static_cast<ColorAspects::Transfer>(transferFunction);
                }
            }
            if (aspects.mMatrixCoeffs == ColorAspects::MatrixUnspecified) {
                int32_t colorMatrix;
                if (meta->findInt32(kKeyColorMatrix, &colorMatrix)) {
                    ALOGV("unspecified matrix found, replaced to %d", colorMatrix);
                    aspects.mMatrixCoeffs = static_cast<ColorAspects::MatrixCoeffs>(colorMatrix);
                }
            }
            if (aspects.mRange == ColorAspects::RangeUnspecified) {
                int32_t range;
                if (meta->findInt32(kKeyColorRange, &range)) {
                    ALOGV("unspecified range found, replaced to %d", range);
                    aspects.mRange = static_cast<ColorAspects::Range>(range);
                }
            }

            int32_t standard, transfer, range;
            if (ColorUtils::convertCodecColorAspectsToPlatformAspects(
                    aspects, &range, &standard, &transfer) == OK) {
                msg->setInt32("color-standard", standard);
                msg->setInt32("color-transfer", transfer);
                msg->setInt32("color-range", range);
            }
        }

        parseHevcProfileLevelFromHvcc((const uint8_t *)data, dataSize, msg);
    } else if (meta->findData(kKeyAV1C, &type, &data, &size)) {
        sp<ABuffer> buffer = new (std::nothrow) ABuffer(size);
        if (buffer.get() == NULL || buffer->base() == NULL) {
            return NO_MEMORY;
        }
        memcpy(buffer->data(), data, size);

        buffer->meta()->setInt32("csd", true);
        buffer->meta()->setInt64("timeUs", 0);
        msg->setBuffer("csd-0", buffer);
        parseAV1ProfileLevelFromCsd(buffer, msg);
    } else if (meta->findData(kKeyESDS, &type, &data, &size)) {
        ESDS esds((const char *)data, size);
        if (esds.InitCheck() != (status_t)OK) {
            return BAD_VALUE;
        }

        const void *codec_specific_data;
        size_t codec_specific_data_size;
        esds.getCodecSpecificInfo(
                &codec_specific_data, &codec_specific_data_size);

        sp<ABuffer> buffer = new (std::nothrow) ABuffer(codec_specific_data_size);
        if (buffer.get() == NULL || buffer->base() == NULL) {
            return NO_MEMORY;
        }

        memcpy(buffer->data(), codec_specific_data,
               codec_specific_data_size);

        buffer->meta()->setInt32("csd", true);
        buffer->meta()->setInt64("timeUs", 0);
        msg->setBuffer("csd-0", buffer);

        if (!strcasecmp(mime, MEDIA_MIMETYPE_VIDEO_MPEG4)) {
            parseMpeg4ProfileLevelFromCsd(buffer, msg);
        } else if (!strcasecmp(mime, MEDIA_MIMETYPE_VIDEO_MPEG2)) {
            parseMpeg2ProfileLevelFromEsds(esds, msg);
            if (meta->findData(kKeyStreamHeader, &type, &data, &size)) {
                parseMpeg2ProfileLevelFromHeader((uint8_t*)data, size, msg);
            }
        } else if (!strcasecmp(mime, MEDIA_MIMETYPE_AUDIO_AAC)) {
            parseAacProfileFromCsd(buffer, msg);
        }

        uint32_t maxBitrate, avgBitrate;
        if (esds.getBitRate(&maxBitrate, &avgBitrate) == OK) {
            if (!meta->hasData(kKeyBitRate)
                    && avgBitrate > 0 && avgBitrate <= INT32_MAX) {
                msg->setInt32("bitrate", (int32_t)avgBitrate);
            } else {
                (void)msg->findInt32("bitrate", (int32_t*)&avgBitrate);
            }
            if (!meta->hasData(kKeyMaxBitRate)
                    && maxBitrate > 0 && maxBitrate <= INT32_MAX && maxBitrate >= avgBitrate) {
                msg->setInt32("max-bitrate", (int32_t)maxBitrate);
            }
        }
    } else if (meta->findData(kKeyD263, &type, &data, &size)) {
        const uint8_t *ptr = (const uint8_t *)data;
        parseH263ProfileLevelFromD263(ptr, size, msg);
    } else if (meta->findData(kKeyOpusHeader, &type, &data, &size)) {
        sp<ABuffer> buffer = new (std::nothrow) ABuffer(size);
        if (buffer.get() == NULL || buffer->base() == NULL) {
            return NO_MEMORY;
        }
        memcpy(buffer->data(), data, size);

        buffer->meta()->setInt32("csd", true);
        buffer->meta()->setInt64("timeUs", 0);
        msg->setBuffer("csd-0", buffer);

        if (!meta->findData(kKeyOpusCodecDelay, &type, &data, &size)) {
            return -EINVAL;
        }

        buffer = new (std::nothrow) ABuffer(size);
        if (buffer.get() == NULL || buffer->base() == NULL) {
            return NO_MEMORY;
        }
        memcpy(buffer->data(), data, size);

        buffer->meta()->setInt32("csd", true);
        buffer->meta()->setInt64("timeUs", 0);
        msg->setBuffer("csd-1", buffer);

        if (!meta->findData(kKeyOpusSeekPreRoll, &type, &data, &size)) {
            return -EINVAL;
        }

        buffer = new (std::nothrow) ABuffer(size);
        if (buffer.get() == NULL || buffer->base() == NULL) {
            return NO_MEMORY;
        }
        memcpy(buffer->data(), data, size);

        buffer->meta()->setInt32("csd", true);
        buffer->meta()->setInt64("timeUs", 0);
        msg->setBuffer("csd-2", buffer);
    } else if (meta->findData(kKeyVp9CodecPrivate, &type, &data, &size)) {
        sp<ABuffer> buffer = new (std::nothrow) ABuffer(size);
        if (buffer.get() == NULL || buffer->base() == NULL) {
            return NO_MEMORY;
        }
        memcpy(buffer->data(), data, size);

        buffer->meta()->setInt32("csd", true);
        buffer->meta()->setInt64("timeUs", 0);
        msg->setBuffer("csd-0", buffer);

        parseVp9ProfileLevelFromCsd(buffer, msg);
    } else if (meta->findData(kKeyAlacMagicCookie, &type, &data, &size)) {
        ALOGV("convertMetaDataToMessage found kKeyAlacMagicCookie of size %zu\n", size);
        sp<ABuffer> buffer = new (std::nothrow) ABuffer(size);
        if (buffer.get() == NULL || buffer->base() == NULL) {
            return NO_MEMORY;
        }
        memcpy(buffer->data(), data, size);

        buffer->meta()->setInt32("csd", true);
        buffer->meta()->setInt64("timeUs", 0);
        msg->setBuffer("csd-0", buffer);
    }

#ifndef __NO_AVEXTENSIONS__
    AVUtils::get()->convertMetaDataToMessage(meta, &msg);
#endif
    if (meta->findData(kKeyDVCC, &type, &data, &size)
            || meta->findData(kKeyDVVC, &type, &data, &size)
            || meta->findData(kKeyDVWC, &type, &data, &size)) {
        const uint8_t *ptr = (const uint8_t *)data;
        ALOGV("DV: calling parseDolbyVisionProfileLevelFromDvcc with data size %zu", size);
        parseDolbyVisionProfileLevelFromDvcc(ptr, size, msg);
        sp<ABuffer> buffer = new (std::nothrow) ABuffer(size);
        if (buffer.get() == nullptr || buffer->base() == nullptr) {
            return NO_MEMORY;
        }
        memcpy(buffer->data(), data, size);

        buffer->meta()->setInt32("csd", true);
        buffer->meta()->setInt64("timeUs", 0);
        msg->setBuffer("csd-2", buffer);
    }

    *format = msg;

    return OK;
}

const uint8_t *findNextNalStartCode(const uint8_t *data, size_t length) {
    uint8_t *res = NULL;
    if (length > 4) {
        // minus 1 as to not match NAL start code at end
        res = (uint8_t *)memmem(data, length - 1, "\x00\x00\x00\x01", 4);
    }
    return res != NULL && res < data + length - 4 ? res : &data[length];
}

static size_t reassembleAVCC(const sp<ABuffer> &csd0, const sp<ABuffer> &csd1, char *avcc) {
    avcc[0] = 1;        // version
    avcc[1] = 0x64;     // profile (default to high)
    avcc[2] = 0;        // constraints (default to none)
    avcc[3] = 0xd;      // level (default to 1.3)
    avcc[4] = 0xff;     // reserved+size

    size_t i = 0;
    int numparams = 0;
    int lastparamoffset = 0;
    int avccidx = 6;
    do {
        i = findNextNalStartCode(csd0->data() + i, csd0->size() - i) - csd0->data();
        ALOGV("block at %zu, last was %d", i, lastparamoffset);
        if (lastparamoffset > 0) {
            const uint8_t *lastparam = csd0->data() + lastparamoffset;
            int size = i - lastparamoffset;
            if (size > 3) {
                if (numparams && memcmp(avcc + 1, lastparam + 1, 3)) {
                    ALOGW("Inconsisted profile/level found in SPS: %x,%x,%x vs %x,%x,%x",
                            avcc[1], avcc[2], avcc[3], lastparam[1], lastparam[2], lastparam[3]);
                } else if (!numparams) {
                    // fill in profile, constraints and level
                    memcpy(avcc + 1, lastparam + 1, 3);
                }
            }
            avcc[avccidx++] = size >> 8;
            avcc[avccidx++] = size & 0xff;
            memcpy(avcc+avccidx, lastparam, size);
            avccidx += size;
            numparams++;
        }
        i += 4;
        lastparamoffset = i;
    } while(i < csd0->size());
    ALOGV("csd0 contains %d params", numparams);

    avcc[5] = 0xe0 | numparams;
    //and now csd-1
    i = 0;
    numparams = 0;
    lastparamoffset = 0;
    int numpicparamsoffset = avccidx;
    avccidx++;
    do {
        i = findNextNalStartCode(csd1->data() + i, csd1->size() - i) - csd1->data();
        ALOGV("block at %zu, last was %d", i, lastparamoffset);
        if (lastparamoffset > 0) {
            int size = i - lastparamoffset;
            avcc[avccidx++] = size >> 8;
            avcc[avccidx++] = size & 0xff;
            memcpy(avcc+avccidx, csd1->data() + lastparamoffset, size);
            avccidx += size;
            numparams++;
        }
        i += 4;
        lastparamoffset = i;
    } while(i < csd1->size());
    avcc[numpicparamsoffset] = numparams;
    return avccidx;
}

static void reassembleESDS(const sp<ABuffer> &csd0, char *esds) {
    int csd0size = csd0->size();
    esds[0] = 3; // kTag_ESDescriptor;
    int esdescriptorsize = 26 + csd0size;
    CHECK(esdescriptorsize < 268435456); // 7 bits per byte, so max is 2^28-1
    esds[1] = 0x80 | (esdescriptorsize >> 21);
    esds[2] = 0x80 | ((esdescriptorsize >> 14) & 0x7f);
    esds[3] = 0x80 | ((esdescriptorsize >> 7) & 0x7f);
    esds[4] = (esdescriptorsize & 0x7f);
    esds[5] = esds[6] = 0; // es id
    esds[7] = 0; // flags
    esds[8] = 4; // kTag_DecoderConfigDescriptor
    int configdescriptorsize = 18 + csd0size;
    esds[9] = 0x80 | (configdescriptorsize >> 21);
    esds[10] = 0x80 | ((configdescriptorsize >> 14) & 0x7f);
    esds[11] = 0x80 | ((configdescriptorsize >> 7) & 0x7f);
    esds[12] = (configdescriptorsize & 0x7f);
    esds[13] = 0x40; // objectTypeIndication
    // bytes 14-25 are examples from a real file. they are unused/overwritten by muxers.
    esds[14] = 0x15; // streamType(5), upStream(0),
    esds[15] = 0x00; // 15-17: bufferSizeDB (6KB)
    esds[16] = 0x18;
    esds[17] = 0x00;
    esds[18] = 0x00; // 18-21: maxBitrate (64kbps)
    esds[19] = 0x00;
    esds[20] = 0xfa;
    esds[21] = 0x00;
    esds[22] = 0x00; // 22-25: avgBitrate (64kbps)
    esds[23] = 0x00;
    esds[24] = 0xfa;
    esds[25] = 0x00;
    esds[26] = 5; // kTag_DecoderSpecificInfo;
    esds[27] = 0x80 | (csd0size >> 21);
    esds[28] = 0x80 | ((csd0size >> 14) & 0x7f);
    esds[29] = 0x80 | ((csd0size >> 7) & 0x7f);
    esds[30] = (csd0size & 0x7f);
    memcpy((void*)&esds[31], csd0->data(), csd0size);
    // data following this is ignored, so don't bother appending it
}

static size_t reassembleHVCC(const sp<ABuffer> &csd0, uint8_t *hvcc, size_t hvccSize, size_t nalSizeLength) {
    HevcParameterSets paramSets;
    uint8_t* data = csd0->data();
    if (csd0->size() < 4) {
        ALOGE("csd0 too small");
        return 0;
    }
    if (memcmp(data, "\x00\x00\x00\x01", 4) != 0) {
        ALOGE("csd0 doesn't start with a start code");
        return 0;
    }
    size_t prevNalOffset = 4;
    status_t err = OK;
    for (size_t i = 1; i < csd0->size() - 4; ++i) {
        if (memcmp(&data[i], "\x00\x00\x00\x01", 4) != 0) {
            continue;
        }
        err = paramSets.addNalUnit(&data[prevNalOffset], i - prevNalOffset);
        if (err != OK) {
            return 0;
        }
        prevNalOffset = i + 4;
    }
    err = paramSets.addNalUnit(&data[prevNalOffset], csd0->size() - prevNalOffset);
    if (err != OK) {
        return 0;
    }
    size_t size = hvccSize;
    err = paramSets.makeHvcc(hvcc, &size, nalSizeLength);
    if (err != OK) {
        return 0;
    }
    return size;
}

#if 0
static void convertMessageToMetaDataInt32(
        const sp<AMessage> &msg, sp<MetaData> &meta, uint32_t key, const char *name) {
    int32_t value;
    if (msg->findInt32(name, &value)) {
        meta->setInt32(key, value);
    }
}
#endif

static void convertMessageToMetaDataColorAspects(const sp<AMessage> &msg, sp<MetaData> &meta) {
    // 0 values are unspecified
    int32_t range = 0, standard = 0, transfer = 0;
    (void)msg->findInt32("color-range", &range);
    (void)msg->findInt32("color-standard", &standard);
    (void)msg->findInt32("color-transfer", &transfer);

    ColorAspects colorAspects;
    memset(&colorAspects, 0, sizeof(colorAspects));
    if (CodecBase::convertPlatformColorAspectsToCodecAspects(
            range, standard, transfer, colorAspects) != OK) {
        return;
    }

    // save specified values to meta
    if (colorAspects.mRange != 0) {
        meta->setInt32(kKeyColorRange, colorAspects.mRange);
    }
    if (colorAspects.mPrimaries != 0) {
        meta->setInt32(kKeyColorPrimaries, colorAspects.mPrimaries);
    }
    if (colorAspects.mTransfer != 0) {
        meta->setInt32(kKeyTransferFunction, colorAspects.mTransfer);
    }
    if (colorAspects.mMatrixCoeffs != 0) {
        meta->setInt32(kKeyColorMatrix, colorAspects.mMatrixCoeffs);
    }
}
/* Converts key and value pairs in AMessage format to MetaData format.
 * Also checks for the presence of required keys.
 */
status_t convertMessageToMetaData(const sp<AMessage> &msg, sp<MetaData> &meta) {
    AString mime;
    if (msg->findString("mime", &mime)) {
        meta->setCString(kKeyMIMEType, mime.c_str());
    } else {
        ALOGV("did not find mime type");
        return BAD_VALUE;
    }

    convertMessageToMetaDataFromMappings(msg, meta);

    int32_t systemId;
    if (msg->findInt32("ca-system-id", &systemId)) {
        meta->setInt32(kKeyCASystemID, systemId);

        sp<ABuffer> caSessionId, caPvtData;
        if (msg->findBuffer("ca-session-id", &caSessionId)) {
            meta->setData(kKeyCASessionID, 0, caSessionId->data(), caSessionId->size());
        }
        if (msg->findBuffer("ca-private-data", &caPvtData)) {
            meta->setData(kKeyCAPrivateData, 0, caPvtData->data(), caPvtData->size());
        }
    }

    int64_t durationUs;
    if (msg->findInt64("durationUs", &durationUs)) {
        meta->setInt64(kKeyDuration, durationUs);
    }

    int32_t isSync;
    if (msg->findInt32("is-sync-frame", &isSync) && isSync != 0) {
        meta->setInt32(kKeyIsSyncFrame, 1);
    }

    // Mode for media transcoding.
    int32_t isBackgroundMode;
    if (msg->findInt32("android._background-mode", &isBackgroundMode) && isBackgroundMode != 0) {
        meta->setInt32(isBackgroundMode, 1);
    }

    int32_t avgBitrate = 0;
    int32_t maxBitrate;
    if (msg->findInt32("bitrate", &avgBitrate) && avgBitrate > 0) {
        meta->setInt32(kKeyBitRate, avgBitrate);
    }
    if (msg->findInt32("max-bitrate", &maxBitrate) && maxBitrate > 0 && maxBitrate >= avgBitrate) {
        meta->setInt32(kKeyMaxBitRate, maxBitrate);
    }

    int32_t dvbComponentTag = 0;
    if (msg->findInt32("dvb-component-tag", &dvbComponentTag) && dvbComponentTag > 0) {
        meta->setInt32(kKeyDvbComponentTag, dvbComponentTag);
    }

    int32_t dvbAudioDescription = 0;
    if (msg->findInt32("dvb-audio-description", &dvbAudioDescription)) {
        meta->setInt32(kKeyDvbAudioDescription, dvbAudioDescription);
    }

    int32_t dvbTeletextMagazineNumber = 0;
    if (msg->findInt32("dvb-teletext-magazine-number", &dvbTeletextMagazineNumber)) {
        meta->setInt32(kKeyDvbTeletextMagazineNumber, dvbTeletextMagazineNumber);
    }

    int32_t dvbTeletextPageNumber = 0;
    if (msg->findInt32("dvb-teletext-page-number", &dvbTeletextPageNumber)) {
        meta->setInt32(kKeyDvbTeletextPageNumber, dvbTeletextPageNumber);
    }

    AString lang;
    if (msg->findString("language", &lang)) {
        meta->setCString(kKeyMediaLanguage, lang.c_str());
    }

    if (mime.startsWith("video/") || mime.startsWith("image/")) {
        int32_t width;
        int32_t height;
        if (!msg->findInt32("width", &width) || !msg->findInt32("height", &height)) {
            ALOGV("did not find width and/or height");
            return BAD_VALUE;
        }
        if (width <= 0 || height <= 0) {
            ALOGE("Invalid value of width: %d and/or height: %d", width, height);
            return BAD_VALUE;
        }
        meta->setInt32(kKeyWidth, width);
        meta->setInt32(kKeyHeight, height);

        int32_t sarWidth = -1, sarHeight = -1;
        bool foundWidth, foundHeight;
        foundWidth = msg->findInt32("sar-width", &sarWidth);
        foundHeight = msg->findInt32("sar-height", &sarHeight);
        if (foundWidth || foundHeight) {
            if (sarWidth <= 0 || sarHeight <= 0) {
                ALOGE("Invalid value of sarWidth: %d and/or sarHeight: %d", sarWidth, sarHeight);
                return BAD_VALUE;
            }
            meta->setInt32(kKeySARWidth, sarWidth);
            meta->setInt32(kKeySARHeight, sarHeight);
        }

        int32_t displayWidth = -1, displayHeight = -1;
        foundWidth = msg->findInt32("display-width", &displayWidth);
        foundHeight = msg->findInt32("display-height", &displayHeight);
        if (foundWidth || foundHeight) {
            if (displayWidth <= 0 || displayHeight <= 0) {
                ALOGE("Invalid value of displayWidth: %d and/or displayHeight: %d",
                        displayWidth, displayHeight);
                return BAD_VALUE;
            }
            meta->setInt32(kKeyDisplayWidth, displayWidth);
            meta->setInt32(kKeyDisplayHeight, displayHeight);
        }

        if (mime.startsWith("image/")){
            int32_t isPrimary;
            if (msg->findInt32("is-default", &isPrimary) && isPrimary) {
                meta->setInt32(kKeyTrackIsDefault, 1);
            }
            int32_t tileWidth = -1, tileHeight = -1;
            foundWidth = msg->findInt32("tile-width", &tileWidth);
            foundHeight = msg->findInt32("tile-height", &tileHeight);
            if (foundWidth || foundHeight) {
                if (tileWidth <= 0 || tileHeight <= 0) {
                    ALOGE("Invalid value of tileWidth: %d and/or tileHeight: %d",
                            tileWidth, tileHeight);
                    return BAD_VALUE;
                }
                meta->setInt32(kKeyTileWidth, tileWidth);
                meta->setInt32(kKeyTileHeight, tileHeight);
            }
            int32_t gridRows = -1, gridCols = -1;
            bool foundRows, foundCols;
            foundRows = msg->findInt32("grid-rows", &gridRows);
            foundCols = msg->findInt32("grid-cols", &gridCols);
            if (foundRows || foundCols) {
                if (gridRows <= 0 || gridCols <= 0) {
                    ALOGE("Invalid value of gridRows: %d and/or gridCols: %d",
                            gridRows, gridCols);
                    return BAD_VALUE;
                }
                meta->setInt32(kKeyGridRows, gridRows);
                meta->setInt32(kKeyGridCols, gridCols);
            }
        }

        int32_t colorFormat;
        if (msg->findInt32("color-format", &colorFormat)) {
            meta->setInt32(kKeyColorFormat, colorFormat);
        }

        int32_t cropLeft, cropTop, cropRight, cropBottom;
        if (msg->findRect("crop",
                          &cropLeft,
                          &cropTop,
                          &cropRight,
                          &cropBottom)) {
            if (cropLeft < 0 || cropLeft > cropRight || cropRight >= width) {
                ALOGE("Invalid value of cropLeft: %d and/or cropRight: %d", cropLeft, cropRight);
                return BAD_VALUE;
            }
            if (cropTop < 0 || cropTop > cropBottom || cropBottom >= height) {
                ALOGE("Invalid value of cropTop: %d and/or cropBottom: %d", cropTop, cropBottom);
                return BAD_VALUE;
            }
            meta->setRect(kKeyCropRect, cropLeft, cropTop, cropRight, cropBottom);
        }

        int32_t rotationDegrees;
        if (msg->findInt32("rotation-degrees", &rotationDegrees)) {
            meta->setInt32(kKeyRotation, rotationDegrees);
        }

        if (msg->contains("hdr-static-info")) {
            HDRStaticInfo info;
            if (ColorUtils::getHDRStaticInfoFromFormat(msg, &info)) {
                meta->setData(kKeyHdrStaticInfo, 'hdrS', &info, sizeof(info));
            }
        }

        sp<ABuffer> hdr10PlusInfo;
        if (msg->findBuffer("hdr10-plus-info", &hdr10PlusInfo)) {
            meta->setData(kKeyHdr10PlusInfo, 0,
                    hdr10PlusInfo->data(), hdr10PlusInfo->size());
        }

        convertMessageToMetaDataColorAspects(msg, meta);

        AString tsSchema;
        if (msg->findString("ts-schema", &tsSchema)) {
            unsigned int numLayers = 0;
            unsigned int numBLayers = 0;
            char placeholder;
            int tags = sscanf(tsSchema.c_str(), "android.generic.%u%c%u%c",
                    &numLayers, &placeholder, &numBLayers, &placeholder);
            if ((tags == 1 || (tags == 3 && placeholder == '+'))
                    && numLayers > 0 && numLayers < UINT32_MAX - numBLayers
                    && numLayers + numBLayers <= INT32_MAX) {
                meta->setInt32(kKeyTemporalLayerCount, numLayers + numBLayers);
            }
        }
    } else if (mime.startsWith("audio/")) {
        int32_t numChannels, sampleRate;
        if (!msg->findInt32("channel-count", &numChannels) ||
                !msg->findInt32("sample-rate", &sampleRate)) {
            ALOGV("did not find channel-count and/or sample-rate");
            return BAD_VALUE;
        }
        // channel count can be zero in some cases like mpeg h
        if (sampleRate <= 0 || numChannels < 0) {
            ALOGE("Invalid value of channel-count: %d and/or sample-rate: %d",
                   numChannels, sampleRate);
            return BAD_VALUE;
        }
        meta->setInt32(kKeyChannelCount, numChannels);
        meta->setInt32(kKeySampleRate, sampleRate);
        int32_t bitsPerSample;
        // TODO:(b/204430952) add appropriate bound check for bitsPerSample
        if (msg->findInt32("bits-per-sample", &bitsPerSample)) {
            meta->setInt32(kKeyBitsPerSample, bitsPerSample);
        }
        int32_t channelMask;
        if (msg->findInt32("channel-mask", &channelMask)) {
            meta->setInt32(kKeyChannelMask, channelMask);
        }
        int32_t delay = 0;
        if (msg->findInt32("encoder-delay", &delay)) {
            meta->setInt32(kKeyEncoderDelay, delay);
        }
        int32_t padding = 0;
        if (msg->findInt32("encoder-padding", &padding)) {
            meta->setInt32(kKeyEncoderPadding, padding);
        }

        int32_t isADTS;
        if (msg->findInt32("is-adts", &isADTS)) {
            meta->setInt32(kKeyIsADTS, isADTS);
        }

        int32_t mpeghProfileLevelIndication = -1;
        if (msg->findInt32(AMEDIAFORMAT_KEY_MPEGH_PROFILE_LEVEL_INDICATION,
                &mpeghProfileLevelIndication)) {
            meta->setInt32(kKeyMpeghProfileLevelIndication, mpeghProfileLevelIndication);
        }
        int32_t mpeghReferenceChannelLayout = -1;
        if (msg->findInt32(AMEDIAFORMAT_KEY_MPEGH_REFERENCE_CHANNEL_LAYOUT,
                &mpeghReferenceChannelLayout)) {
            meta->setInt32(kKeyMpeghReferenceChannelLayout, mpeghReferenceChannelLayout);
        }
        sp<ABuffer> mpeghCompatibleSets;
        if (msg->findBuffer(AMEDIAFORMAT_KEY_MPEGH_COMPATIBLE_SETS,
                &mpeghCompatibleSets)) {
            meta->setData(kKeyMpeghCompatibleSets, kTypeHCOS,
                    mpeghCompatibleSets->data(), mpeghCompatibleSets->size());
        }

        int32_t aacProfile = -1;
        if (msg->findInt32("aac-profile", &aacProfile)) {
            meta->setInt32(kKeyAACAOT, aacProfile);
        }

        int32_t pcmEncoding;
        if (msg->findInt32("pcm-encoding", &pcmEncoding)) {
            meta->setInt32(kKeyPcmEncoding, pcmEncoding);
        }

        int32_t hapticChannelCount;
        if (msg->findInt32("haptic-channel-count", &hapticChannelCount)) {
            meta->setInt32(kKeyHapticChannelCount, hapticChannelCount);
        }
    }

    int32_t maxInputSize;
    if (msg->findInt32("max-input-size", &maxInputSize)) {
        meta->setInt32(kKeyMaxInputSize, maxInputSize);
    }

    int32_t maxWidth;
    if (msg->findInt32("max-width", &maxWidth)) {
        meta->setInt32(kKeyMaxWidth, maxWidth);
    }

    int32_t maxHeight;
    if (msg->findInt32("max-height", &maxHeight)) {
        meta->setInt32(kKeyMaxHeight, maxHeight);
    }

    int32_t fps;
    float fpsFloat;
    if (msg->findInt32("frame-rate", &fps) && fps > 0) {
        meta->setInt32(kKeyFrameRate, fps);
    } else if (msg->findFloat("frame-rate", &fpsFloat)
            && fpsFloat >= 1 && fpsFloat <= (float)INT32_MAX) {
        // truncate values to distinguish between e.g. 24 vs 23.976 fps
        meta->setInt32(kKeyFrameRate, (int32_t)fpsFloat);
    }

    // reassemble the csd data into its original form
    int32_t nalLengthBitstream = 0;
    if (! msg->findInt32("feature-nal-length-bitstream", &nalLengthBitstream)) {
        msg->findInt32("vendor.qti-ext-enc-nal-length-bs.num-bytes", &nalLengthBitstream);
    }
    sp<ABuffer> csd0, csd1, csd2;
    if (msg->findBuffer("csd-0", &csd0)) {
        uint8_t* data = csd0->data();
        if (csd0->size() < 4) {
            ALOGE("csd0 too small");
            nalLengthBitstream = 0;
        }
        if (nalLengthBitstream && !memcmp(data, "\x00\x00\x00\x01", 4)) {
            nalLengthBitstream = 0;
        }
    }
    if (msg->findBuffer("csd-0", &csd0) && !nalLengthBitstream) {
        int csd0size = csd0->size();
        if (mime == MEDIA_MIMETYPE_VIDEO_AVC) {
            sp<ABuffer> csd1;
            if (msg->findBuffer("csd-1", &csd1)) {
                std::vector<char> avcc(csd0size + csd1->size() + 1024);
                size_t outsize = reassembleAVCC(csd0, csd1, avcc.data());
                meta->setData(kKeyAVCC, kTypeAVCC, avcc.data(), outsize);
            }
        } else if (mime == MEDIA_MIMETYPE_AUDIO_AAC ||
                mime == MEDIA_MIMETYPE_VIDEO_MPEG4 ||
                mime == MEDIA_MIMETYPE_AUDIO_WMA ||
                mime == MEDIA_MIMETYPE_AUDIO_MS_ADPCM ||
                mime == MEDIA_MIMETYPE_AUDIO_DVI_IMA_ADPCM) {
            std::vector<char> esds(csd0size + 31);
            // The written ESDS is actually for an audio stream, but it's enough
            // for transporting the CSD to muxers.
            reassembleESDS(csd0, esds.data());
            meta->setData(kKeyESDS, kTypeESDS, esds.data(), esds.size());
        } else if (mime == MEDIA_MIMETYPE_VIDEO_HEVC ||
                   mime == MEDIA_MIMETYPE_IMAGE_ANDROID_HEIC) {
            std::vector<uint8_t> hvcc(csd0size + 1024);
            size_t outsize = reassembleHVCC(csd0, hvcc.data(), hvcc.size(), 4);
            meta->setData(kKeyHVCC, kTypeHVCC, hvcc.data(), outsize);
        } else if (mime == MEDIA_MIMETYPE_VIDEO_AV1 ||
                   mime == MEDIA_MIMETYPE_IMAGE_AVIF) {
            meta->setData(kKeyAV1C, 0, csd0->data(), csd0->size());
        } else if (mime == MEDIA_MIMETYPE_VIDEO_DOLBY_VISION) {
            int32_t profile = -1;
            uint8_t blCompatibilityId = -1;
            int32_t level = 0;
            uint8_t profileVal = -1;
            uint8_t profileVal1 = -1;
            uint8_t profileVal2 = -1;
            constexpr size_t dvccSize = 24;

            const ALookup<uint8_t, int32_t> &profiles =
                getDolbyVisionProfileTable();
            const ALookup<uint8_t, int32_t> &levels =
                getDolbyVisionLevelsTable();

            if (!msg->findBuffer("csd-2", &csd2)) {
                // MP4 extractors are expected to generate csd buffer
                // some encoders might not be generating it, in which
                // case we populate the track metadata dv (cc|vc|wc)
                // from the 'profile' and 'level' info.
                // This is done according to Dolby Vision ISOBMFF spec

                if (!msg->findInt32("profile", &profile)) {
                    ALOGE("Dolby Vision profile not found");
                    return BAD_VALUE;
                }
                msg->findInt32("level", &level);

                if (profile == DolbyVisionProfileDvheSt) {
                    if (!profiles.rlookup(DolbyVisionProfileDvheSt, &profileVal)) { // dvhe.08
                        ALOGE("Dolby Vision profile lookup error");
                        return BAD_VALUE;
                    }
                    blCompatibilityId = 4;
                } else if (profile == DolbyVisionProfileDvavSe) {
                    if (!profiles.rlookup(DolbyVisionProfileDvavSe, &profileVal)) { // dvav.09
                        ALOGE("Dolby Vision profile lookup error");
                        return BAD_VALUE;
                    }
                    blCompatibilityId = 2;
                } else {
                    ALOGE("Dolby Vision profile look up error");
                    return BAD_VALUE;
                }

                profile = (int32_t) profileVal;

                uint8_t level_val = 0;
                if (!levels.map(level, &level_val)) {
                    ALOGE("Dolby Vision level lookup error");
                    return BAD_VALUE;
                }

                std::vector<uint8_t> dvcc(dvccSize);

                dvcc[0] = 1; // major version
                dvcc[1] = 0; // minor version
                dvcc[2] = (uint8_t)((profile & 0x7f) << 1); // dolby vision profile
                dvcc[2] = (uint8_t)((dvcc[2] | (uint8_t)((level_val >> 5) & 0x1)) & 0xff);
                dvcc[3] = (uint8_t)((level_val & 0x1f) << 3); // dolby vision level
                dvcc[3] = (uint8_t)(dvcc[3] | (1 << 2)); // rpu_present_flag
                dvcc[3] = (uint8_t)(dvcc[3] | (1)); // bl_present_flag
                dvcc[4] = (uint8_t)(blCompatibilityId << 4); // bl_compatibility id

                profiles.rlookup(DolbyVisionProfileDvav110, &profileVal);
                profiles.rlookup(DolbyVisionProfileDvheDtb, &profileVal1);
                if (profile > (int32_t) profileVal) {
                    meta->setData(kKeyDVWC, kTypeDVWC, dvcc.data(), dvccSize);
                } else if (profile > (int32_t) profileVal1) {
                    meta->setData(kKeyDVVC, kTypeDVVC, dvcc.data(), dvccSize);
                } else {
                    meta->setData(kKeyDVCC, kTypeDVCC, dvcc.data(), dvccSize);
                }

            } else {
                // we have csd-2, just use that to populate dvcc
                if (csd2->size() == dvccSize) {
                    uint8_t *dvcc = csd2->data();
                    profile = dvcc[2] >> 1;

                    profiles.rlookup(DolbyVisionProfileDvav110, &profileVal);
                    profiles.rlookup(DolbyVisionProfileDvheDtb, &profileVal1);
                    if (profile > (int32_t) profileVal) {
                        meta->setData(kKeyDVWC, kTypeDVWC, csd2->data(), csd2->size());
                    } else if (profile > (int32_t) profileVal1) {
                        meta->setData(kKeyDVVC, kTypeDVVC, csd2->data(), csd2->size());
                    } else {
                         meta->setData(kKeyDVCC, kTypeDVCC, csd2->data(), csd2->size());
                    }

                } else {
                    ALOGE("Convert MessageToMetadata csd-2 is present but not valid");
                    return BAD_VALUE;
                }
            }
            profiles.rlookup(DolbyVisionProfileDvavPen, &profileVal);
            profiles.rlookup(DolbyVisionProfileDvavSe, &profileVal1);
            profiles.rlookup(DolbyVisionProfileDvav110, &profileVal2);
            if ((profile > (int32_t) profileVal) && (profile < (int32_t) profileVal1)) {
                std::vector<uint8_t> hvcc(csd0size + 1024);
                size_t outsize = reassembleHVCC(csd0, hvcc.data(), hvcc.size(), 4);
                meta->setData(kKeyHVCC, kTypeHVCC, hvcc.data(), outsize);
            } else if (profile == (int32_t) profileVal2) {
                meta->setData(kKeyAV1C, 0, csd0->data(), csd0->size());
            } else {
                sp<ABuffer> csd1;
                if (msg->findBuffer("csd-1", &csd1)) {
                    std::vector<char> avcc(csd0size + csd1->size() + 1024);
                    size_t outsize = reassembleAVCC(csd0, csd1, avcc.data());
                    meta->setData(kKeyAVCC, kTypeAVCC, avcc.data(), outsize);
                }
                else {
                    // for dolby vision avc, csd0 also holds csd1
                    size_t i = 0;
                    int csd0realsize = 0;
                    do {
                        i = findNextNalStartCode(csd0->data() + i,
                                        csd0->size() - i) - csd0->data();
                        if (i > 0) {
                            csd0realsize = i;
                            break;
                        }
                        i += 4;
                    } while(i < csd0->size());
                    // buffer0 -> csd0
                    sp<ABuffer> buffer0 = new (std::nothrow) ABuffer(csd0realsize);
                    if (buffer0.get() == NULL || buffer0->base() == NULL) {
                        return NO_MEMORY;
                    }
                    memcpy(buffer0->data(), csd0->data(), csd0realsize);
                    // buffer1 -> csd1
                    sp<ABuffer> buffer1 = new (std::nothrow)
                            ABuffer(csd0->size() - csd0realsize);
                    if (buffer1.get() == NULL || buffer1->base() == NULL) {
                        return NO_MEMORY;
                    }
                    memcpy(buffer1->data(), csd0->data()+csd0realsize,
                                csd0->size() - csd0realsize);

                    std::vector<char> avcc(csd0->size() + 1024);
                    size_t outsize = reassembleAVCC(buffer0, buffer1, avcc.data());
                    meta->setData(kKeyAVCC, kTypeAVCC, avcc.data(), outsize);
                }
            }
        } else if (mime == MEDIA_MIMETYPE_VIDEO_VP9) {
            meta->setData(kKeyVp9CodecPrivate, 0, csd0->data(), csd0->size());
        } else if (mime == MEDIA_MIMETYPE_AUDIO_OPUS) {
            size_t opusHeadSize = csd0->size();
            size_t codecDelayBufSize = 0;
            size_t seekPreRollBufSize = 0;
            void *opusHeadBuf = csd0->data();
            void *codecDelayBuf = NULL;
            void *seekPreRollBuf = NULL;
            if (msg->findBuffer("csd-1", &csd1)) {
                codecDelayBufSize = csd1->size();
                codecDelayBuf = csd1->data();
            }
            if (msg->findBuffer("csd-2", &csd2)) {
                seekPreRollBufSize = csd2->size();
                seekPreRollBuf = csd2->data();
            }
            /* Extract codec delay and seek pre roll from csd-0,
             * if csd-1 and csd-2 are not present */
            if (!codecDelayBuf && !seekPreRollBuf) {
                GetOpusHeaderBuffers(csd0->data(), csd0->size(), &opusHeadBuf,
                                    &opusHeadSize, &codecDelayBuf,
                                    &codecDelayBufSize, &seekPreRollBuf,
                                    &seekPreRollBufSize);
            }
            meta->setData(kKeyOpusHeader, 0, opusHeadBuf, opusHeadSize);
            if (codecDelayBuf) {
                meta->setData(kKeyOpusCodecDelay, 0, codecDelayBuf, codecDelayBufSize);
            }
            if (seekPreRollBuf) {
                meta->setData(kKeyOpusSeekPreRoll, 0, seekPreRollBuf, seekPreRollBufSize);
            }
        } else if (mime == MEDIA_MIMETYPE_AUDIO_ALAC) {
            meta->setData(kKeyAlacMagicCookie, 0, csd0->data(), csd0->size());
        }
    } else if (mime == MEDIA_MIMETYPE_VIDEO_AVC && msg->findBuffer("csd-avc", &csd0)) {
        meta->setData(kKeyAVCC, kTypeAVCC, csd0->data(), csd0->size());
    } else if ((mime == MEDIA_MIMETYPE_VIDEO_HEVC || mime == MEDIA_MIMETYPE_IMAGE_ANDROID_HEIC)
            && msg->findBuffer("csd-hevc", &csd0)) {
        meta->setData(kKeyHVCC, kTypeHVCC, csd0->data(), csd0->size());
    } else if (msg->findBuffer("esds", &csd0)) {
        meta->setData(kKeyESDS, kTypeESDS, csd0->data(), csd0->size());
    } else if (msg->findBuffer("mpeg2-stream-header", &csd0)) {
        meta->setData(kKeyStreamHeader, 'mdat', csd0->data(), csd0->size());
    } else if (msg->findBuffer("d263", &csd0)) {
        meta->setData(kKeyD263, kTypeD263, csd0->data(), csd0->size());
    } else if (mime == MEDIA_MIMETYPE_VIDEO_DOLBY_VISION && msg->findBuffer("csd-2", &csd2)) {
        meta->setData(kKeyDVCC, kTypeDVCC, csd2->data(), csd2->size());

        // Remove CSD-2 from the data here to avoid duplicate data in meta
        meta->remove(kKeyOpaqueCSD2);

        if (msg->findBuffer("csd-avc", &csd0)) {
            meta->setData(kKeyAVCC, kTypeAVCC, csd0->data(), csd0->size());
        } else if (msg->findBuffer("csd-hevc", &csd0)) {
            meta->setData(kKeyHVCC, kTypeHVCC, csd0->data(), csd0->size());
        }
    }
    // XXX TODO add whatever other keys there are
    
#ifndef __NO_AVEXTENSIONS__
    AVUtils::get()->convertMessageToMetaData(msg, meta);
#endif

#if 0
    ALOGI("converted %s to:", msg->debugString(0).c_str());
    meta->dumpToLog();
#endif
    return OK;
}

status_t sendMetaDataToHal(sp<MediaPlayerBase::AudioSink>& sink,
                           const sp<MetaData>& meta)
{
    int32_t sampleRate = 0;
    int32_t bitRate = 0;
    int32_t channelMask = 0;
    int32_t delaySamples = 0;
    int32_t paddingSamples = 0;

    AudioParameter param = AudioParameter();

    if (meta->findInt32(kKeySampleRate, &sampleRate)) {
        param.addInt(String8(AUDIO_OFFLOAD_CODEC_SAMPLE_RATE), sampleRate);
    }
    if (meta->findInt32(kKeyChannelMask, &channelMask)) {
        param.addInt(String8(AUDIO_OFFLOAD_CODEC_NUM_CHANNEL), channelMask);
    }
    if (meta->findInt32(kKeyBitRate, &bitRate)) {
        param.addInt(String8(AUDIO_OFFLOAD_CODEC_AVG_BIT_RATE), bitRate);
    }
    if (meta->findInt32(kKeyEncoderDelay, &delaySamples)) {
        param.addInt(String8(AUDIO_OFFLOAD_CODEC_DELAY_SAMPLES), delaySamples);
    }
    if (meta->findInt32(kKeyEncoderPadding, &paddingSamples)) {
        param.addInt(String8(AUDIO_OFFLOAD_CODEC_PADDING_SAMPLES), paddingSamples);
    }

#ifndef __NO_AVEXTENSIONS__
    AVUtils::get()->sendMetaDataToHal(meta, &param);
#endif
    ALOGV("sendMetaDataToHal: bitRate %d, sampleRate %d, chanMask %d,"
          "delaySample %d, paddingSample %d", bitRate, sampleRate,
          channelMask, delaySamples, paddingSamples);

    sink->setParameters(param.toString());
    return OK;
}

struct mime_conv_t {
    const char* mime;
    audio_format_t format;
};

static const struct mime_conv_t mimeLookup[] = {
    { MEDIA_MIMETYPE_AUDIO_MPEG,        AUDIO_FORMAT_MP3 },
    { MEDIA_MIMETYPE_AUDIO_RAW,         AUDIO_FORMAT_PCM_16_BIT },
    { MEDIA_MIMETYPE_AUDIO_AMR_NB,      AUDIO_FORMAT_AMR_NB },
    { MEDIA_MIMETYPE_AUDIO_AMR_WB,      AUDIO_FORMAT_AMR_WB },
    { MEDIA_MIMETYPE_AUDIO_AAC,         AUDIO_FORMAT_AAC },
    { MEDIA_MIMETYPE_AUDIO_VORBIS,      AUDIO_FORMAT_VORBIS },
    { MEDIA_MIMETYPE_AUDIO_OPUS,        AUDIO_FORMAT_OPUS},
    { MEDIA_MIMETYPE_AUDIO_AC3,         AUDIO_FORMAT_AC3},
    { MEDIA_MIMETYPE_AUDIO_EAC3,        AUDIO_FORMAT_E_AC3},
    { MEDIA_MIMETYPE_AUDIO_EAC3_JOC,    AUDIO_FORMAT_E_AC3_JOC},
    { MEDIA_MIMETYPE_AUDIO_AC4,         AUDIO_FORMAT_AC4},
    { MEDIA_MIMETYPE_AUDIO_FLAC,        AUDIO_FORMAT_FLAC},
    { MEDIA_MIMETYPE_AUDIO_ALAC,        AUDIO_FORMAT_ALAC },
    { 0, AUDIO_FORMAT_INVALID }
};

status_t mapMimeToAudioFormat( audio_format_t& format, const char* mime )
{
const struct mime_conv_t* p = &mimeLookup[0];
    while (p->mime != NULL) {
        if (0 == strcasecmp(mime, p->mime)) {
            format = p->format;
            return OK;
        }
        ++p;
    }

#ifndef __NO_AVEXTENSIONS__
    return AVUtils::get()->mapMimeToAudioFormat(format, mime);
#else
    return BAD_VALUE;
#endif
}

struct aac_format_conv_t {
    int32_t eAacProfileType;
    audio_format_t format;
};

static const struct aac_format_conv_t profileLookup[] = {
    { AACObjectMain,        AUDIO_FORMAT_AAC_MAIN},
    { AACObjectLC,          AUDIO_FORMAT_AAC_LC},
    { AACObjectSSR,         AUDIO_FORMAT_AAC_SSR},
    { AACObjectLTP,         AUDIO_FORMAT_AAC_LTP},
    { AACObjectHE,          AUDIO_FORMAT_AAC_HE_V1},
    { AACObjectScalable,    AUDIO_FORMAT_AAC_SCALABLE},
    { AACObjectERLC,        AUDIO_FORMAT_AAC_ERLC},
    { AACObjectLD,          AUDIO_FORMAT_AAC_LD},
    { AACObjectHE_PS,       AUDIO_FORMAT_AAC_HE_V2},
    { AACObjectELD,         AUDIO_FORMAT_AAC_ELD},
    { AACObjectXHE,         AUDIO_FORMAT_AAC_XHE},
    { AACObjectNull,        AUDIO_FORMAT_AAC},
};

void mapAACProfileToAudioFormat( audio_format_t& format, uint64_t eAacProfile)
{
    const struct aac_format_conv_t* p = &profileLookup[0];
    while (p->eAacProfileType != AACObjectNull) {
        if (eAacProfile == p->eAacProfileType) {
            format = p->format;
            return;
        }
        ++p;
    }
    format = AUDIO_FORMAT_AAC;
    return;
}

status_t getAudioOffloadInfo(const sp<MetaData>& meta, bool hasVideo,
        bool isStreaming, audio_stream_type_t streamType, audio_offload_info_t *info)
{
    const char *mime;
    if (meta == NULL) {
        return BAD_VALUE;
    }
    CHECK(meta->findCString(kKeyMIMEType, &mime));

    (*info) = AUDIO_INFO_INITIALIZER;

    info->format = AUDIO_FORMAT_INVALID;
    if (mapMimeToAudioFormat(info->format, mime) != OK) {
        ALOGE(" Couldn't map mime type \"%s\" to a valid AudioSystem::audio_format !", mime);
        return BAD_VALUE;
    } else {
        ALOGV("Mime type \"%s\" mapped to audio_format %d", mime, info->format);
    }

#ifndef __NO_AVEXTENSIONS__
    info->format  = AVUtils::get()->updateAudioFormat(info->format, meta);
#endif
    if (AUDIO_FORMAT_INVALID == info->format) {
        // can't offload if we don't know what the source format is
        ALOGE("mime type \"%s\" not a known audio format", mime);
        return BAD_VALUE;
    }

#ifndef __NO_AVEXTENSIONS__
    if (AVUtils::get()->canOffloadStream(meta) != true) {
        return false;
    }
#endif

    // Redefine aac format according to its profile
    // Offloading depends on audio DSP capabilities.
    int32_t aacaot = -1;
    if (meta->findInt32(kKeyAACAOT, &aacaot)) {
        bool isADTSSupported = false;
#ifndef __NO_AVEXTENSIONS__
        isADTSSupported = AVUtils::get()->mapAACProfileToAudioFormat(meta, info->format,
                                    (OMX_AUDIO_AACPROFILETYPE) aacaot);
#endif
        if (!isADTSSupported) {
            mapAACProfileToAudioFormat(info->format, aacaot);
        }
        mapAACProfileToAudioFormat(info->format, aacaot);
    }

    int32_t srate = -1;
    if (!meta->findInt32(kKeySampleRate, &srate)) {
        ALOGV("track of type '%s' does not publish sample rate", mime);
    }
    info->sample_rate = srate;

    int32_t rawChannelMask;
    audio_channel_mask_t cmask = meta->findInt32(kKeyChannelMask, &rawChannelMask) ?
            static_cast<audio_channel_mask_t>(rawChannelMask) : CHANNEL_MASK_USE_CHANNEL_ORDER;
    if (cmask == CHANNEL_MASK_USE_CHANNEL_ORDER) {
        ALOGV("track of type '%s' does not publish channel mask", mime);

        // Try a channel count instead
        int32_t channelCount;
        if (!meta->findInt32(kKeyChannelCount, &channelCount)) {
            ALOGV("track of type '%s' does not publish channel count", mime);
        } else {
            cmask = audio_channel_out_mask_from_count(channelCount);
        }
        ALOGW("track of type '%s' does not publish channel mask, channel count %d",
              mime, channelCount);
    }
    info->channel_mask = cmask;

    int64_t duration = 0;
    if (!meta->findInt64(kKeyDuration, &duration)) {
        ALOGV("track of type '%s' does not publish duration", mime);
    }
    info->duration_us = duration;

    int32_t brate = 0;
    if (!meta->findInt32(kKeyBitRate, &brate)) {
        ALOGV("track of type '%s' does not publish bitrate", mime);
    }
    info->bit_rate = brate;


    info->stream_type = streamType;
    info->has_video = hasVideo;
    info->is_streaming = isStreaming;
    return OK;
}

bool canOffloadStream(const sp<MetaData>& meta, bool hasVideo,
                      bool isStreaming, audio_stream_type_t streamType)
{
    audio_offload_info_t info = AUDIO_INFO_INITIALIZER;
    if (OK != getAudioOffloadInfo(meta, hasVideo, isStreaming, streamType, &info)) {
        return false;
    }
    // Check if offload is possible for given format, stream type, sample rate,
    // bit rate, duration, video and streaming
#ifdef DISABLE_AUDIO_SYSTEM_OFFLOAD
    return false;
#else
    return AudioSystem::getOffloadSupport(info) != AUDIO_OFFLOAD_NOT_SUPPORTED;
#endif
}

HLSTime::HLSTime(const sp<AMessage>& meta) :
    mSeq(-1),
    mTimeUs(-1LL),
    mMeta(meta) {
    if (meta != NULL) {
        CHECK(meta->findInt32("discontinuitySeq", &mSeq));
        CHECK(meta->findInt64("timeUs", &mTimeUs));
    }
}

int64_t HLSTime::getSegmentTimeUs() const {
    int64_t segmentStartTimeUs = -1LL;
    if (mMeta != NULL) {
        CHECK(mMeta->findInt64("segmentStartTimeUs", &segmentStartTimeUs));

        int64_t segmentFirstTimeUs;
        if (mMeta->findInt64("segmentFirstTimeUs", &segmentFirstTimeUs)) {
            segmentStartTimeUs += mTimeUs - segmentFirstTimeUs;
        }

        // adjust segment time by playlist age (for live streaming)
        int64_t playlistTimeUs;
        if (mMeta->findInt64("playlistTimeUs", &playlistTimeUs)) {
            int64_t playlistAgeUs = ALooper::GetNowUs() - playlistTimeUs;

            int64_t durationUs;
            CHECK(mMeta->findInt64("segmentDurationUs", &durationUs));

            // round to nearest whole segment
            playlistAgeUs = (playlistAgeUs + durationUs / 2)
                    / durationUs * durationUs;

            segmentStartTimeUs -= playlistAgeUs;
            if (segmentStartTimeUs < 0) {
                segmentStartTimeUs = 0;
            }
        }
    }
    return segmentStartTimeUs;
}

bool operator <(const HLSTime &t0, const HLSTime &t1) {
    // we can only compare discontinuity sequence and timestamp.
    // (mSegmentTimeUs is not reliable in live streaming case, it's the
    // time starting from beginning of playlist but playlist could change.)
    return t0.mSeq < t1.mSeq
            || (t0.mSeq == t1.mSeq && t0.mTimeUs < t1.mTimeUs);
}

void writeToAMessage(const sp<AMessage> &msg, const AudioPlaybackRate &rate) {
    msg->setFloat("speed", rate.mSpeed);
    msg->setFloat("pitch", rate.mPitch);
    msg->setInt32("audio-fallback-mode", rate.mFallbackMode);
    msg->setInt32("audio-stretch-mode", rate.mStretchMode);
}

void readFromAMessage(const sp<AMessage> &msg, AudioPlaybackRate *rate /* nonnull */) {
    *rate = AUDIO_PLAYBACK_RATE_DEFAULT;
    CHECK(msg->findFloat("speed", &rate->mSpeed));
    CHECK(msg->findFloat("pitch", &rate->mPitch));
    CHECK(msg->findInt32("audio-fallback-mode", (int32_t *)&rate->mFallbackMode));
    CHECK(msg->findInt32("audio-stretch-mode", (int32_t *)&rate->mStretchMode));
}

void writeToAMessage(const sp<AMessage> &msg, const AVSyncSettings &sync, float videoFpsHint) {
    msg->setInt32("sync-source", sync.mSource);
    msg->setInt32("audio-adjust-mode", sync.mAudioAdjustMode);
    msg->setFloat("tolerance", sync.mTolerance);
    msg->setFloat("video-fps", videoFpsHint);
}

void readFromAMessage(
        const sp<AMessage> &msg,
        AVSyncSettings *sync /* nonnull */,
        float *videoFps /* nonnull */) {
    AVSyncSettings settings;
    CHECK(msg->findInt32("sync-source", (int32_t *)&settings.mSource));
    CHECK(msg->findInt32("audio-adjust-mode", (int32_t *)&settings.mAudioAdjustMode));
    CHECK(msg->findFloat("tolerance", &settings.mTolerance));
    CHECK(msg->findFloat("video-fps", videoFps));
    *sync = settings;
}

void writeToAMessage(const sp<AMessage> &msg, const BufferingSettings &buffering) {
    msg->setInt32("init-ms", buffering.mInitialMarkMs);
    msg->setInt32("resume-playback-ms", buffering.mResumePlaybackMarkMs);
}

void readFromAMessage(const sp<AMessage> &msg, BufferingSettings *buffering /* nonnull */) {
    int32_t value;
    if (msg->findInt32("init-ms", &value)) {
        buffering->mInitialMarkMs = value;
    }
    if (msg->findInt32("resume-playback-ms", &value)) {
        buffering->mResumePlaybackMarkMs = value;
    }
}

}  // namespace android<|MERGE_RESOLUTION|>--- conflicted
+++ resolved
@@ -800,12 +800,9 @@
         { "valid-samples", kKeyValidSamples },
         { "dvb-component-tag", kKeyDvbComponentTag},
         { "dvb-audio-description", kKeyDvbAudioDescription},
-<<<<<<< HEAD
         { "vendor.qti-ext-enc-nal-length-bs.num-bytes",  kKeyVendorFeatureNalLength },
-=======
         { "dvb-teletext-magazine-number", kKeyDvbTeletextMagazineNumber},
         { "dvb-teletext-page-number", kKeyDvbTeletextPageNumber},
->>>>>>> d16b998c
     }
 };
 
