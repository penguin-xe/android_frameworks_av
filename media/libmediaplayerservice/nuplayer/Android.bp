package {
    default_applicable_licenses: [
        "frameworks_av_media_libmediaplayerservice_nuplayer_license",
    ],
}

// Added automatically by a large-scale-change
// See: http://go/android-license-faq
license {
    name: "frameworks_av_media_libmediaplayerservice_nuplayer_license",
    visibility: [":__subpackages__"],
    license_kinds: [
        "SPDX-license-identifier-Apache-2.0",
    ],
    license_text: [
        "NOTICE",
    ],
}

cc_library_static {

    srcs: [
        "AWakeLock.cpp",
        "GenericSource.cpp",
        "HTTPLiveSource.cpp",
        "NuPlayer.cpp",
        "NuPlayerCCDecoder.cpp",
        "NuPlayerDecoder.cpp",
        "NuPlayerDecoderBase.cpp",
        "NuPlayerDecoderPassThrough.cpp",
        "NuPlayerDriver.cpp",
        "NuPlayerDrm.cpp",
        "NuPlayerRenderer.cpp",
        "NuPlayerStreamListener.cpp",
        "RTSPSource.cpp",
        "RTPSource.cpp",
        "StreamingSource.cpp",
    ],

    local_include_dirs: [
        "include/nuplayer",
    ],

    export_include_dirs: [
        "include",
    ],

    header_libs: [
        "libmediadrm_headers",
        "libmediametrics_headers",
        "media_plugin_headers",
        "libstagefright_headers",
        "libstagefright_httplive_headers",
        "libstagefright_mpeg2support_headers",
        "libstagefright_rtsp_headers",
    ],

    include_dirs: [
        "frameworks/av/media/libavextensions",
        "frameworks/av/media/libmediaplayerservice",
        "frameworks/av/media/libmediaextractor",
    ],

    cflags: [
        "-Werror",
        "-Wall",
    ],

    product_variables: {
        debuggable: {
            cflags: [
                "-DENABLE_STAGEFRIGHT_EXPERIMENTS",
            ],
        }
    },

    shared_libs: [
        "libbinder",
        "libdatasource",
        "libui",
        "libgui",
        "libmedia",
        "libmediadrm",
        "libpowermanager",
<<<<<<< HEAD
        "libhidlmemory",
        "libcrypto",
        "libcamera_client",
=======
        "android.hardware.drm-V1-ndk",
>>>>>>> 2e60890b
    ],

    static_libs: [
        "libplayerservice_datasource",
        "libstagefright_timedtext",
    ],

    name: "libstagefright_nuplayer",

    sanitize: {
        cfi: true,
    },

}<|MERGE_RESOLUTION|>--- conflicted
+++ resolved
@@ -82,13 +82,10 @@
         "libmedia",
         "libmediadrm",
         "libpowermanager",
-<<<<<<< HEAD
+        "android.hardware.drm-V1-ndk",
         "libhidlmemory",
         "libcrypto",
         "libcamera_client",
-=======
-        "android.hardware.drm-V1-ndk",
->>>>>>> 2e60890b
     ],
 
     static_libs: [
