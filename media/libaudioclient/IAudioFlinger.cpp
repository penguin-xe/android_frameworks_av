--- conflicted
+++ resolved
@@ -254,11 +254,7 @@
 audio_format_t AudioFlingerClientAdapter::format(audio_io_handle_t output) const {
     auto result = [&]() -> ConversionResult<audio_format_t> {
         int32_t outputAidl = VALUE_OR_RETURN(legacy2aidl_audio_io_handle_t_int32_t(output));
-<<<<<<< HEAD
-        media::AudioFormatDescription aidlRet;
-=======
         AudioFormatDescription aidlRet;
->>>>>>> 853fde3f
         RETURN_IF_ERROR(statusTFromBinderStatus(mDelegate->format(outputAidl, &aidlRet)));
         return aidl2legacy_AudioFormatDescription_audio_format_t(aidlRet);
     }();
@@ -426,15 +422,9 @@
                                                      audio_channel_mask_t channelMask) const {
     auto result = [&]() -> ConversionResult<size_t> {
         int32_t sampleRateAidl = VALUE_OR_RETURN(convertIntegral<int32_t>(sampleRate));
-<<<<<<< HEAD
-        media::AudioFormatDescription formatAidl = VALUE_OR_RETURN(
-                legacy2aidl_audio_format_t_AudioFormatDescription(format));
-        media::AudioChannelLayout channelMaskAidl = VALUE_OR_RETURN(
-=======
         AudioFormatDescription formatAidl = VALUE_OR_RETURN(
                 legacy2aidl_audio_format_t_AudioFormatDescription(format));
         AudioChannelLayout channelMaskAidl = VALUE_OR_RETURN(
->>>>>>> 853fde3f
                 legacy2aidl_audio_channel_mask_t_AudioChannelLayout(channelMask, true /*isInput*/));
         int64_t aidlRet;
         RETURN_IF_ERROR(statusTFromBinderStatus(
@@ -858,11 +848,7 @@
 }
 
 Status AudioFlingerServerAdapter::format(int32_t output,
-<<<<<<< HEAD
-                                         media::AudioFormatDescription* _aidl_return) {
-=======
                                          AudioFormatDescription* _aidl_return) {
->>>>>>> 853fde3f
     audio_io_handle_t outputLegacy = VALUE_OR_RETURN_BINDER(
             aidl2legacy_int32_t_audio_io_handle_t(output));
     *_aidl_return = VALUE_OR_RETURN_BINDER(
@@ -990,13 +976,8 @@
 }
 
 Status AudioFlingerServerAdapter::getInputBufferSize(int32_t sampleRate,
-<<<<<<< HEAD
-                                                     const media::AudioFormatDescription& format,
-                                                     const media::AudioChannelLayout& channelMask,
-=======
                                                      const AudioFormatDescription& format,
                                                      const AudioChannelLayout& channelMask,
->>>>>>> 853fde3f
                                                      int64_t* _aidl_return) {
     uint32_t sampleRateLegacy = VALUE_OR_RETURN_BINDER(convertIntegral<uint32_t>(sampleRate));
     audio_format_t formatLegacy = VALUE_OR_RETURN_BINDER(
