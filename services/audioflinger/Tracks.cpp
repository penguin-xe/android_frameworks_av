/*
**
** Copyright 2012, The Android Open Source Project
**
** Licensed under the Apache License, Version 2.0 (the "License");
** you may not use this file except in compliance with the License.
** You may obtain a copy of the License at
**
**     http://www.apache.org/licenses/LICENSE-2.0
**
** Unless required by applicable law or agreed to in writing, software
** distributed under the License is distributed on an "AS IS" BASIS,
** WITHOUT WARRANTIES OR CONDITIONS OF ANY KIND, either express or implied.
** See the License for the specific language governing permissions and
** limitations under the License.
*/


#define LOG_TAG "AudioFlinger"
//#define LOG_NDEBUG 0
#define ATRACE_TAG ATRACE_TAG_AUDIO

#include "Configuration.h"
#include <linux/futex.h>
#include <math.h>
#include <sys/syscall.h>
#include <utils/Log.h>
#include <utils/Trace.h>

#include <private/media/AudioTrackShared.h>

#include "AudioFlinger.h"

#include <media/nbaio/Pipe.h>
#include <media/nbaio/PipeReader.h>
#include <media/AudioValidator.h>
#include <media/RecordBufferConverter.h>
#include <mediautils/ServiceUtilities.h>
#include <audio_utils/minifloat.h>

// ----------------------------------------------------------------------------

// Note: the following macro is used for extremely verbose logging message.  In
// order to run with ALOG_ASSERT turned on, we need to have LOG_NDEBUG set to
// 0; but one side effect of this is to turn all LOGV's as well.  Some messages
// are so verbose that we want to suppress them even when we have ALOG_ASSERT
// turned on.  Do not uncomment the #def below unless you really know what you
// are doing and want to see all of the extremely verbose messages.
//#define VERY_VERY_VERBOSE_LOGGING
#ifdef VERY_VERY_VERBOSE_LOGGING
#define ALOGVV ALOGV
#else
#define ALOGVV(a...) do { } while(0)
#endif

// TODO: Remove when this is put into AidlConversionUtil.h
#define VALUE_OR_RETURN_BINDER_STATUS(x)    \
    ({                                      \
       auto _tmp = (x);                     \
       if (!_tmp.ok()) return ::android::aidl_utils::binderStatusFromStatusT(_tmp.error()); \
       std::move(_tmp.value());             \
     })

namespace android {

using ::android::aidl_utils::binderStatusFromStatusT;
using binder::Status;
using content::AttributionSourceState;
using media::VolumeShaper;
// ----------------------------------------------------------------------------
//      TrackBase
// ----------------------------------------------------------------------------
#undef LOG_TAG
#define LOG_TAG "AF::TrackBase"

static volatile int32_t nextTrackId = 55;

// TrackBase constructor must be called with AudioFlinger::mLock held
AudioFlinger::ThreadBase::TrackBase::TrackBase(
            ThreadBase *thread,
            const sp<Client>& client,
            const audio_attributes_t& attr,
            uint32_t sampleRate,
            audio_format_t format,
            audio_channel_mask_t channelMask,
            size_t frameCount,
            void *buffer,
            size_t bufferSize,
            audio_session_t sessionId,
            pid_t creatorPid,
            uid_t clientUid,
            bool isOut,
            alloc_type alloc,
            track_type type,
            audio_port_handle_t portId,
            std::string metricsId)
    :   RefBase(),
        mThread(thread),
        mClient(client),
        mCblk(NULL),
        // mBuffer, mBufferSize
        mState(IDLE),
        mAttr(attr),
        mSampleRate(sampleRate),
        mFormat(format),
        mChannelMask(channelMask),
        mChannelCount(isOut ?
                audio_channel_count_from_out_mask(channelMask) :
                audio_channel_count_from_in_mask(channelMask)),
        mFrameSize(audio_has_proportional_frames(format) ?
                mChannelCount * audio_bytes_per_sample(format) : sizeof(int8_t)),
        mFrameCount(frameCount),
        mSessionId(sessionId),
        mIsOut(isOut),
        mId(android_atomic_inc(&nextTrackId)),
        mTerminated(false),
        mType(type),
        mThreadIoHandle(thread ? thread->id() : AUDIO_IO_HANDLE_NONE),
        mPortId(portId),
        mIsInvalid(false),
        mTrackMetrics(std::move(metricsId), isOut, clientUid),
        mCreatorPid(creatorPid)
{
    const uid_t callingUid = IPCThreadState::self()->getCallingUid();
    if (!isAudioServerOrMediaServerUid(callingUid) || clientUid == AUDIO_UID_INVALID) {
        ALOGW_IF(clientUid != AUDIO_UID_INVALID && clientUid != callingUid,
                "%s(%d): uid %d tried to pass itself off as %d",
                 __func__, mId, callingUid, clientUid);
        clientUid = callingUid;
    }
    // clientUid contains the uid of the app that is responsible for this track, so we can blame
    // battery usage on it.
    mUid = clientUid;

    // ALOGD("Creating track with %d buffers @ %d bytes", bufferCount, bufferSize);

    size_t minBufferSize = buffer == NULL ? roundup(frameCount) : frameCount;
    // check overflow when computing bufferSize due to multiplication by mFrameSize.
    if (minBufferSize < frameCount  // roundup rounds down for values above UINT_MAX / 2
            || mFrameSize == 0   // format needs to be correct
            || minBufferSize > SIZE_MAX / mFrameSize) {
        android_errorWriteLog(0x534e4554, "34749571");
        return;
    }
    minBufferSize *= mFrameSize;

    if (buffer == nullptr) {
        bufferSize = minBufferSize; // allocated here.
    } else if (minBufferSize > bufferSize) {
        android_errorWriteLog(0x534e4554, "38340117");
        return;
    }

    size_t size = sizeof(audio_track_cblk_t);
    if (buffer == NULL && alloc == ALLOC_CBLK) {
        // check overflow when computing allocation size for streaming tracks.
        if (size > SIZE_MAX - bufferSize) {
            android_errorWriteLog(0x534e4554, "34749571");
            return;
        }
        size += bufferSize;
    }

    if (client != 0) {
        mCblkMemory = client->allocator().allocate(mediautils::NamedAllocRequest{{size},
                std::string("Track ID: ").append(std::to_string(mId))});
        if (mCblkMemory == 0 ||
                (mCblk = static_cast<audio_track_cblk_t *>(mCblkMemory->unsecurePointer())) == NULL) {
            ALOGE("%s(%d): not enough memory for AudioTrack size=%zu", __func__, mId, size);
            ALOGE("%s", client->allocator().dump().c_str());
            mCblkMemory.clear();
            return;
        }
    } else {
        mCblk = (audio_track_cblk_t *) malloc(size);
        if (mCblk == NULL) {
            ALOGE("%s(%d): not enough memory for AudioTrack size=%zu", __func__, mId, size);
            return;
        }
    }

    // construct the shared structure in-place.
    if (mCblk != NULL) {
        new(mCblk) audio_track_cblk_t();
        switch (alloc) {
        case ALLOC_READONLY: {
            const sp<MemoryDealer> roHeap(thread->readOnlyHeap());
            if (roHeap == 0 ||
                    (mBufferMemory = roHeap->allocate(bufferSize)) == 0 ||
                    (mBuffer = mBufferMemory->unsecurePointer()) == NULL) {
                ALOGE("%s(%d): not enough memory for read-only buffer size=%zu",
                        __func__, mId, bufferSize);
                if (roHeap != 0) {
                    roHeap->dump("buffer");
                }
                mCblkMemory.clear();
                mBufferMemory.clear();
                return;
            }
            memset(mBuffer, 0, bufferSize);
            } break;
        case ALLOC_PIPE:
            mBufferMemory = thread->pipeMemory();
            // mBuffer is the virtual address as seen from current process (mediaserver),
            // and should normally be coming from mBufferMemory->unsecurePointer().
            // However in this case the TrackBase does not reference the buffer directly.
            // It should references the buffer via the pipe.
            // Therefore, to detect incorrect usage of the buffer, we set mBuffer to NULL.
            mBuffer = NULL;
            bufferSize = 0;
            break;
        case ALLOC_CBLK:
            // clear all buffers
            if (buffer == NULL) {
                mBuffer = (char*)mCblk + sizeof(audio_track_cblk_t);
                memset(mBuffer, 0, bufferSize);
            } else {
                mBuffer = buffer;
#if 0
                mCblk->mFlags = CBLK_FORCEREADY;    // FIXME hack, need to fix the track ready logic
#endif
            }
            break;
        case ALLOC_LOCAL:
            mBuffer = calloc(1, bufferSize);
            break;
        case ALLOC_NONE:
            mBuffer = buffer;
            break;
        default:
            LOG_ALWAYS_FATAL("%s(%d): invalid allocation type: %d", __func__, mId, (int)alloc);
        }
        mBufferSize = bufferSize;

#ifdef TEE_SINK
        mTee.set(sampleRate, mChannelCount, format, NBAIO_Tee::TEE_FLAG_TRACK);
#endif
        // mState is mirrored for the client to read.
        mState.setMirror(&mCblk->mState);
        // ensure our state matches up until we consolidate the enumeration.
        static_assert(CBLK_STATE_IDLE == IDLE);
        static_assert(CBLK_STATE_PAUSING == PAUSING);
    }
}

// TODO b/182392769: use attribution source util
static AttributionSourceState audioServerAttributionSource(pid_t pid) {
   AttributionSourceState attributionSource{};
   attributionSource.uid = AID_AUDIOSERVER;
   attributionSource.pid = pid;
   attributionSource.token = sp<BBinder>::make();
   return attributionSource;
}

status_t AudioFlinger::ThreadBase::TrackBase::initCheck() const
{
    status_t status;
    if (mType == TYPE_OUTPUT || mType == TYPE_PATCH) {
        status = cblk() != NULL ? NO_ERROR : NO_MEMORY;
    } else {
        status = getCblk() != 0 ? NO_ERROR : NO_MEMORY;
    }
    return status;
}

AudioFlinger::ThreadBase::TrackBase::~TrackBase()
{
    // delete the proxy before deleting the shared memory it refers to, to avoid dangling reference
    mServerProxy.clear();
    releaseCblk();
    mCblkMemory.clear();    // free the shared memory before releasing the heap it belongs to
    if (mClient != 0) {
        // Client destructor must run with AudioFlinger client mutex locked
        Mutex::Autolock _l(mClient->audioFlinger()->mClientLock);
        // If the client's reference count drops to zero, the associated destructor
        // must run with AudioFlinger lock held. Thus the explicit clear() rather than
        // relying on the automatic clear() at end of scope.
        mClient.clear();
    }
    // flush the binder command buffer
    IPCThreadState::self()->flushCommands();
}

// AudioBufferProvider interface
// getNextBuffer() = 0;
// This implementation of releaseBuffer() is used by Track and RecordTrack
void AudioFlinger::ThreadBase::TrackBase::releaseBuffer(AudioBufferProvider::Buffer* buffer)
{
#ifdef TEE_SINK
    mTee.write(buffer->raw, buffer->frameCount);
#endif

    ServerProxy::Buffer buf;
    buf.mFrameCount = buffer->frameCount;
    buf.mRaw = buffer->raw;
    buffer->frameCount = 0;
    buffer->raw = NULL;
    mServerProxy->releaseBuffer(&buf);
}

status_t AudioFlinger::ThreadBase::TrackBase::setSyncEvent(const sp<SyncEvent>& event)
{
    mSyncEvents.add(event);
    return NO_ERROR;
}

AudioFlinger::ThreadBase::PatchTrackBase::PatchTrackBase(const sp<ClientProxy>& proxy,
                                                         const ThreadBase& thread,
                                                         const Timeout& timeout)
    : mProxy(proxy)
{
    if (timeout) {
        setPeerTimeout(*timeout);
    } else {
        // Double buffer mixer
        uint64_t mixBufferNs = ((uint64_t)2 * thread.frameCount() * 1000000000) /
                                              thread.sampleRate();
        setPeerTimeout(std::chrono::nanoseconds{mixBufferNs});
    }
}

void AudioFlinger::ThreadBase::PatchTrackBase::setPeerTimeout(std::chrono::nanoseconds timeout) {
    mPeerTimeout.tv_sec = timeout.count() / std::nano::den;
    mPeerTimeout.tv_nsec = timeout.count() % std::nano::den;
}


// ----------------------------------------------------------------------------
//      Playback
// ----------------------------------------------------------------------------
#undef LOG_TAG
#define LOG_TAG "AF::TrackHandle"

AudioFlinger::TrackHandle::TrackHandle(const sp<AudioFlinger::PlaybackThread::Track>& track)
    : BnAudioTrack(),
      mTrack(track)
{
    setMinSchedulerPolicy(SCHED_NORMAL, ANDROID_PRIORITY_AUDIO);
}

AudioFlinger::TrackHandle::~TrackHandle() {
    // just stop the track on deletion, associated resources
    // will be freed from the main thread once all pending buffers have
    // been played. Unless it's not in the active track list, in which
    // case we free everything now...
    mTrack->destroy();
}

Status AudioFlinger::TrackHandle::getCblk(
        std::optional<media::SharedFileRegion>* _aidl_return) {
    *_aidl_return = legacy2aidl_NullableIMemory_SharedFileRegion(mTrack->getCblk()).value();
    return Status::ok();
}

Status AudioFlinger::TrackHandle::start(int32_t* _aidl_return) {
    *_aidl_return = mTrack->start();
    return Status::ok();
}

Status AudioFlinger::TrackHandle::stop() {
    mTrack->stop();
    return Status::ok();
}

Status AudioFlinger::TrackHandle::flush() {
    mTrack->flush();
    return Status::ok();
}

Status AudioFlinger::TrackHandle::pause() {
    mTrack->pause();
    return Status::ok();
}

Status AudioFlinger::TrackHandle::attachAuxEffect(int32_t effectId,
                                                  int32_t* _aidl_return) {
    *_aidl_return = mTrack->attachAuxEffect(effectId);
    return Status::ok();
}

Status AudioFlinger::TrackHandle::setParameters(const std::string& keyValuePairs,
                                                int32_t* _aidl_return) {
    *_aidl_return = mTrack->setParameters(String8(keyValuePairs.c_str()));
    return Status::ok();
}

Status AudioFlinger::TrackHandle::selectPresentation(int32_t presentationId, int32_t programId,
                                                     int32_t* _aidl_return) {
    *_aidl_return = mTrack->selectPresentation(presentationId, programId);
    return Status::ok();
}

Status AudioFlinger::TrackHandle::getTimestamp(media::AudioTimestampInternal* timestamp,
                                               int32_t* _aidl_return) {
    AudioTimestamp legacy;
    *_aidl_return = mTrack->getTimestamp(legacy);
    if (*_aidl_return != OK) {
        return Status::ok();
    }
    *timestamp = legacy2aidl_AudioTimestamp_AudioTimestampInternal(legacy).value();
    return Status::ok();
}

Status AudioFlinger::TrackHandle::signal() {
    mTrack->signal();
    return Status::ok();
}

Status AudioFlinger::TrackHandle::applyVolumeShaper(
        const media::VolumeShaperConfiguration& configuration,
        const media::VolumeShaperOperation& operation,
        int32_t* _aidl_return) {
    sp<VolumeShaper::Configuration> conf = new VolumeShaper::Configuration();
    *_aidl_return = conf->readFromParcelable(configuration);
    if (*_aidl_return != OK) {
        return Status::ok();
    }

    sp<VolumeShaper::Operation> op = new VolumeShaper::Operation();
    *_aidl_return = op->readFromParcelable(operation);
    if (*_aidl_return != OK) {
        return Status::ok();
    }

    *_aidl_return = mTrack->applyVolumeShaper(conf, op);
    return Status::ok();
}

Status AudioFlinger::TrackHandle::getVolumeShaperState(
        int32_t id,
        std::optional<media::VolumeShaperState>* _aidl_return) {
    sp<VolumeShaper::State> legacy = mTrack->getVolumeShaperState(id);
    if (legacy == nullptr) {
        _aidl_return->reset();
        return Status::ok();
    }
    media::VolumeShaperState aidl;
    legacy->writeToParcelable(&aidl);
    *_aidl_return = aidl;
    return Status::ok();
}

Status AudioFlinger::TrackHandle::getDualMonoMode(
        media::audio::common::AudioDualMonoMode* _aidl_return)
{
    audio_dual_mono_mode_t mode = AUDIO_DUAL_MONO_MODE_OFF;
    const status_t status = mTrack->getDualMonoMode(&mode)
            ?: AudioValidator::validateDualMonoMode(mode);
    if (status == OK) {
        *_aidl_return = VALUE_OR_RETURN_BINDER_STATUS(
                legacy2aidl_audio_dual_mono_mode_t_AudioDualMonoMode(mode));
    }
    return binderStatusFromStatusT(status);
}

Status AudioFlinger::TrackHandle::setDualMonoMode(
        media::audio::common::AudioDualMonoMode mode)
{
    const auto localMonoMode = VALUE_OR_RETURN_BINDER_STATUS(
            aidl2legacy_AudioDualMonoMode_audio_dual_mono_mode_t(mode));
    return binderStatusFromStatusT(AudioValidator::validateDualMonoMode(localMonoMode)
            ?: mTrack->setDualMonoMode(localMonoMode));
}

Status AudioFlinger::TrackHandle::getAudioDescriptionMixLevel(float* _aidl_return)
{
    float leveldB = -std::numeric_limits<float>::infinity();
    const status_t status = mTrack->getAudioDescriptionMixLevel(&leveldB)
            ?: AudioValidator::validateAudioDescriptionMixLevel(leveldB);
    if (status == OK) *_aidl_return = leveldB;
    return binderStatusFromStatusT(status);
}

Status AudioFlinger::TrackHandle::setAudioDescriptionMixLevel(float leveldB)
{
    return binderStatusFromStatusT(AudioValidator::validateAudioDescriptionMixLevel(leveldB)
             ?: mTrack->setAudioDescriptionMixLevel(leveldB));
}

Status AudioFlinger::TrackHandle::getPlaybackRateParameters(
        media::audio::common::AudioPlaybackRate* _aidl_return)
{
    audio_playback_rate_t localPlaybackRate{};
    status_t status = mTrack->getPlaybackRateParameters(&localPlaybackRate)
            ?: AudioValidator::validatePlaybackRate(localPlaybackRate);
    if (status == NO_ERROR) {
        *_aidl_return = VALUE_OR_RETURN_BINDER_STATUS(
                legacy2aidl_audio_playback_rate_t_AudioPlaybackRate(localPlaybackRate));
    }
    return binderStatusFromStatusT(status);
}

Status AudioFlinger::TrackHandle::setPlaybackRateParameters(
        const media::audio::common::AudioPlaybackRate& playbackRate)
{
    const audio_playback_rate_t localPlaybackRate = VALUE_OR_RETURN_BINDER_STATUS(
            aidl2legacy_AudioPlaybackRate_audio_playback_rate_t(playbackRate));
    return binderStatusFromStatusT(AudioValidator::validatePlaybackRate(localPlaybackRate)
            ?: mTrack->setPlaybackRateParameters(localPlaybackRate));
}

// ----------------------------------------------------------------------------
//      AppOp for audio playback
// -------------------------------

// static
sp<AudioFlinger::PlaybackThread::OpPlayAudioMonitor>
AudioFlinger::PlaybackThread::OpPlayAudioMonitor::createIfNeeded(
            AudioFlinger::ThreadBase* thread,
            const AttributionSourceState& attributionSource, const audio_attributes_t& attr, int id,
            audio_stream_type_t streamType)
{
    Vector<String16> packages;
    const uid_t uid = VALUE_OR_FATAL(aidl2legacy_int32_t_uid_t(attributionSource.uid));
    getPackagesForUid(uid, packages);
    if (isServiceUid(uid)) {
        if (packages.isEmpty()) {
            ALOGD("OpPlayAudio: not muting track:%d usage:%d for service UID %d",
                  id,
                  attr.usage,
                  uid);
            return nullptr;
        }
    }
    // stream type has been filtered by audio policy to indicate whether it can be muted
    if (streamType == AUDIO_STREAM_ENFORCED_AUDIBLE) {
        ALOGD("OpPlayAudio: not muting track:%d usage:%d ENFORCED_AUDIBLE", id, attr.usage);
        return nullptr;
    }
    if ((attr.flags & AUDIO_FLAG_BYPASS_INTERRUPTION_POLICY)
            == AUDIO_FLAG_BYPASS_INTERRUPTION_POLICY) {
        ALOGD("OpPlayAudio: not muting track:%d flags %#x have FLAG_BYPASS_INTERRUPTION_POLICY",
            id, attr.flags);
        return nullptr;
    }
    return sp<OpPlayAudioMonitor>::make(thread, attributionSource, attr.usage, id, uid);
}

AudioFlinger::PlaybackThread::OpPlayAudioMonitor::OpPlayAudioMonitor(
        AudioFlinger::ThreadBase* thread,
        const AttributionSourceState& attributionSource,
        audio_usage_t usage, int id, uid_t uid)
    : mThread(wp<AudioFlinger::ThreadBase>::fromExisting(thread)),
      mHasOpPlayAudio(true),
      mAttributionSource(attributionSource),
      mUsage((int32_t)usage),
      mId(id),
      mUid(uid),
      mPackageName(VALUE_OR_FATAL(aidl2legacy_string_view_String16(
                  attributionSource.packageName.value_or("")))) {}

AudioFlinger::PlaybackThread::OpPlayAudioMonitor::~OpPlayAudioMonitor()
{
    if (mOpCallback != 0) {
        mAppOpsManager.stopWatchingMode(mOpCallback);
    }
    mOpCallback.clear();
}

void AudioFlinger::PlaybackThread::OpPlayAudioMonitor::onFirstRef()
{
    // make sure not to broadcast the initial state since it is not needed and could
    // cause a deadlock since this method can be called with the mThread->mLock held
    checkPlayAudioForUsage(/*doBroadcast=*/false);
    if (mAttributionSource.packageName.has_value()) {
        mOpCallback = new PlayAudioOpCallback(this);
        mAppOpsManager.startWatchingMode(AppOpsManager::OP_PLAY_AUDIO,
                mPackageName, mOpCallback);
    }
}

bool AudioFlinger::PlaybackThread::OpPlayAudioMonitor::hasOpPlayAudio() const {
    return mHasOpPlayAudio.load();
}

// Note this method is never called (and never to be) for audio server / patch record track
// - not called from constructor due to check on UID,
// - not called from PlayAudioOpCallback because the callback is not installed in this case
<<<<<<< HEAD
void AudioFlinger::PlaybackThread::OpPlayAudioMonitor::checkPlayAudioForUsage()
=======
void AudioFlinger::PlaybackThread::OpPlayAudioMonitor::checkPlayAudioForUsage(bool doBroadcast)
>>>>>>> 05f0c2a6
{
    const bool hasAppOps = mAttributionSource.packageName.has_value()
        && mAppOpsManager.checkAudioOpNoThrow(
                AppOpsManager::OP_PLAY_AUDIO, mUsage, mUid, mPackageName) ==
                        AppOpsManager::MODE_ALLOWED;

    bool shouldChange = !hasAppOps;  // check if we need to update.
    if (mHasOpPlayAudio.compare_exchange_strong(shouldChange, hasAppOps)) {
        ALOGD("OpPlayAudio: track:%d usage:%d %smuted", mId, mUsage, hasAppOps ? "not " : "");
<<<<<<< HEAD
        auto thread = mThread.promote();
        if (thread != nullptr && thread->type() == AudioFlinger::ThreadBase::OFFLOAD) {
            // Wake up Thread if offloaded, otherwise it may be several seconds for update.
            Mutex::Autolock _l(thread->mLock);
            thread->broadcast_l();
=======
        if (doBroadcast) {
            auto thread = mThread.promote();
            if (thread != nullptr && thread->type() == AudioFlinger::ThreadBase::OFFLOAD) {
                // Wake up Thread if offloaded, otherwise it may be several seconds for update.
                Mutex::Autolock _l(thread->mLock);
                thread->broadcast_l();
            }
>>>>>>> 05f0c2a6
        }
    }
}

AudioFlinger::PlaybackThread::OpPlayAudioMonitor::PlayAudioOpCallback::PlayAudioOpCallback(
        const wp<OpPlayAudioMonitor>& monitor) : mMonitor(monitor)
{ }

void AudioFlinger::PlaybackThread::OpPlayAudioMonitor::PlayAudioOpCallback::opChanged(int32_t op,
            const String16& packageName) {
    // we only have uid, so we need to check all package names anyway
    UNUSED(packageName);
    if (op != AppOpsManager::OP_PLAY_AUDIO) {
        return;
    }
    sp<OpPlayAudioMonitor> monitor = mMonitor.promote();
    if (monitor != NULL) {
        monitor->checkPlayAudioForUsage(/*doBroadcast=*/true);
    }
}

// static
void AudioFlinger::PlaybackThread::OpPlayAudioMonitor::getPackagesForUid(
    uid_t uid, Vector<String16>& packages)
{
    PermissionController permissionController;
    permissionController.getPackagesForUid(uid, packages);
}

// ----------------------------------------------------------------------------
#undef LOG_TAG
#define LOG_TAG "AF::Track"

// Track constructor must be called with AudioFlinger::mLock and ThreadBase::mLock held
AudioFlinger::PlaybackThread::Track::Track(
            PlaybackThread *thread,
            const sp<Client>& client,
            audio_stream_type_t streamType,
            const audio_attributes_t& attr,
            uint32_t sampleRate,
            audio_format_t format,
            audio_channel_mask_t channelMask,
            size_t frameCount,
            void *buffer,
            size_t bufferSize,
            const sp<IMemory>& sharedBuffer,
            audio_session_t sessionId,
            pid_t creatorPid,
            const AttributionSourceState& attributionSource,
            audio_output_flags_t flags,
            track_type type,
            audio_port_handle_t portId,
            size_t frameCountToBeReady,
            float speed,
            bool isSpatialized,
            bool isBitPerfect)
    :   TrackBase(thread, client, attr, sampleRate, format, channelMask, frameCount,
                  // TODO: Using unsecurePointer() has some associated security pitfalls
                  //       (see declaration for details).
                  //       Either document why it is safe in this case or address the
                  //       issue (e.g. by copying).
                  (sharedBuffer != 0) ? sharedBuffer->unsecurePointer() : buffer,
                  (sharedBuffer != 0) ? sharedBuffer->size() : bufferSize,
                  sessionId, creatorPid,
                  VALUE_OR_FATAL(aidl2legacy_int32_t_uid_t(attributionSource.uid)), true /*isOut*/,
                  (type == TYPE_PATCH) ? ( buffer == NULL ? ALLOC_LOCAL : ALLOC_NONE) : ALLOC_CBLK,
                  type,
                  portId,
                  std::string(AMEDIAMETRICS_KEY_PREFIX_AUDIO_TRACK) + std::to_string(portId)),
    mFillingUpStatus(FS_INVALID),
    // mRetryCount initialized later when needed
    mSharedBuffer(sharedBuffer),
    mStreamType(streamType),
    mMainBuffer(thread->sinkBuffer()),
    mAuxBuffer(NULL),
    mAuxEffectId(0), mHasVolumeController(false),
    mFrameMap(16 /* sink-frame-to-track-frame map memory */),
    mVolumeHandler(new media::VolumeHandler(sampleRate)),
    mOpPlayAudioMonitor(OpPlayAudioMonitor::createIfNeeded(thread, attributionSource, attr, id(),
        streamType)),
    // mSinkTimestamp
    mFastIndex(-1),
    mCachedVolume(1.0),
    /* The track might not play immediately after being active, similarly as if its volume was 0.
     * When the track starts playing, its volume will be computed. */
    mFinalVolume(0.f),
    mResumeToStopping(false),
    mFlushHwPending(false),
    mFlags(flags),
    mSpeed(speed),
    mIsSpatialized(isSpatialized),
    mIsBitPerfect(isBitPerfect)
{
    // client == 0 implies sharedBuffer == 0
    ALOG_ASSERT(!(client == 0 && sharedBuffer != 0));

    ALOGV_IF(sharedBuffer != 0, "%s(%d): sharedBuffer: %p, size: %zu",
            __func__, mId, sharedBuffer->unsecurePointer(), sharedBuffer->size());

    if (mCblk == NULL) {
        return;
    }

    uid_t uid = VALUE_OR_FATAL(aidl2legacy_int32_t_uid_t(attributionSource.uid));
    if (!thread->isTrackAllowed_l(channelMask, format, sessionId, uid)) {
        ALOGE("%s(%d): no more tracks available", __func__, mId);
        releaseCblk(); // this makes the track invalid.
        return;
    }

    if (sharedBuffer == 0) {
        mAudioTrackServerProxy = new AudioTrackServerProxy(mCblk, mBuffer, frameCount,
                mFrameSize, !isExternalTrack(), sampleRate);
    } else {
        mAudioTrackServerProxy = new StaticAudioTrackServerProxy(mCblk, mBuffer, frameCount,
                mFrameSize, sampleRate);
    }
    mServerProxy = mAudioTrackServerProxy;
    mServerProxy->setStartThresholdInFrames(frameCountToBeReady); // update the Cblk value

    // only allocate a fast track index if we were able to allocate a normal track name
    if (flags & AUDIO_OUTPUT_FLAG_FAST) {
        // FIXME: Not calling framesReadyIsCalledByMultipleThreads() exposes a potential
        // race with setSyncEvent(). However, if we call it, we cannot properly start
        // static fast tracks (SoundPool) immediately after stopping.
        //mAudioTrackServerProxy->framesReadyIsCalledByMultipleThreads();
        ALOG_ASSERT(thread->mFastTrackAvailMask != 0);
        int i = __builtin_ctz(thread->mFastTrackAvailMask);
        ALOG_ASSERT(0 < i && i < (int)FastMixerState::sMaxFastTracks);
        // FIXME This is too eager.  We allocate a fast track index before the
        //       fast track becomes active.  Since fast tracks are a scarce resource,
        //       this means we are potentially denying other more important fast tracks from
        //       being created.  It would be better to allocate the index dynamically.
        mFastIndex = i;
        thread->mFastTrackAvailMask &= ~(1 << i);
    }

    mServerLatencySupported = checkServerLatencySupported(format, flags);
#ifdef TEE_SINK
    mTee.setId(std::string("_") + std::to_string(mThreadIoHandle)
            + "_" + std::to_string(mId) + "_T");
#endif

    if (thread->supportsHapticPlayback()) {
        // If the track is attached to haptic playback thread, it is potentially to have
        // HapticGenerator effect, which will generate haptic data, on the track. In that case,
        // external vibration is always created for all tracks attached to haptic playback thread.
        mAudioVibrationController = new AudioVibrationController(this);
        std::string packageName = attributionSource.packageName.has_value() ?
            attributionSource.packageName.value() : "";
        mExternalVibration = new os::ExternalVibration(
                mUid, packageName, mAttr, mAudioVibrationController);
    }

    // Once this item is logged by the server, the client can add properties.
    const char * const traits = sharedBuffer == 0 ? "" : "static";
    mTrackMetrics.logConstructor(creatorPid, uid, id(), traits, streamType);
}

AudioFlinger::PlaybackThread::Track::~Track()
{
    ALOGV("%s(%d)", __func__, mId);

    // The destructor would clear mSharedBuffer,
    // but it will not push the decremented reference count,
    // leaving the client's IMemory dangling indefinitely.
    // This prevents that leak.
    if (mSharedBuffer != 0) {
        mSharedBuffer.clear();
    }
}

status_t AudioFlinger::PlaybackThread::Track::initCheck() const
{
    status_t status = TrackBase::initCheck();
    if (status == NO_ERROR && mCblk == nullptr) {
        status = NO_MEMORY;
    }
    return status;
}

void AudioFlinger::PlaybackThread::Track::destroy()
{
    // NOTE: destroyTrack_l() can remove a strong reference to this Track
    // by removing it from mTracks vector, so there is a risk that this Tracks's
    // destructor is called. As the destructor needs to lock mLock,
    // we must acquire a strong reference on this Track before locking mLock
    // here so that the destructor is called only when exiting this function.
    // On the other hand, as long as Track::destroy() is only called by
    // TrackHandle destructor, the TrackHandle still holds a strong ref on
    // this Track with its member mTrack.
    sp<Track> keep(this);
    { // scope for mLock
        bool wasActive = false;
        sp<ThreadBase> thread = mThread.promote();
        if (thread != 0) {
            Mutex::Autolock _l(thread->mLock);
            PlaybackThread *playbackThread = (PlaybackThread *)thread.get();
            wasActive = playbackThread->destroyTrack_l(this);
            forEachTeePatchTrack_l([](const auto& patchTrack) { patchTrack->destroy(); });
        }
        if (isExternalTrack() && !wasActive) {
            AudioSystem::releaseOutput(mPortId);
        }
    }
}

void AudioFlinger::PlaybackThread::Track::appendDumpHeader(String8& result)
{
    result.appendFormat("Type     Id Active Client Session Port Id S  Flags "
                        "  Format Chn mask  SRate "
                        "ST Usg CT "
                        " G db  L dB  R dB  VS dB "
                        "  Server FrmCnt  FrmRdy F Underruns  Flushed BitPerfect"
                        "%s\n",
                        isServerLatencySupported() ? "   Latency" : "");
}

void AudioFlinger::PlaybackThread::Track::appendDump(String8& result, bool active)
{
    char trackType;
    switch (mType) {
    case TYPE_DEFAULT:
    case TYPE_OUTPUT:
        if (isStatic()) {
            trackType = 'S'; // static
        } else {
            trackType = ' '; // normal
        }
        break;
    case TYPE_PATCH:
        trackType = 'P';
        break;
    default:
        trackType = '?';
    }

    if (isFastTrack()) {
        result.appendFormat("F%d %c %6d", mFastIndex, trackType, mId);
    } else {
        result.appendFormat("   %c %6d", trackType, mId);
    }

    char nowInUnderrun;
    switch (mObservedUnderruns.mBitFields.mMostRecent) {
    case UNDERRUN_FULL:
        nowInUnderrun = ' ';
        break;
    case UNDERRUN_PARTIAL:
        nowInUnderrun = '<';
        break;
    case UNDERRUN_EMPTY:
        nowInUnderrun = '*';
        break;
    default:
        nowInUnderrun = '?';
        break;
    }

    char fillingStatus;
    switch (mFillingUpStatus) {
    case FS_INVALID:
        fillingStatus = 'I';
        break;
    case FS_FILLING:
        fillingStatus = 'f';
        break;
    case FS_FILLED:
        fillingStatus = 'F';
        break;
    case FS_ACTIVE:
        fillingStatus = 'A';
        break;
    default:
        fillingStatus = '?';
        break;
    }

    // clip framesReadySafe to max representation in dump
    const size_t framesReadySafe =
            std::min(mAudioTrackServerProxy->framesReadySafe(), (size_t)99999999);

    // obtain volumes
    const gain_minifloat_packed_t vlr = mAudioTrackServerProxy->getVolumeLR();
    const std::pair<float /* volume */, bool /* active */> vsVolume =
            mVolumeHandler->getLastVolume();

    // Our effective frame count is obtained by ServerProxy::getBufferSizeInFrames()
    // as it may be reduced by the application.
    const size_t bufferSizeInFrames = (size_t)mAudioTrackServerProxy->getBufferSizeInFrames();
    // Check whether the buffer size has been modified by the app.
    const char modifiedBufferChar = bufferSizeInFrames < mFrameCount
            ? 'r' /* buffer reduced */: bufferSizeInFrames > mFrameCount
                    ? 'e' /* error */ : ' ' /* identical */;

    result.appendFormat("%7s %6u %7u %7u %2s 0x%03X "
                        "%08X %08X %6u "
                        "%2u %3x %2x "
                        "%5.2g %5.2g %5.2g %5.2g%c "
                        "%08X %6zu%c %6zu %c %9u%c %7u %10s",
            active ? "yes" : "no",
            (mClient == 0) ? getpid() : mClient->pid(),
            mSessionId,
            mPortId,
            getTrackStateAsCodedString(),
            mCblk->mFlags,

            mFormat,
            mChannelMask,
            sampleRate(),

            mStreamType,
            mAttr.usage,
            mAttr.content_type,

            20.0 * log10(mFinalVolume),
            20.0 * log10(float_from_gain(gain_minifloat_unpack_left(vlr))),
            20.0 * log10(float_from_gain(gain_minifloat_unpack_right(vlr))),
            20.0 * log10(vsVolume.first), // VolumeShaper(s) total volume
            vsVolume.second ? 'A' : ' ',  // if any VolumeShapers active

            mCblk->mServer,
            bufferSizeInFrames,
            modifiedBufferChar,
            framesReadySafe,
            fillingStatus,
            mAudioTrackServerProxy->getUnderrunFrames(),
            nowInUnderrun,
            (unsigned)mAudioTrackServerProxy->framesFlushed() % 10000000,
            isBitPerfect() ? "true" : "false"
            );

    if (isServerLatencySupported()) {
        double latencyMs;
        bool fromTrack;
        if (getTrackLatencyMs(&latencyMs, &fromTrack) == OK) {
            // Show latency in msec, followed by 't' if from track timestamp (the most accurate)
            // or 'k' if estimated from kernel because track frames haven't been presented yet.
            result.appendFormat(" %7.2lf %c", latencyMs, fromTrack ? 't' : 'k');
        } else {
            result.appendFormat("%10s", mCblk->mServer != 0 ? "unavail" : "new");
        }
    }
    result.append("\n");
}

uint32_t AudioFlinger::PlaybackThread::Track::sampleRate() const {
    return mAudioTrackServerProxy->getSampleRate();
}

// AudioBufferProvider interface
status_t AudioFlinger::PlaybackThread::Track::getNextBuffer(AudioBufferProvider::Buffer* buffer)
{
    ServerProxy::Buffer buf;
    size_t desiredFrames = buffer->frameCount;
    buf.mFrameCount = desiredFrames;
    status_t status = mServerProxy->obtainBuffer(&buf);
    buffer->frameCount = buf.mFrameCount;
    buffer->raw = buf.mRaw;
    if (buf.mFrameCount == 0 && !isStopping() && !isStopped() && !isPaused() && !isOffloaded()) {
        ALOGV("%s(%d): underrun,  framesReady(%zu) < framesDesired(%zd), state: %d",
                __func__, mId, buf.mFrameCount, desiredFrames, (int)mState);
        mAudioTrackServerProxy->tallyUnderrunFrames(desiredFrames);
    } else {
        mAudioTrackServerProxy->tallyUnderrunFrames(0);
    }
    return status;
}

void AudioFlinger::PlaybackThread::Track::releaseBuffer(AudioBufferProvider::Buffer* buffer)
{
    interceptBuffer(*buffer);
    TrackBase::releaseBuffer(buffer);
}

// TODO: compensate for time shift between HW modules.
void AudioFlinger::PlaybackThread::Track::interceptBuffer(
        const AudioBufferProvider::Buffer& sourceBuffer) {
    auto start = std::chrono::steady_clock::now();
    const size_t frameCount = sourceBuffer.frameCount;
    if (frameCount == 0) {
        return;  // No audio to intercept.
        // Additionally PatchProxyBufferProvider::obtainBuffer (called by PathTrack::getNextBuffer)
        // does not allow 0 frame size request contrary to getNextBuffer
    }
    for (auto& teePatch : mTeePatches) {
        RecordThread::PatchRecord* patchRecord = teePatch.patchRecord.get();
        const size_t framesWritten = patchRecord->writeFrames(
                sourceBuffer.i8, frameCount, mFrameSize);
        const size_t framesLeft = frameCount - framesWritten;
        ALOGW_IF(framesLeft != 0, "%s(%d) PatchRecord %d can not provide big enough "
                 "buffer %zu/%zu, dropping %zu frames", __func__, mId, patchRecord->mId,
                 framesWritten, frameCount, framesLeft);
    }
    auto spent = ceil<std::chrono::microseconds>(std::chrono::steady_clock::now() - start);
    using namespace std::chrono_literals;
    // Average is ~20us per track, this should virtually never be logged (Logging takes >200us)
    ALOGD_IF(spent > 500us, "%s: took %lldus to intercept %zu tracks", __func__,
             spent.count(), mTeePatches.size());
}

// ExtendedAudioBufferProvider interface

// framesReady() may return an approximation of the number of frames if called
// from a different thread than the one calling Proxy->obtainBuffer() and
// Proxy->releaseBuffer(). Also note there is no mutual exclusion in the
// AudioTrackServerProxy so be especially careful calling with FastTracks.
size_t AudioFlinger::PlaybackThread::Track::framesReady() const {
    if (mSharedBuffer != 0 && (isStopped() || isStopping())) {
        // Static tracks return zero frames immediately upon stopping (for FastTracks).
        // The remainder of the buffer is not drained.
        return 0;
    }
    return mAudioTrackServerProxy->framesReady();
}

int64_t AudioFlinger::PlaybackThread::Track::framesReleased() const
{
    return mAudioTrackServerProxy->framesReleased();
}

void AudioFlinger::PlaybackThread::Track::onTimestamp(const ExtendedTimestamp &timestamp)
{
    // This call comes from a FastTrack and should be kept lockless.
    // The server side frames are already translated to client frames.
    mAudioTrackServerProxy->setTimestamp(timestamp);

    // We do not set drained here, as FastTrack timestamp may not go to very last frame.

    // Compute latency.
    // TODO: Consider whether the server latency may be passed in by FastMixer
    // as a constant for all active FastTracks.
    const double latencyMs = timestamp.getOutputServerLatencyMs(sampleRate());
    mServerLatencyFromTrack.store(true);
    mServerLatencyMs.store(latencyMs);
}

// Don't call for fast tracks; the framesReady() could result in priority inversion
bool AudioFlinger::PlaybackThread::Track::isReady() const {
    if (mFillingUpStatus != FS_FILLING || isStopped() || isPausing()) {
        return true;
    }

    if (isStopping()) {
        if (framesReady() > 0) {
            mFillingUpStatus = FS_FILLED;
        }
        return true;
    }

    size_t bufferSizeInFrames = mServerProxy->getBufferSizeInFrames();
    // Note: mServerProxy->getStartThresholdInFrames() is clamped.
    const size_t startThresholdInFrames = mServerProxy->getStartThresholdInFrames();
    const size_t framesToBeReady = std::clamp(  // clamp again to validate client values.
            std::min(startThresholdInFrames, bufferSizeInFrames), size_t(1), mFrameCount);

    if (framesReady() >= framesToBeReady || (mCblk->mFlags & CBLK_FORCEREADY)) {
        ALOGV("%s(%d): consider track ready with %zu/%zu, target was %zu)",
              __func__, mId, framesReady(), bufferSizeInFrames, framesToBeReady);
        mFillingUpStatus = FS_FILLED;
        android_atomic_and(~CBLK_FORCEREADY, &mCblk->mFlags);
        return true;
    }
    return false;
}

status_t AudioFlinger::PlaybackThread::Track::start(AudioSystem::sync_event_t event __unused,
                                                    audio_session_t triggerSession __unused)
{
    status_t status = NO_ERROR;
    ALOGV("%s(%d): calling pid %d session %d",
            __func__, mId, IPCThreadState::self()->getCallingPid(), mSessionId);

    sp<ThreadBase> thread = mThread.promote();
    if (thread != 0) {
        if (isOffloaded()) {
            Mutex::Autolock _laf(thread->mAudioFlinger->mLock);
            Mutex::Autolock _lth(thread->mLock);
            sp<EffectChain> ec = thread->getEffectChain_l(mSessionId);
            if (thread->mAudioFlinger->isNonOffloadableGlobalEffectEnabled_l() ||
                    (ec != 0 && ec->isNonOffloadableEnabled())) {
                invalidate();
                return PERMISSION_DENIED;
            }
        }
        Mutex::Autolock _lth(thread->mLock);
        track_state state = mState;
        // here the track could be either new, or restarted
        // in both cases "unstop" the track

        // initial state-stopping. next state-pausing.
        // What if resume is called ?

        if (state == FLUSHED) {
            // avoid underrun glitches when starting after flush
            reset();
        }

        // clear mPauseHwPending because of pause (and possibly flush) during underrun.
        mPauseHwPending = false;
        if (state == PAUSED || state == PAUSING) {
            if (mResumeToStopping) {
                // happened we need to resume to STOPPING_1
                mState = TrackBase::STOPPING_1;
                ALOGV("%s(%d): PAUSED => STOPPING_1 on thread %d",
                        __func__, mId, (int)mThreadIoHandle);
            } else {
                mState = TrackBase::RESUMING;
                ALOGV("%s(%d): PAUSED => RESUMING on thread %d",
                        __func__,  mId, (int)mThreadIoHandle);
            }
        } else {
            mState = TrackBase::ACTIVE;
            ALOGV("%s(%d): ? => ACTIVE on thread %d",
                    __func__, mId, (int)mThreadIoHandle);
        }

        PlaybackThread *playbackThread = (PlaybackThread *)thread.get();

        // states to reset position info for pcm tracks
        if (audio_is_linear_pcm(mFormat)
                && (state == IDLE || state == STOPPED || state == FLUSHED)) {
            mFrameMap.reset();

            if (!isFastTrack() && (isDirect() || isOffloaded())) {
                // Start point of track -> sink frame map. If the HAL returns a
                // frame position smaller than the first written frame in
                // updateTrackFrameInfo, the timestamp can be interpolated
                // instead of using a larger value.
                mFrameMap.push(mAudioTrackServerProxy->framesReleased(),
                               playbackThread->framesWritten());
            }
        }
        if (isFastTrack()) {
            // refresh fast track underruns on start because that field is never cleared
            // by the fast mixer; furthermore, the same track can be recycled, i.e. start
            // after stop.
            mObservedUnderruns = playbackThread->getFastTrackUnderruns(mFastIndex);
        }
        status = playbackThread->addTrack_l(this);
        if (status == INVALID_OPERATION || status == PERMISSION_DENIED || status == DEAD_OBJECT) {
            triggerEvents(AudioSystem::SYNC_EVENT_PRESENTATION_COMPLETE);
            //  restore previous state if start was rejected by policy manager
            if (status == PERMISSION_DENIED || status == DEAD_OBJECT) {
                mState = state;
            }
        }

        // Audio timing metrics are computed a few mix cycles after starting.
        {
            mLogStartCountdown = LOG_START_COUNTDOWN;
            mLogStartTimeNs = systemTime();
            mLogStartFrames = mAudioTrackServerProxy->getTimestamp()
                    .mPosition[ExtendedTimestamp::LOCATION_KERNEL];
            mLogLatencyMs = 0.;
        }
        mLogForceVolumeUpdate = true;  // at least one volume logged for metrics when starting.

        if (status == NO_ERROR || status == ALREADY_EXISTS) {
            // for streaming tracks, remove the buffer read stop limit.
            mAudioTrackServerProxy->start();
        }

        // track was already in the active list, not a problem
        if (status == ALREADY_EXISTS) {
            status = NO_ERROR;
        } else {
            // Acknowledge any pending flush(), so that subsequent new data isn't discarded.
            // It is usually unsafe to access the server proxy from a binder thread.
            // But in this case we know the mixer thread (whether normal mixer or fast mixer)
            // isn't looking at this track yet:  we still hold the normal mixer thread lock,
            // and for fast tracks the track is not yet in the fast mixer thread's active set.
            // For static tracks, this is used to acknowledge change in position or loop.
            ServerProxy::Buffer buffer;
            buffer.mFrameCount = 1;
            (void) mAudioTrackServerProxy->obtainBuffer(&buffer, true /*ackFlush*/);
        }
        if (status == NO_ERROR) {
            forEachTeePatchTrack_l([](const auto& patchTrack) { patchTrack->start(); });
        }
    } else {
        status = BAD_VALUE;
    }
    if (status == NO_ERROR) {
        // send format to AudioManager for playback activity monitoring
        sp<IAudioManager> audioManager = thread->mAudioFlinger->getOrCreateAudioManager();
        if (audioManager && mPortId != AUDIO_PORT_HANDLE_NONE) {
            std::unique_ptr<os::PersistableBundle> bundle =
                    std::make_unique<os::PersistableBundle>();
        bundle->putBoolean(String16(kExtraPlayerEventSpatializedKey),
                           isSpatialized());
        bundle->putInt(String16(kExtraPlayerEventSampleRateKey), mSampleRate);
        bundle->putInt(String16(kExtraPlayerEventChannelMaskKey), mChannelMask);
        status_t result = audioManager->portEvent(mPortId,
                                                  PLAYER_UPDATE_FORMAT, bundle);
        if (result != OK) {
            ALOGE("%s: unable to send playback format for port ID %d, status error %d",
                  __func__, mPortId, result);
        }
      }
    }
    return status;
}

void AudioFlinger::PlaybackThread::Track::stop()
{
    ALOGV("%s(%d): calling pid %d", __func__, mId, IPCThreadState::self()->getCallingPid());
    sp<ThreadBase> thread = mThread.promote();
    if (thread != 0) {
        Mutex::Autolock _l(thread->mLock);
        track_state state = mState;
        if (state == RESUMING || state == ACTIVE || state == PAUSING || state == PAUSED) {
            // If the track is not active (PAUSED and buffers full), flush buffers
            PlaybackThread *playbackThread = (PlaybackThread *)thread.get();
            if (playbackThread->mActiveTracks.indexOf(this) < 0) {
                reset();
                mState = STOPPED;
            } else if (!isFastTrack() && !isOffloaded() && !isDirect()) {
                mState = STOPPED;
            } else {
                // For fast tracks prepareTracks_l() will set state to STOPPING_2
                // presentation is complete
                // For an offloaded track this starts a drain and state will
                // move to STOPPING_2 when drain completes and then STOPPED
                mState = STOPPING_1;
                if (isOffloaded()) {
                    mRetryCount = PlaybackThread::kMaxTrackStopRetriesOffload;
                }
            }
            playbackThread->broadcast_l();
            ALOGV("%s(%d): not stopping/stopped => stopping/stopped on thread %d",
                    __func__, mId, (int)mThreadIoHandle);
        }
        forEachTeePatchTrack_l([](const auto& patchTrack) { patchTrack->stop(); });
    }
}

void AudioFlinger::PlaybackThread::Track::pause()
{
    ALOGV("%s(%d): calling pid %d", __func__, mId, IPCThreadState::self()->getCallingPid());
    sp<ThreadBase> thread = mThread.promote();
    if (thread != 0) {
        Mutex::Autolock _l(thread->mLock);
        PlaybackThread *playbackThread = (PlaybackThread *)thread.get();
        switch (mState) {
        case STOPPING_1:
        case STOPPING_2:
            if (!isOffloaded()) {
                /* nothing to do if track is not offloaded */
                break;
            }

            // Offloaded track was draining, we need to carry on draining when resumed
            mResumeToStopping = true;
            FALLTHROUGH_INTENDED;
        case ACTIVE:
        case RESUMING:
            mState = PAUSING;
            ALOGV("%s(%d): ACTIVE/RESUMING => PAUSING on thread %d",
                    __func__, mId, (int)mThreadIoHandle);
            if (isOffloadedOrDirect()) {
                mPauseHwPending = true;
            }
            playbackThread->broadcast_l();
            break;

        default:
            break;
        }
        // Pausing the TeePatch to avoid a glitch on underrun, at the cost of buffered audio loss.
        forEachTeePatchTrack_l([](const auto& patchTrack) { patchTrack->pause(); });
    }
}

void AudioFlinger::PlaybackThread::Track::flush()
{
    ALOGV("%s(%d)", __func__, mId);
    sp<ThreadBase> thread = mThread.promote();
    if (thread != 0) {
        Mutex::Autolock _l(thread->mLock);
        PlaybackThread *playbackThread = (PlaybackThread *)thread.get();

        // Flush the ring buffer now if the track is not active in the PlaybackThread.
        // Otherwise the flush would not be done until the track is resumed.
        // Requires FastTrack removal be BLOCK_UNTIL_ACKED
        if (playbackThread->mActiveTracks.indexOf(this) < 0) {
            (void)mServerProxy->flushBufferIfNeeded();
        }

        if (isOffloaded()) {
            // If offloaded we allow flush during any state except terminated
            // and keep the track active to avoid problems if user is seeking
            // rapidly and underlying hardware has a significant delay handling
            // a pause
            if (isTerminated()) {
                return;
            }

            ALOGV("%s(%d): offload flush", __func__, mId);
            reset();

            if (mState == STOPPING_1 || mState == STOPPING_2) {
                ALOGV("%s(%d): flushed in STOPPING_1 or 2 state, change state to ACTIVE",
                        __func__, mId);
                mState = ACTIVE;
            }

            mFlushHwPending = true;
            mResumeToStopping = false;
        } else {
            if (mState != STOPPING_1 && mState != STOPPING_2 && mState != STOPPED &&
                    mState != PAUSED && mState != PAUSING && mState != IDLE && mState != FLUSHED) {
                return;
            }
            // No point remaining in PAUSED state after a flush => go to
            // FLUSHED state
            mState = FLUSHED;
            // do not reset the track if it is still in the process of being stopped or paused.
            // this will be done by prepareTracks_l() when the track is stopped.
            // prepareTracks_l() will see mState == FLUSHED, then
            // remove from active track list, reset(), and trigger presentation complete
            if (isDirect()) {
                mFlushHwPending = true;
            }
            if (playbackThread->mActiveTracks.indexOf(this) < 0) {
                reset();
            }
        }
        // Prevent flush being lost if the track is flushed and then resumed
        // before mixer thread can run. This is important when offloading
        // because the hardware buffer could hold a large amount of audio
        playbackThread->broadcast_l();
        // Flush the Tee to avoid on resume playing old data and glitching on the transition to
        // new data
        forEachTeePatchTrack_l([](const auto& patchTrack) { patchTrack->flush(); });
    }
}

// must be called with thread lock held
void AudioFlinger::PlaybackThread::Track::flushAck()
{
    if (!isOffloaded() && !isDirect()) {
        return;
    }

    // Clear the client ring buffer so that the app can prime the buffer while paused.
    // Otherwise it might not get cleared until playback is resumed and obtainBuffer() is called.
    mServerProxy->flushBufferIfNeeded();

    mFlushHwPending = false;
}

void AudioFlinger::PlaybackThread::Track::pauseAck()
{
    mPauseHwPending = false;
}

void AudioFlinger::PlaybackThread::Track::reset()
{
    // Do not reset twice to avoid discarding data written just after a flush and before
    // the audioflinger thread detects the track is stopped.
    if (!mResetDone) {
        // Force underrun condition to avoid false underrun callback until first data is
        // written to buffer
        android_atomic_and(~CBLK_FORCEREADY, &mCblk->mFlags);
        mFillingUpStatus = FS_FILLING;
        mResetDone = true;
        if (mState == FLUSHED) {
            mState = IDLE;
        }
    }
}

status_t AudioFlinger::PlaybackThread::Track::setParameters(const String8& keyValuePairs)
{
    sp<ThreadBase> thread = mThread.promote();
    if (thread == 0) {
        ALOGE("%s(%d): thread is dead", __func__, mId);
        return FAILED_TRANSACTION;
    } else if ((thread->type() == ThreadBase::DIRECT) ||
                    (thread->type() == ThreadBase::OFFLOAD)) {
        return thread->setParameters(keyValuePairs);
    } else {
        return PERMISSION_DENIED;
    }
}

status_t AudioFlinger::PlaybackThread::Track::selectPresentation(int presentationId,
        int programId) {
    sp<ThreadBase> thread = mThread.promote();
    if (thread == 0) {
        ALOGE("thread is dead");
        return FAILED_TRANSACTION;
    } else if ((thread->type() == ThreadBase::DIRECT) || (thread->type() == ThreadBase::OFFLOAD)) {
        DirectOutputThread *directOutputThread = static_cast<DirectOutputThread*>(thread.get());
        return directOutputThread->selectPresentation(presentationId, programId);
    }
    return INVALID_OPERATION;
}

VolumeShaper::Status AudioFlinger::PlaybackThread::Track::applyVolumeShaper(
        const sp<VolumeShaper::Configuration>& configuration,
        const sp<VolumeShaper::Operation>& operation)
{
    VolumeShaper::Status status = mVolumeHandler->applyVolumeShaper(configuration, operation);

    if (isOffloadedOrDirect()) {
        // Signal thread to fetch new volume.
        sp<ThreadBase> thread = mThread.promote();
        if (thread != 0) {
            Mutex::Autolock _l(thread->mLock);
            thread->broadcast_l();
        }
    }
    return status;
}

sp<VolumeShaper::State> AudioFlinger::PlaybackThread::Track::getVolumeShaperState(int id)
{
    // Note: We don't check if Thread exists.

    // mVolumeHandler is thread safe.
    return mVolumeHandler->getVolumeShaperState(id);
}

void AudioFlinger::PlaybackThread::Track::setFinalVolume(float volumeLeft, float volumeRight)
{
    mFinalVolumeLeft = volumeLeft;
    mFinalVolumeRight = volumeRight;
    const float volume = (volumeLeft + volumeRight) * 0.5f;
    if (mFinalVolume != volume) { // Compare to an epsilon if too many meaningless updates
        mFinalVolume = volume;
        setMetadataHasChanged();
        mLogForceVolumeUpdate = true;
    }
    if (mLogForceVolumeUpdate) {
        mLogForceVolumeUpdate = false;
        mTrackMetrics.logVolume(mFinalVolume);
    }
}

void AudioFlinger::PlaybackThread::Track::copyMetadataTo(MetadataInserter& backInserter) const
{
    // Do not forward metadata for PatchTrack with unspecified stream type
    if (mStreamType == AUDIO_STREAM_PATCH) {
        return;
    }

    playback_track_metadata_v7_t metadata;
    metadata.base = {
            .usage = mAttr.usage,
            .content_type = mAttr.content_type,
            .gain = mFinalVolume,
    };

    // When attributes are undefined, derive default values from stream type.
    // See AudioAttributes.java, usageForStreamType() and Builder.setInternalLegacyStreamType()
    if (mAttr.usage == AUDIO_USAGE_UNKNOWN) {
        switch (mStreamType) {
        case AUDIO_STREAM_VOICE_CALL:
            metadata.base.usage = AUDIO_USAGE_VOICE_COMMUNICATION;
            metadata.base.content_type = AUDIO_CONTENT_TYPE_SPEECH;
            break;
        case AUDIO_STREAM_SYSTEM:
            metadata.base.usage = AUDIO_USAGE_ASSISTANCE_SONIFICATION;
            metadata.base.content_type = AUDIO_CONTENT_TYPE_SONIFICATION;
            break;
        case AUDIO_STREAM_RING:
            metadata.base.usage = AUDIO_USAGE_NOTIFICATION_TELEPHONY_RINGTONE;
            metadata.base.content_type = AUDIO_CONTENT_TYPE_SONIFICATION;
            break;
        case AUDIO_STREAM_MUSIC:
            metadata.base.usage = AUDIO_USAGE_MEDIA;
            metadata.base.content_type = AUDIO_CONTENT_TYPE_MUSIC;
            break;
        case AUDIO_STREAM_ALARM:
            metadata.base.usage = AUDIO_USAGE_ALARM;
            metadata.base.content_type = AUDIO_CONTENT_TYPE_SONIFICATION;
            break;
        case AUDIO_STREAM_NOTIFICATION:
            metadata.base.usage = AUDIO_USAGE_NOTIFICATION;
            metadata.base.content_type = AUDIO_CONTENT_TYPE_SONIFICATION;
            break;
        case AUDIO_STREAM_DTMF:
            metadata.base.usage = AUDIO_USAGE_VOICE_COMMUNICATION_SIGNALLING;
            metadata.base.content_type = AUDIO_CONTENT_TYPE_SONIFICATION;
            break;
        case AUDIO_STREAM_ACCESSIBILITY:
            metadata.base.usage = AUDIO_USAGE_ASSISTANCE_ACCESSIBILITY;
            metadata.base.content_type = AUDIO_CONTENT_TYPE_SPEECH;
            break;
        case AUDIO_STREAM_ASSISTANT:
            metadata.base.usage = AUDIO_USAGE_ASSISTANT;
            metadata.base.content_type = AUDIO_CONTENT_TYPE_SPEECH;
            break;
        case AUDIO_STREAM_REROUTING:
            metadata.base.usage = AUDIO_USAGE_VIRTUAL_SOURCE;
            // unknown content type
            break;
        case AUDIO_STREAM_CALL_ASSISTANT:
            metadata.base.usage = AUDIO_USAGE_CALL_ASSISTANT;
            metadata.base.content_type = AUDIO_CONTENT_TYPE_SPEECH;
            break;
        default:
            break;
        }
    }

    metadata.channel_mask = mChannelMask;
    strncpy(metadata.tags, mAttr.tags, AUDIO_ATTRIBUTES_TAGS_MAX_SIZE);
    *backInserter++ = metadata;
}

void AudioFlinger::PlaybackThread::Track::updateTeePatches_l() {
    if (mTeePatchesToUpdate.has_value()) {
        forEachTeePatchTrack_l([](const auto& patchTrack) { patchTrack->destroy(); });
        mTeePatches = mTeePatchesToUpdate.value();
        if (mState == TrackBase::ACTIVE || mState == TrackBase::RESUMING ||
                mState == TrackBase::STOPPING_1) {
            forEachTeePatchTrack_l([](const auto& patchTrack) { patchTrack->start(); });
        }
        mTeePatchesToUpdate.reset();
    }
}

void AudioFlinger::PlaybackThread::Track::setTeePatchesToUpdate_l(TeePatches teePatchesToUpdate) {
    ALOGW_IF(mTeePatchesToUpdate.has_value(),
             "%s, existing tee patches to update will be ignored", __func__);
    mTeePatchesToUpdate = std::move(teePatchesToUpdate);
}

// must be called with player thread lock held
void AudioFlinger::PlaybackThread::Track::processMuteEvent_l(const sp<
    IAudioManager>& audioManager, mute_state_t muteState)
{
    if (mMuteState == muteState) {
        // mute state did not change, do nothing
        return;
    }

    status_t result = UNKNOWN_ERROR;
    if (audioManager && mPortId != AUDIO_PORT_HANDLE_NONE) {
        if (mMuteEventExtras == nullptr) {
            mMuteEventExtras = std::make_unique<os::PersistableBundle>();
        }
        mMuteEventExtras->putInt(String16(kExtraPlayerEventMuteKey),
                                 static_cast<int>(muteState));

        result = audioManager->portEvent(mPortId,
                                         PLAYER_UPDATE_MUTED,
                                         mMuteEventExtras);
    }

    if (result == OK) {
        mMuteState = muteState;
    } else {
        ALOGW("%s(%d): cannot process mute state for port ID %d, status error %d",
              __func__,
              id(),
              mPortId,
              result);
    }
}

status_t AudioFlinger::PlaybackThread::Track::getTimestamp(AudioTimestamp& timestamp)
{
    sp<ThreadBase> thread = mThread.promote();
    if (thread == 0) {
        return INVALID_OPERATION;
    }

    Mutex::Autolock _l(thread->mLock);
    PlaybackThread *playbackThread = (PlaybackThread *)thread.get();
    return playbackThread->getTimestamp_l(timestamp);
}

status_t AudioFlinger::PlaybackThread::Track::attachAuxEffect(int EffectId)
{
    sp<ThreadBase> thread = mThread.promote();
    if (thread == nullptr) {
        return DEAD_OBJECT;
    }

    sp<PlaybackThread> dstThread = (PlaybackThread *)thread.get();
    sp<PlaybackThread> srcThread; // srcThread is initialized by call to moveAuxEffectToIo()
    sp<AudioFlinger> af = mClient->audioFlinger();
    status_t status = af->moveAuxEffectToIo(EffectId, dstThread, &srcThread);

    if (EffectId != 0 && status == NO_ERROR) {
        status = dstThread->attachAuxEffect(this, EffectId);
        if (status == NO_ERROR) {
            AudioSystem::moveEffectsToIo(std::vector<int>(EffectId), dstThread->id());
        }
    }

    if (status != NO_ERROR && srcThread != nullptr) {
        af->moveAuxEffectToIo(EffectId, srcThread, &dstThread);
    }
    return status;
}

void AudioFlinger::PlaybackThread::Track::setAuxBuffer(int EffectId, int32_t *buffer)
{
    mAuxEffectId = EffectId;
    mAuxBuffer = buffer;
}

// presentationComplete verified by frames, used by Mixed tracks.
bool AudioFlinger::PlaybackThread::Track::presentationComplete(
        int64_t framesWritten, size_t audioHalFrames)
{
    // TODO: improve this based on FrameMap if it exists, to ensure full drain.
    // This assists in proper timestamp computation as well as wakelock management.

    // a track is considered presented when the total number of frames written to audio HAL
    // corresponds to the number of frames written when presentationComplete() is called for the
    // first time (mPresentationCompleteFrames == 0) plus the buffer filling status at that time.
    // For an offloaded track the HAL+h/w delay is variable so a HAL drain() is used
    // to detect when all frames have been played. In this case framesWritten isn't
    // useful because it doesn't always reflect whether there is data in the h/w
    // buffers, particularly if a track has been paused and resumed during draining
    ALOGV("%s(%d): presentationComplete() mPresentationCompleteFrames %lld framesWritten %lld",
            __func__, mId,
            (long long)mPresentationCompleteFrames, (long long)framesWritten);
    if (mPresentationCompleteFrames == 0) {
        mPresentationCompleteFrames = framesWritten + audioHalFrames;
        ALOGV("%s(%d): set:"
                " mPresentationCompleteFrames %lld audioHalFrames %zu",
                __func__, mId,
                (long long)mPresentationCompleteFrames, audioHalFrames);
    }

    bool complete;
    if (isFastTrack()) { // does not go through linear map
        complete = framesWritten >= (int64_t) mPresentationCompleteFrames;
        ALOGV("%s(%d): %s framesWritten:%lld  mPresentationCompleteFrames:%lld",
                __func__, mId, (complete ? "complete" : "waiting"),
                (long long) framesWritten, (long long) mPresentationCompleteFrames);
    } else {  // Normal tracks, OutputTracks, and PatchTracks
        complete = framesWritten >= (int64_t) mPresentationCompleteFrames
                && mAudioTrackServerProxy->isDrained();
    }

    if (complete) {
        notifyPresentationComplete();
        return true;
    }
    return false;
}

// presentationComplete checked by time, used by DirectTracks.
bool AudioFlinger::PlaybackThread::Track::presentationComplete(uint32_t latencyMs)
{
    // For Offloaded or Direct tracks.

    // For a direct track, we incorporated time based testing for presentationComplete.

    // For an offloaded track the HAL+h/w delay is variable so a HAL drain() is used
    // to detect when all frames have been played. In this case latencyMs isn't
    // useful because it doesn't always reflect whether there is data in the h/w
    // buffers, particularly if a track has been paused and resumed during draining

    constexpr float MIN_SPEED = 0.125f; // min speed scaling allowed for timely response.
    if (mPresentationCompleteTimeNs == 0) {
        mPresentationCompleteTimeNs = systemTime() + latencyMs * 1e6 / fmax(mSpeed, MIN_SPEED);
        ALOGV("%s(%d): set: latencyMs %u  mPresentationCompleteTimeNs:%lld",
                __func__, mId, latencyMs, (long long) mPresentationCompleteTimeNs);
    }

    bool complete;
    if (isOffloaded()) {
        complete = true;
    } else { // Direct
        complete = systemTime() >= mPresentationCompleteTimeNs;
        ALOGV("%s(%d): %s", __func__, mId, (complete ? "complete" : "waiting"));
    }
    if (complete) {
        notifyPresentationComplete();
        return true;
    }
    return false;
}

void AudioFlinger::PlaybackThread::Track::notifyPresentationComplete()
{
    // This only triggers once. TODO: should we enforce this?
    triggerEvents(AudioSystem::SYNC_EVENT_PRESENTATION_COMPLETE);
    mAudioTrackServerProxy->setStreamEndDone();
}

void AudioFlinger::PlaybackThread::Track::triggerEvents(AudioSystem::sync_event_t type)
{
    for (size_t i = 0; i < mSyncEvents.size();) {
        if (mSyncEvents[i]->type() == type) {
            mSyncEvents[i]->trigger();
            mSyncEvents.removeAt(i);
        } else {
            ++i;
        }
    }
}

// implement VolumeBufferProvider interface

gain_minifloat_packed_t AudioFlinger::PlaybackThread::Track::getVolumeLR()
{
    // called by FastMixer, so not allowed to take any locks, block, or do I/O including logs
    ALOG_ASSERT(isFastTrack() && (mCblk != NULL));
    gain_minifloat_packed_t vlr = mAudioTrackServerProxy->getVolumeLR();
    float vl = float_from_gain(gain_minifloat_unpack_left(vlr));
    float vr = float_from_gain(gain_minifloat_unpack_right(vlr));
    // track volumes come from shared memory, so can't be trusted and must be clamped
    if (vl > GAIN_FLOAT_UNITY) {
        vl = GAIN_FLOAT_UNITY;
    }
    if (vr > GAIN_FLOAT_UNITY) {
        vr = GAIN_FLOAT_UNITY;
    }
    // now apply the cached master volume and stream type volume;
    // this is trusted but lacks any synchronization or barrier so may be stale
    float v = mCachedVolume;
    vl *= v;
    vr *= v;
    // re-combine into packed minifloat
    vlr = gain_minifloat_pack(gain_from_float(vl), gain_from_float(vr));
    // FIXME look at mute, pause, and stop flags
    return vlr;
}

status_t AudioFlinger::PlaybackThread::Track::setSyncEvent(const sp<SyncEvent>& event)
{
    if (isTerminated() || mState == PAUSED ||
            ((framesReady() == 0) && ((mSharedBuffer != 0) ||
                                      (mState == STOPPED)))) {
        ALOGW("%s(%d): in invalid state %d on session %d %s mode, framesReady %zu",
              __func__, mId,
              (int)mState, mSessionId, (mSharedBuffer != 0) ? "static" : "stream", framesReady());
        event->cancel();
        return INVALID_OPERATION;
    }
    (void) TrackBase::setSyncEvent(event);
    return NO_ERROR;
}

void AudioFlinger::PlaybackThread::Track::invalidate()
{
    TrackBase::invalidate();
    signalClientFlag(CBLK_INVALID);
}

void AudioFlinger::PlaybackThread::Track::disable()
{
    // TODO(b/142394888): the filling status should also be reset to filling
    signalClientFlag(CBLK_DISABLED);
}

void AudioFlinger::PlaybackThread::Track::signalClientFlag(int32_t flag)
{
    // FIXME should use proxy, and needs work
    audio_track_cblk_t* cblk = mCblk;
    android_atomic_or(flag, &cblk->mFlags);
    android_atomic_release_store(0x40000000, &cblk->mFutex);
    // client is not in server, so FUTEX_WAKE is needed instead of FUTEX_WAKE_PRIVATE
    (void) syscall(__NR_futex, &cblk->mFutex, FUTEX_WAKE, INT_MAX);
}

void AudioFlinger::PlaybackThread::Track::signal()
{
    sp<ThreadBase> thread = mThread.promote();
    if (thread != 0) {
        PlaybackThread *t = (PlaybackThread *)thread.get();
        Mutex::Autolock _l(t->mLock);
        t->broadcast_l();
    }
}

status_t AudioFlinger::PlaybackThread::Track::getDualMonoMode(audio_dual_mono_mode_t* mode)
{
    status_t status = INVALID_OPERATION;
    if (isOffloadedOrDirect()) {
        sp<ThreadBase> thread = mThread.promote();
        if (thread != nullptr) {
            PlaybackThread *t = (PlaybackThread *)thread.get();
            Mutex::Autolock _l(t->mLock);
            status = t->mOutput->stream->getDualMonoMode(mode);
            ALOGD_IF((status == NO_ERROR) && (mDualMonoMode != *mode),
                    "%s: mode %d inconsistent", __func__, mDualMonoMode);
        }
    }
    return status;
}

status_t AudioFlinger::PlaybackThread::Track::setDualMonoMode(audio_dual_mono_mode_t mode)
{
    status_t status = INVALID_OPERATION;
    if (isOffloadedOrDirect()) {
        sp<ThreadBase> thread = mThread.promote();
        if (thread != nullptr) {
            auto t = static_cast<PlaybackThread *>(thread.get());
            Mutex::Autolock lock(t->mLock);
            status = t->mOutput->stream->setDualMonoMode(mode);
            if (status == NO_ERROR) {
                mDualMonoMode = mode;
            }
        }
    }
    return status;
}

status_t AudioFlinger::PlaybackThread::Track::getAudioDescriptionMixLevel(float* leveldB)
{
    status_t status = INVALID_OPERATION;
    if (isOffloadedOrDirect()) {
        sp<ThreadBase> thread = mThread.promote();
        if (thread != nullptr) {
            auto t = static_cast<PlaybackThread *>(thread.get());
            Mutex::Autolock lock(t->mLock);
            status = t->mOutput->stream->getAudioDescriptionMixLevel(leveldB);
            ALOGD_IF((status == NO_ERROR) && (mAudioDescriptionMixLevel != *leveldB),
                    "%s: level %.3f inconsistent", __func__, mAudioDescriptionMixLevel);
        }
    }
    return status;
}

status_t AudioFlinger::PlaybackThread::Track::setAudioDescriptionMixLevel(float leveldB)
{
    status_t status = INVALID_OPERATION;
    if (isOffloadedOrDirect()) {
        sp<ThreadBase> thread = mThread.promote();
        if (thread != nullptr) {
            auto t = static_cast<PlaybackThread *>(thread.get());
            Mutex::Autolock lock(t->mLock);
            status = t->mOutput->stream->setAudioDescriptionMixLevel(leveldB);
            if (status == NO_ERROR) {
                mAudioDescriptionMixLevel = leveldB;
            }
        }
    }
    return status;
}

status_t AudioFlinger::PlaybackThread::Track::getPlaybackRateParameters(
        audio_playback_rate_t* playbackRate)
{
    status_t status = INVALID_OPERATION;
    if (isOffloadedOrDirect()) {
        sp<ThreadBase> thread = mThread.promote();
        if (thread != nullptr) {
            auto t = static_cast<PlaybackThread *>(thread.get());
            Mutex::Autolock lock(t->mLock);
            status = t->mOutput->stream->getPlaybackRateParameters(playbackRate);
            ALOGD_IF((status == NO_ERROR) &&
                    !isAudioPlaybackRateEqual(mPlaybackRateParameters, *playbackRate),
                    "%s: playbackRate inconsistent", __func__);
        }
    }
    return status;
}

status_t AudioFlinger::PlaybackThread::Track::setPlaybackRateParameters(
        const audio_playback_rate_t& playbackRate)
{
    status_t status = INVALID_OPERATION;
    if (isOffloadedOrDirect()) {
        sp<ThreadBase> thread = mThread.promote();
        if (thread != nullptr) {
            auto t = static_cast<PlaybackThread *>(thread.get());
            Mutex::Autolock lock(t->mLock);
            status = t->mOutput->stream->setPlaybackRateParameters(playbackRate);
            if (status == NO_ERROR) {
                mPlaybackRateParameters = playbackRate;
            }
        }
    }
    return status;
}

//To be called with thread lock held
bool AudioFlinger::PlaybackThread::Track::isResumePending() {
    if (mState == RESUMING) {
        return true;
    }
    /* Resume is pending if track was stopping before pause was called */
    if (mState == STOPPING_1 &&
        mResumeToStopping) {
        return true;
    }

    return false;
}

//To be called with thread lock held
void AudioFlinger::PlaybackThread::Track::resumeAck() {
    if (mState == RESUMING) {
        mState = ACTIVE;
    }

    // Other possibility of  pending resume is stopping_1 state
    // Do not update the state from stopping as this prevents
    // drain being called.
    if (mState == STOPPING_1) {
        mResumeToStopping = false;
    }
}

//To be called with thread lock held
void AudioFlinger::PlaybackThread::Track::updateTrackFrameInfo(
        int64_t trackFramesReleased, int64_t sinkFramesWritten,
        uint32_t halSampleRate, const ExtendedTimestamp &timeStamp) {
   // Make the kernel frametime available.
    const FrameTime ft{
            timeStamp.mPosition[ExtendedTimestamp::LOCATION_KERNEL],
            timeStamp.mTimeNs[ExtendedTimestamp::LOCATION_KERNEL]};
    // ALOGD("FrameTime: %lld %lld", (long long)ft.frames, (long long)ft.timeNs);
    mKernelFrameTime.store(ft);
    if (!audio_is_linear_pcm(mFormat)) {
        return;
    }

    //update frame map
    mFrameMap.push(trackFramesReleased, sinkFramesWritten);

    // adjust server times and set drained state.
    //
    // Our timestamps are only updated when the track is on the Thread active list.
    // We need to ensure that tracks are not removed before full drain.
    ExtendedTimestamp local = timeStamp;
    bool drained = true; // default assume drained, if no server info found
    bool checked = false;
    for (int i = ExtendedTimestamp::LOCATION_MAX - 1;
            i >= ExtendedTimestamp::LOCATION_SERVER; --i) {
        // Lookup the track frame corresponding to the sink frame position.
        if (local.mTimeNs[i] > 0) {
            local.mPosition[i] = mFrameMap.findX(local.mPosition[i]);
            // check drain state from the latest stage in the pipeline.
            if (!checked && i <= ExtendedTimestamp::LOCATION_KERNEL) {
                drained = local.mPosition[i] >= mAudioTrackServerProxy->framesReleased();
                checked = true;
            }
        }
    }

    mAudioTrackServerProxy->setDrained(drained);
    // Set correction for flushed frames that are not accounted for in released.
    local.mFlushed = mAudioTrackServerProxy->framesFlushed();
    mServerProxy->setTimestamp(local);

    // Compute latency info.
    const bool useTrackTimestamp = !drained;
    const double latencyMs = useTrackTimestamp
            ? local.getOutputServerLatencyMs(sampleRate())
            : timeStamp.getOutputServerLatencyMs(halSampleRate);

    mServerLatencyFromTrack.store(useTrackTimestamp);
    mServerLatencyMs.store(latencyMs);

    if (mLogStartCountdown > 0
            && local.mTimeNs[ExtendedTimestamp::LOCATION_KERNEL] > 0
            && local.mPosition[ExtendedTimestamp::LOCATION_KERNEL] > 0)
    {
        if (mLogStartCountdown > 1) {
            --mLogStartCountdown;
        } else if (latencyMs < mLogLatencyMs) { // wait for latency to stabilize (dip)
            mLogStartCountdown = 0;
            // startup is the difference in times for the current timestamp and our start
            double startUpMs =
                    (local.mTimeNs[ExtendedTimestamp::LOCATION_KERNEL] - mLogStartTimeNs) * 1e-6;
            // adjust for frames played.
            startUpMs -= (local.mPosition[ExtendedTimestamp::LOCATION_KERNEL] - mLogStartFrames)
                    * 1e3 / mSampleRate;
            ALOGV("%s: latencyMs:%lf startUpMs:%lf"
                    " localTime:%lld startTime:%lld"
                    " localPosition:%lld startPosition:%lld",
                    __func__, latencyMs, startUpMs,
                    (long long)local.mTimeNs[ExtendedTimestamp::LOCATION_KERNEL],
                    (long long)mLogStartTimeNs,
                    (long long)local.mPosition[ExtendedTimestamp::LOCATION_KERNEL],
                    (long long)mLogStartFrames);
            mTrackMetrics.logLatencyAndStartup(latencyMs, startUpMs);
        }
        mLogLatencyMs = latencyMs;
    }
}

bool AudioFlinger::PlaybackThread::Track::AudioVibrationController::setMute(bool muted) {
    sp<ThreadBase> thread = mTrack->mThread.promote();
    if (thread != 0) {
        // Lock for updating mHapticPlaybackEnabled.
        Mutex::Autolock _l(thread->mLock);
        PlaybackThread *playbackThread = (PlaybackThread *)thread.get();
        if ((mTrack->channelMask() & AUDIO_CHANNEL_HAPTIC_ALL) != AUDIO_CHANNEL_NONE
                && playbackThread->mHapticChannelCount > 0) {
            ALOGD("%s, haptic playback was %s for track %d",
                    __func__, muted ? "muted" : "unmuted", mTrack->id());
            mTrack->setHapticPlaybackEnabled(!muted);
            return true;
        }
    }
    return false;
}

binder::Status AudioFlinger::PlaybackThread::Track::AudioVibrationController::mute(
        /*out*/ bool *ret) {
    *ret = setMute(true);
    return binder::Status::ok();
}

binder::Status AudioFlinger::PlaybackThread::Track::AudioVibrationController::unmute(
        /*out*/ bool *ret) {
    *ret = setMute(false);
    return binder::Status::ok();
}

// ----------------------------------------------------------------------------
#undef LOG_TAG
#define LOG_TAG "AF::OutputTrack"

AudioFlinger::PlaybackThread::OutputTrack::OutputTrack(
            PlaybackThread *playbackThread,
            DuplicatingThread *sourceThread,
            uint32_t sampleRate,
            audio_format_t format,
            audio_channel_mask_t channelMask,
            size_t frameCount,
            const AttributionSourceState& attributionSource)
    :   Track(playbackThread, NULL, AUDIO_STREAM_PATCH,
              audio_attributes_t{} /* currently unused for output track */,
              sampleRate, format, channelMask, frameCount,
              nullptr /* buffer */, (size_t)0 /* bufferSize */, nullptr /* sharedBuffer */,
              AUDIO_SESSION_NONE, getpid(), attributionSource, AUDIO_OUTPUT_FLAG_NONE,
              TYPE_OUTPUT),
    mActive(false), mSourceThread(sourceThread)
{

    if (mCblk != NULL) {
        mOutBuffer.frameCount = 0;
        playbackThread->mTracks.add(this);
        ALOGV("%s(): mCblk %p, mBuffer %p, "
                "frameCount %zu, mChannelMask 0x%08x",
                __func__, mCblk, mBuffer,
                frameCount, mChannelMask);
        // since client and server are in the same process,
        // the buffer has the same virtual address on both sides
        mClientProxy = new AudioTrackClientProxy(mCblk, mBuffer, mFrameCount, mFrameSize,
                true /*clientInServer*/);
        mClientProxy->setVolumeLR(GAIN_MINIFLOAT_PACKED_UNITY);
        mClientProxy->setSendLevel(0.0);
        mClientProxy->setSampleRate(sampleRate);
    } else {
        ALOGW("%s(%d): Error creating output track on thread %d",
                __func__, mId, (int)mThreadIoHandle);
    }
}

AudioFlinger::PlaybackThread::OutputTrack::~OutputTrack()
{
    clearBufferQueue();
    // superclass destructor will now delete the server proxy and shared memory both refer to
}

status_t AudioFlinger::PlaybackThread::OutputTrack::start(AudioSystem::sync_event_t event,
                                                          audio_session_t triggerSession)
{
    status_t status = Track::start(event, triggerSession);
    if (status != NO_ERROR) {
        return status;
    }

    mActive = true;
    mRetryCount = 127;
    return status;
}

void AudioFlinger::PlaybackThread::OutputTrack::stop()
{
    Track::stop();
    clearBufferQueue();
    mOutBuffer.frameCount = 0;
    mActive = false;
}

ssize_t AudioFlinger::PlaybackThread::OutputTrack::write(void* data, uint32_t frames)
{
    if (!mActive && frames != 0) {
        sp<ThreadBase> thread = mThread.promote();
        if (thread != nullptr && thread->standby()) {
            // preload one silent buffer to trigger mixer on start()
            ClientProxy::Buffer buf { .mFrameCount = mClientProxy->getStartThresholdInFrames() };
            status_t status = mClientProxy->obtainBuffer(&buf);
            if (status != NO_ERROR && status != NOT_ENOUGH_DATA && status != WOULD_BLOCK) {
                ALOGE("%s(%d): could not obtain buffer on start", __func__, mId);
                return 0;
            }
            memset(buf.mRaw, 0, buf.mFrameCount * mFrameSize);
            mClientProxy->releaseBuffer(&buf);

            (void) start();

            // wait for HAL stream to start before sending actual audio. Doing this on each
            // OutputTrack makes that playback start on all output streams is synchronized.
            // If another OutputTrack has already started it can underrun but this is OK
            // as only silence has been played so far and the retry count is very high on
            // OutputTrack.
            auto pt = static_cast<PlaybackThread *>(thread.get());
            if (!pt->waitForHalStart()) {
                ALOGW("%s(%d): timeout waiting for thread to exit standby", __func__, mId);
                stop();
                return 0;
            }

            // enqueue the first buffer and exit so that other OutputTracks will also start before
            // write() is called again and this buffer actually consumed.
            Buffer firstBuffer;
            firstBuffer.frameCount = frames;
            firstBuffer.raw = data;
            queueBuffer(firstBuffer);
            return frames;
        } else {
            (void) start();
        }
    }

    Buffer *pInBuffer;
    Buffer inBuffer;
    inBuffer.frameCount = frames;
    inBuffer.raw = data;
    uint32_t waitTimeLeftMs = mSourceThread->waitTimeMs();
    while (waitTimeLeftMs) {
        // First write pending buffers, then new data
        if (mBufferQueue.size()) {
            pInBuffer = mBufferQueue.itemAt(0);
        } else {
            pInBuffer = &inBuffer;
        }

        if (pInBuffer->frameCount == 0) {
            break;
        }

        if (mOutBuffer.frameCount == 0) {
            mOutBuffer.frameCount = pInBuffer->frameCount;
            nsecs_t startTime = systemTime();
            status_t status = obtainBuffer(&mOutBuffer, waitTimeLeftMs);
            if (status != NO_ERROR && status != NOT_ENOUGH_DATA) {
                ALOGV("%s(%d): thread %d no more output buffers; status %d",
                        __func__, mId,
                        (int)mThreadIoHandle, status);
                break;
            }
            uint32_t waitTimeMs = (uint32_t)ns2ms(systemTime() - startTime);
            if (waitTimeLeftMs >= waitTimeMs) {
                waitTimeLeftMs -= waitTimeMs;
            } else {
                waitTimeLeftMs = 0;
            }
            if (status == NOT_ENOUGH_DATA) {
                restartIfDisabled();
                continue;
            }
        }

        uint32_t outFrames = pInBuffer->frameCount > mOutBuffer.frameCount ? mOutBuffer.frameCount :
                pInBuffer->frameCount;
        memcpy(mOutBuffer.raw, pInBuffer->raw, outFrames * mFrameSize);
        Proxy::Buffer buf;
        buf.mFrameCount = outFrames;
        buf.mRaw = NULL;
        mClientProxy->releaseBuffer(&buf);
        restartIfDisabled();
        pInBuffer->frameCount -= outFrames;
        pInBuffer->raw = (int8_t *)pInBuffer->raw + outFrames * mFrameSize;
        mOutBuffer.frameCount -= outFrames;
        mOutBuffer.raw = (int8_t *)mOutBuffer.raw + outFrames * mFrameSize;

        if (pInBuffer->frameCount == 0) {
            if (mBufferQueue.size()) {
                mBufferQueue.removeAt(0);
                free(pInBuffer->mBuffer);
                if (pInBuffer != &inBuffer) {
                    delete pInBuffer;
                }
                ALOGV("%s(%d): thread %d released overflow buffer %zu",
                        __func__, mId,
                        (int)mThreadIoHandle, mBufferQueue.size());
            } else {
                break;
            }
        }
    }

    // If we could not write all frames, allocate a buffer and queue it for next time.
    if (inBuffer.frameCount) {
        sp<ThreadBase> thread = mThread.promote();
        if (thread != 0 && !thread->standby()) {
            queueBuffer(inBuffer);
        }
    }

    // Calling write() with a 0 length buffer means that no more data will be written:
    // We rely on stop() to set the appropriate flags to allow the remaining frames to play out.
    if (frames == 0 && mBufferQueue.size() == 0 && mActive) {
        stop();
    }

    return frames - inBuffer.frameCount;  // number of frames consumed.
}

void AudioFlinger::PlaybackThread::OutputTrack::queueBuffer(Buffer& inBuffer) {

    if (mBufferQueue.size() < kMaxOverFlowBuffers) {
        Buffer *pInBuffer = new Buffer;
        const size_t bufferSize = inBuffer.frameCount * mFrameSize;
        pInBuffer->mBuffer = malloc(bufferSize);
        LOG_ALWAYS_FATAL_IF(pInBuffer->mBuffer == nullptr,
                "%s: Unable to malloc size %zu", __func__, bufferSize);
        pInBuffer->frameCount = inBuffer.frameCount;
        pInBuffer->raw = pInBuffer->mBuffer;
        memcpy(pInBuffer->raw, inBuffer.raw, inBuffer.frameCount * mFrameSize);
        mBufferQueue.add(pInBuffer);
        ALOGV("%s(%d): thread %d adding overflow buffer %zu", __func__, mId,
                (int)mThreadIoHandle, mBufferQueue.size());
        // audio data is consumed (stored locally); set frameCount to 0.
        inBuffer.frameCount = 0;
    } else {
        ALOGW("%s(%d): thread %d no more overflow buffers",
                __func__, mId, (int)mThreadIoHandle);
        // TODO: return error for this.
    }
}

void AudioFlinger::PlaybackThread::OutputTrack::copyMetadataTo(MetadataInserter& backInserter) const
{
    std::lock_guard<std::mutex> lock(mTrackMetadatasMutex);
    backInserter = std::copy(mTrackMetadatas.begin(), mTrackMetadatas.end(), backInserter);
}

void AudioFlinger::PlaybackThread::OutputTrack::setMetadatas(const SourceMetadatas& metadatas) {
    {
        std::lock_guard<std::mutex> lock(mTrackMetadatasMutex);
        mTrackMetadatas = metadatas;
    }
    // No need to adjust metadata track volumes as OutputTrack volumes are always 0dBFS.
    setMetadataHasChanged();
}

status_t AudioFlinger::PlaybackThread::OutputTrack::obtainBuffer(
        AudioBufferProvider::Buffer* buffer, uint32_t waitTimeMs)
{
    ClientProxy::Buffer buf;
    buf.mFrameCount = buffer->frameCount;
    struct timespec timeout;
    timeout.tv_sec = waitTimeMs / 1000;
    timeout.tv_nsec = (int) (waitTimeMs % 1000) * 1000000;
    status_t status = mClientProxy->obtainBuffer(&buf, &timeout);
    buffer->frameCount = buf.mFrameCount;
    buffer->raw = buf.mRaw;
    return status;
}

void AudioFlinger::PlaybackThread::OutputTrack::clearBufferQueue()
{
    size_t size = mBufferQueue.size();

    for (size_t i = 0; i < size; i++) {
        Buffer *pBuffer = mBufferQueue.itemAt(i);
        free(pBuffer->mBuffer);
        delete pBuffer;
    }
    mBufferQueue.clear();
}

void AudioFlinger::PlaybackThread::OutputTrack::restartIfDisabled()
{
    int32_t flags = android_atomic_and(~CBLK_DISABLED, &mCblk->mFlags);
    if (mActive && (flags & CBLK_DISABLED)) {
        start();
    }
}

// ----------------------------------------------------------------------------
#undef LOG_TAG
#define LOG_TAG "AF::PatchTrack"

AudioFlinger::PlaybackThread::PatchTrack::PatchTrack(PlaybackThread *playbackThread,
                                                     audio_stream_type_t streamType,
                                                     uint32_t sampleRate,
                                                     audio_channel_mask_t channelMask,
                                                     audio_format_t format,
                                                     size_t frameCount,
                                                     void *buffer,
                                                     size_t bufferSize,
                                                     audio_output_flags_t flags,
                                                     const Timeout& timeout,
                                                     size_t frameCountToBeReady)
    :   Track(playbackThread, NULL, streamType,
              audio_attributes_t{} /* currently unused for patch track */,
              sampleRate, format, channelMask, frameCount,
              buffer, bufferSize, nullptr /* sharedBuffer */,
              AUDIO_SESSION_NONE, getpid(), audioServerAttributionSource(getpid()), flags,
              TYPE_PATCH, AUDIO_PORT_HANDLE_NONE, frameCountToBeReady),
        PatchTrackBase(new ClientProxy(mCblk, mBuffer, frameCount, mFrameSize, true, true),
                       *playbackThread, timeout)
{
    ALOGV("%s(%d): sampleRate %d mPeerTimeout %d.%03d sec",
                                      __func__, mId, sampleRate,
                                      (int)mPeerTimeout.tv_sec,
                                      (int)(mPeerTimeout.tv_nsec / 1000000));
}

AudioFlinger::PlaybackThread::PatchTrack::~PatchTrack()
{
    ALOGV("%s(%d)", __func__, mId);
}

size_t AudioFlinger::PlaybackThread::PatchTrack::framesReady() const
{
    if (mPeerProxy && mPeerProxy->producesBufferOnDemand()) {
        return std::numeric_limits<size_t>::max();
    } else {
        return Track::framesReady();
    }
}

status_t AudioFlinger::PlaybackThread::PatchTrack::start(AudioSystem::sync_event_t event,
                                                         audio_session_t triggerSession)
{
    status_t status = Track::start(event, triggerSession);
    if (status != NO_ERROR) {
        return status;
    }
    android_atomic_and(~CBLK_DISABLED, &mCblk->mFlags);
    return status;
}

// AudioBufferProvider interface
status_t AudioFlinger::PlaybackThread::PatchTrack::getNextBuffer(
        AudioBufferProvider::Buffer* buffer)
{
    ALOG_ASSERT(mPeerProxy != 0, "%s(%d): called without peer proxy", __func__, mId);
    Proxy::Buffer buf;
    buf.mFrameCount = buffer->frameCount;
    if (ATRACE_ENABLED()) {
        std::string traceName("PTnReq");
        traceName += std::to_string(id());
        ATRACE_INT(traceName.c_str(), buf.mFrameCount);
    }
    status_t status = mPeerProxy->obtainBuffer(&buf, &mPeerTimeout);
    ALOGV_IF(status != NO_ERROR, "%s(%d): getNextBuffer status %d", __func__, mId, status);
    buffer->frameCount = buf.mFrameCount;
    if (ATRACE_ENABLED()) {
        std::string traceName("PTnObt");
        traceName += std::to_string(id());
        ATRACE_INT(traceName.c_str(), buf.mFrameCount);
    }
    if (buf.mFrameCount == 0) {
        return WOULD_BLOCK;
    }
    status = Track::getNextBuffer(buffer);
    return status;
}

void AudioFlinger::PlaybackThread::PatchTrack::releaseBuffer(AudioBufferProvider::Buffer* buffer)
{
    ALOG_ASSERT(mPeerProxy != 0, "%s(%d): called without peer proxy", __func__, mId);
    Proxy::Buffer buf;
    buf.mFrameCount = buffer->frameCount;
    buf.mRaw = buffer->raw;
    mPeerProxy->releaseBuffer(&buf);
    TrackBase::releaseBuffer(buffer); // Note: this is the base class.
}

status_t AudioFlinger::PlaybackThread::PatchTrack::obtainBuffer(Proxy::Buffer* buffer,
                                                                const struct timespec *timeOut)
{
    status_t status = NO_ERROR;
    static const int32_t kMaxTries = 5;
    int32_t tryCounter = kMaxTries;
    const size_t originalFrameCount = buffer->mFrameCount;
    do {
        if (status == NOT_ENOUGH_DATA) {
            restartIfDisabled();
            buffer->mFrameCount = originalFrameCount; // cleared on error, must be restored.
        }
        status = mProxy->obtainBuffer(buffer, timeOut);
    } while ((status == NOT_ENOUGH_DATA) && (tryCounter-- > 0));
    return status;
}

void AudioFlinger::PlaybackThread::PatchTrack::releaseBuffer(Proxy::Buffer* buffer)
{
    mProxy->releaseBuffer(buffer);
    restartIfDisabled();

    // Check if the PatchTrack has enough data to write once in releaseBuffer().
    // If not, prevent an underrun from occurring by moving the track into FS_FILLING;
    // this logic avoids glitches when suspending A2DP with AudioPlaybackCapture.
    // TODO: perhaps underrun avoidance could be a track property checked in isReady() instead.
    if (mFillingUpStatus == FS_ACTIVE
            && audio_is_linear_pcm(mFormat)
            && !isOffloadedOrDirect()) {
        if (sp<ThreadBase> thread = mThread.promote();
            thread != 0) {
            PlaybackThread *playbackThread = (PlaybackThread *)thread.get();
            const size_t frameCount = playbackThread->frameCount() * sampleRate()
                    / playbackThread->sampleRate();
            if (framesReady() < frameCount) {
                ALOGD("%s(%d) Not enough data, wait for buffer to fill", __func__, mId);
                mFillingUpStatus = FS_FILLING;
            }
        }
    }
}

void AudioFlinger::PlaybackThread::PatchTrack::restartIfDisabled()
{
    if (android_atomic_and(~CBLK_DISABLED, &mCblk->mFlags) & CBLK_DISABLED) {
        ALOGW("%s(%d): disabled due to previous underrun, restarting", __func__, mId);
        start();
    }
}

// ----------------------------------------------------------------------------
//      Record
// ----------------------------------------------------------------------------


#undef LOG_TAG
#define LOG_TAG "AF::RecordHandle"

AudioFlinger::RecordHandle::RecordHandle(
        const sp<AudioFlinger::RecordThread::RecordTrack>& recordTrack)
    : BnAudioRecord(),
    mRecordTrack(recordTrack)
{
    setMinSchedulerPolicy(SCHED_NORMAL, ANDROID_PRIORITY_AUDIO);
}

AudioFlinger::RecordHandle::~RecordHandle() {
    stop_nonvirtual();
    mRecordTrack->destroy();
}

binder::Status AudioFlinger::RecordHandle::start(int /*AudioSystem::sync_event_t*/ event,
        int /*audio_session_t*/ triggerSession) {
    ALOGV("%s()", __func__);
    return binderStatusFromStatusT(
        mRecordTrack->start((AudioSystem::sync_event_t)event, (audio_session_t) triggerSession));
}

binder::Status AudioFlinger::RecordHandle::stop() {
    stop_nonvirtual();
    return binder::Status::ok();
}

void AudioFlinger::RecordHandle::stop_nonvirtual() {
    ALOGV("%s()", __func__);
    mRecordTrack->stop();
}

binder::Status AudioFlinger::RecordHandle::getActiveMicrophones(
        std::vector<media::MicrophoneInfoFw>* activeMicrophones) {
    ALOGV("%s()", __func__);
    return binderStatusFromStatusT(mRecordTrack->getActiveMicrophones(activeMicrophones));
}

binder::Status AudioFlinger::RecordHandle::setPreferredMicrophoneDirection(
        int /*audio_microphone_direction_t*/ direction) {
    ALOGV("%s()", __func__);
    return binderStatusFromStatusT(mRecordTrack->setPreferredMicrophoneDirection(
            static_cast<audio_microphone_direction_t>(direction)));
}

binder::Status AudioFlinger::RecordHandle::setPreferredMicrophoneFieldDimension(float zoom) {
    ALOGV("%s()", __func__);
    return binderStatusFromStatusT(mRecordTrack->setPreferredMicrophoneFieldDimension(zoom));
}

binder::Status AudioFlinger::RecordHandle::shareAudioHistory(
        const std::string& sharedAudioPackageName, int64_t sharedAudioStartMs) {
    return binderStatusFromStatusT(
            mRecordTrack->shareAudioHistory(sharedAudioPackageName, sharedAudioStartMs));
}

// ----------------------------------------------------------------------------
#undef LOG_TAG
#define LOG_TAG "AF::RecordTrack"

// RecordTrack constructor must be called with AudioFlinger::mLock and ThreadBase::mLock held
AudioFlinger::RecordThread::RecordTrack::RecordTrack(
            RecordThread *thread,
            const sp<Client>& client,
            const audio_attributes_t& attr,
            uint32_t sampleRate,
            audio_format_t format,
            audio_channel_mask_t channelMask,
            size_t frameCount,
            void *buffer,
            size_t bufferSize,
            audio_session_t sessionId,
            pid_t creatorPid,
            const AttributionSourceState& attributionSource,
            audio_input_flags_t flags,
            track_type type,
            audio_port_handle_t portId,
            int32_t startFrames)
    :   TrackBase(thread, client, attr, sampleRate, format,
                  channelMask, frameCount, buffer, bufferSize, sessionId,
                  creatorPid,
                  VALUE_OR_FATAL(aidl2legacy_int32_t_uid_t(attributionSource.uid)),
                  false /*isOut*/,
                  (type == TYPE_DEFAULT) ?
                          ((flags & AUDIO_INPUT_FLAG_FAST) ? ALLOC_PIPE : ALLOC_CBLK) :
                          ((buffer == NULL) ? ALLOC_LOCAL : ALLOC_NONE),
                  type, portId,
                  std::string(AMEDIAMETRICS_KEY_PREFIX_AUDIO_RECORD) + std::to_string(portId)),
        mOverflow(false),
        mFramesToDrop(0),
        mResamplerBufferProvider(NULL), // initialize in case of early constructor exit
        mRecordBufferConverter(NULL),
        mFlags(flags),
        mSilenced(false),
        mStartFrames(startFrames)
{
    if (mCblk == NULL) {
        return;
    }

    if (!isDirect()) {
        mRecordBufferConverter = new RecordBufferConverter(
                thread->mChannelMask, thread->mFormat, thread->mSampleRate,
                channelMask, format, sampleRate);
        // Check if the RecordBufferConverter construction was successful.
        // If not, don't continue with construction.
        //
        // NOTE: It would be extremely rare that the record track cannot be created
        // for the current device, but a pending or future device change would make
        // the record track configuration valid.
        if (mRecordBufferConverter->initCheck() != NO_ERROR) {
            ALOGE("%s(%d): RecordTrack unable to create record buffer converter", __func__, mId);
            return;
        }
    }

    mServerProxy = new AudioRecordServerProxy(mCblk, mBuffer, frameCount,
            mFrameSize, !isExternalTrack());

    mResamplerBufferProvider = new ResamplerBufferProvider(this);

    if (flags & AUDIO_INPUT_FLAG_FAST) {
        ALOG_ASSERT(thread->mFastTrackAvail);
        thread->mFastTrackAvail = false;
    } else {
        // TODO: only Normal Record has timestamps (Fast Record does not).
        mServerLatencySupported = checkServerLatencySupported(mFormat, flags);
    }
#ifdef TEE_SINK
    mTee.setId(std::string("_") + std::to_string(mThreadIoHandle)
            + "_" + std::to_string(mId)
            + "_R");
#endif

    // Once this item is logged by the server, the client can add properties.
    mTrackMetrics.logConstructor(creatorPid, uid(), id());
}

AudioFlinger::RecordThread::RecordTrack::~RecordTrack()
{
    ALOGV("%s()", __func__);
    delete mRecordBufferConverter;
    delete mResamplerBufferProvider;
}

status_t AudioFlinger::RecordThread::RecordTrack::initCheck() const
{
    status_t status = TrackBase::initCheck();
    if (status == NO_ERROR && mServerProxy == 0) {
        status = BAD_VALUE;
    }
    return status;
}

// AudioBufferProvider interface
status_t AudioFlinger::RecordThread::RecordTrack::getNextBuffer(AudioBufferProvider::Buffer* buffer)
{
    ServerProxy::Buffer buf;
    buf.mFrameCount = buffer->frameCount;
    status_t status = mServerProxy->obtainBuffer(&buf);
    buffer->frameCount = buf.mFrameCount;
    buffer->raw = buf.mRaw;
    if (buf.mFrameCount == 0) {
        // FIXME also wake futex so that overrun is noticed more quickly
        (void) android_atomic_or(CBLK_OVERRUN, &mCblk->mFlags);
    }
    return status;
}

status_t AudioFlinger::RecordThread::RecordTrack::start(AudioSystem::sync_event_t event,
                                                        audio_session_t triggerSession)
{
    sp<ThreadBase> thread = mThread.promote();
    if (thread != 0) {
        RecordThread *recordThread = (RecordThread *)thread.get();
        return recordThread->start(this, event, triggerSession);
    } else {
        ALOGW("%s track %d: thread was destroyed", __func__, portId());
        return DEAD_OBJECT;
    }
}

void AudioFlinger::RecordThread::RecordTrack::stop()
{
    sp<ThreadBase> thread = mThread.promote();
    if (thread != 0) {
        RecordThread *recordThread = (RecordThread *)thread.get();
        if (recordThread->stop(this) && isExternalTrack()) {
            AudioSystem::stopInput(mPortId);
        }
    }
}

void AudioFlinger::RecordThread::RecordTrack::destroy()
{
    // see comments at AudioFlinger::PlaybackThread::Track::destroy()
    sp<RecordTrack> keep(this);
    {
        track_state priorState = mState;
        sp<ThreadBase> thread = mThread.promote();
        if (thread != 0) {
            Mutex::Autolock _l(thread->mLock);
            RecordThread *recordThread = (RecordThread *) thread.get();
            priorState = mState;
            if (!mSharedAudioPackageName.empty()) {
                recordThread->resetAudioHistory_l();
            }
            recordThread->destroyTrack_l(this); // move mState to STOPPED, terminate
        }
        // APM portid/client management done outside of lock.
        // NOTE: if thread doesn't exist, the input descriptor probably doesn't either.
        if (isExternalTrack()) {
            switch (priorState) {
            case ACTIVE:     // invalidated while still active
            case STARTING_2: // invalidated/start-aborted after startInput successfully called
            case PAUSING:    // invalidated while in the middle of stop() pausing (still active)
                AudioSystem::stopInput(mPortId);
                break;

            case STARTING_1: // invalidated/start-aborted and startInput not successful
            case PAUSED:     // OK, not active
            case IDLE:       // OK, not active
                break;

            case STOPPED:    // unexpected (destroyed)
            default:
                LOG_ALWAYS_FATAL("%s(%d): invalid prior state: %d", __func__, mId, priorState);
            }
            AudioSystem::releaseInput(mPortId);
        }
    }
}

void AudioFlinger::RecordThread::RecordTrack::invalidate()
{
    TrackBase::invalidate();
    // FIXME should use proxy, and needs work
    audio_track_cblk_t* cblk = mCblk;
    android_atomic_or(CBLK_INVALID, &cblk->mFlags);
    android_atomic_release_store(0x40000000, &cblk->mFutex);
    // client is not in server, so FUTEX_WAKE is needed instead of FUTEX_WAKE_PRIVATE
    (void) syscall(__NR_futex, &cblk->mFutex, FUTEX_WAKE, INT_MAX);
}


void AudioFlinger::RecordThread::RecordTrack::appendDumpHeader(String8& result)
{
    result.appendFormat("Active     Id Client Session Port Id  S  Flags  "
                        " Format Chn mask  SRate Source  "
                        " Server FrmCnt FrmRdy Sil%s\n",
                        isServerLatencySupported() ? "   Latency" : "");
}

void AudioFlinger::RecordThread::RecordTrack::appendDump(String8& result, bool active)
{
    result.appendFormat("%c%5s %6d %6u %7u %7u  %2s 0x%03X "
            "%08X %08X %6u %6X "
            "%08X %6zu %6zu %3c",
            isFastTrack() ? 'F' : ' ',
            active ? "yes" : "no",
            mId,
            (mClient == 0) ? getpid() : mClient->pid(),
            mSessionId,
            mPortId,
            getTrackStateAsCodedString(),
            mCblk->mFlags,

            mFormat,
            mChannelMask,
            mSampleRate,
            mAttr.source,

            mCblk->mServer,
            mFrameCount,
            mServerProxy->framesReadySafe(),
            isSilenced() ? 's' : 'n'
            );
    if (isServerLatencySupported()) {
        double latencyMs;
        bool fromTrack;
        if (getTrackLatencyMs(&latencyMs, &fromTrack) == OK) {
            // Show latency in msec, followed by 't' if from track timestamp (the most accurate)
            // or 'k' if estimated from kernel (usually for debugging).
            result.appendFormat(" %7.2lf %c", latencyMs, fromTrack ? 't' : 'k');
        } else {
            result.appendFormat("%10s", mCblk->mServer != 0 ? "unavail" : "new");
        }
    }
    result.append("\n");
}

void AudioFlinger::RecordThread::RecordTrack::handleSyncStartEvent(const sp<SyncEvent>& event)
{
    if (event == mSyncStartEvent) {
        ssize_t framesToDrop = 0;
        sp<ThreadBase> threadBase = mThread.promote();
        if (threadBase != 0) {
            // TODO: use actual buffer filling status instead of 2 buffers when info is available
            // from audio HAL
            framesToDrop = threadBase->mFrameCount * 2;
        }
        mFramesToDrop = framesToDrop;
    }
}

void AudioFlinger::RecordThread::RecordTrack::clearSyncStartEvent()
{
    if (mSyncStartEvent != 0) {
        mSyncStartEvent->cancel();
        mSyncStartEvent.clear();
    }
    mFramesToDrop = 0;
}

void AudioFlinger::RecordThread::RecordTrack::updateTrackFrameInfo(
        int64_t trackFramesReleased, int64_t sourceFramesRead,
        uint32_t halSampleRate, const ExtendedTimestamp &timestamp)
{
   // Make the kernel frametime available.
    const FrameTime ft{
            timestamp.mPosition[ExtendedTimestamp::LOCATION_KERNEL],
            timestamp.mTimeNs[ExtendedTimestamp::LOCATION_KERNEL]};
    // ALOGD("FrameTime: %lld %lld", (long long)ft.frames, (long long)ft.timeNs);
    mKernelFrameTime.store(ft);
    if (!audio_is_linear_pcm(mFormat)) {
        // Stream is direct, return provided timestamp with no conversion
        mServerProxy->setTimestamp(timestamp);
        return;
    }

    ExtendedTimestamp local = timestamp;

    // Convert HAL frames to server-side track frames at track sample rate.
    // We use trackFramesReleased and sourceFramesRead as an anchor point.
    for (int i = ExtendedTimestamp::LOCATION_SERVER; i < ExtendedTimestamp::LOCATION_MAX; ++i) {
        if (local.mTimeNs[i] != 0) {
            const int64_t relativeServerFrames = local.mPosition[i] - sourceFramesRead;
            const int64_t relativeTrackFrames = relativeServerFrames
                    * mSampleRate / halSampleRate; // TODO: potential computation overflow
            local.mPosition[i] = relativeTrackFrames + trackFramesReleased;
        }
    }
    mServerProxy->setTimestamp(local);

    // Compute latency info.
    const bool useTrackTimestamp = true; // use track unless debugging.
    const double latencyMs = - (useTrackTimestamp
            ? local.getOutputServerLatencyMs(sampleRate())
            : timestamp.getOutputServerLatencyMs(halSampleRate));

    mServerLatencyFromTrack.store(useTrackTimestamp);
    mServerLatencyMs.store(latencyMs);
}

status_t AudioFlinger::RecordThread::RecordTrack::getActiveMicrophones(
        std::vector<media::MicrophoneInfoFw>* activeMicrophones)
{
    sp<ThreadBase> thread = mThread.promote();
    if (thread != 0) {
        RecordThread *recordThread = (RecordThread *)thread.get();
        return recordThread->getActiveMicrophones(activeMicrophones);
    } else {
        return BAD_VALUE;
    }
}

status_t AudioFlinger::RecordThread::RecordTrack::setPreferredMicrophoneDirection(
        audio_microphone_direction_t direction) {
    sp<ThreadBase> thread = mThread.promote();
    if (thread != 0) {
        RecordThread *recordThread = (RecordThread *)thread.get();
        return recordThread->setPreferredMicrophoneDirection(direction);
    } else {
        return BAD_VALUE;
    }
}

status_t AudioFlinger::RecordThread::RecordTrack::setPreferredMicrophoneFieldDimension(float zoom) {
    sp<ThreadBase> thread = mThread.promote();
    if (thread != 0) {
        RecordThread *recordThread = (RecordThread *)thread.get();
        return recordThread->setPreferredMicrophoneFieldDimension(zoom);
    } else {
        return BAD_VALUE;
    }
}

status_t AudioFlinger::RecordThread::RecordTrack::shareAudioHistory(
        const std::string& sharedAudioPackageName, int64_t sharedAudioStartMs) {

    const uid_t callingUid = IPCThreadState::self()->getCallingUid();
    const pid_t callingPid = IPCThreadState::self()->getCallingPid();
    if (callingUid != mUid || callingPid != mCreatorPid) {
        return PERMISSION_DENIED;
    }

    AttributionSourceState attributionSource{};
    attributionSource.uid = VALUE_OR_RETURN_STATUS(legacy2aidl_uid_t_int32_t(callingUid));
    attributionSource.pid = VALUE_OR_RETURN_STATUS(legacy2aidl_uid_t_int32_t(callingPid));
    attributionSource.token = sp<BBinder>::make();
    if (!captureHotwordAllowed(attributionSource)) {
        return PERMISSION_DENIED;
    }

    sp<ThreadBase> thread = mThread.promote();
    if (thread != 0) {
        RecordThread *recordThread = (RecordThread *)thread.get();
        status_t status = recordThread->shareAudioHistory(
                sharedAudioPackageName, mSessionId, sharedAudioStartMs);
        if (status == NO_ERROR) {
            mSharedAudioPackageName = sharedAudioPackageName;
        }
        return status;
    } else {
        return BAD_VALUE;
    }
}

void AudioFlinger::RecordThread::RecordTrack::copyMetadataTo(MetadataInserter& backInserter) const
{

    // Do not forward PatchRecord metadata with unspecified audio source
    if (mAttr.source == AUDIO_SOURCE_DEFAULT) {
        return;
    }

    // No track is invalid as this is called after prepareTrack_l in the same critical section
    record_track_metadata_v7_t metadata;
    metadata.base = {
            .source = mAttr.source,
            .gain = 1, // capture tracks do not have volumes
    };
    metadata.channel_mask = mChannelMask;
    strncpy(metadata.tags, mAttr.tags, AUDIO_ATTRIBUTES_TAGS_MAX_SIZE);

    *backInserter++ = metadata;
}

// ----------------------------------------------------------------------------
#undef LOG_TAG
#define LOG_TAG "AF::PatchRecord"

AudioFlinger::RecordThread::PatchRecord::PatchRecord(RecordThread *recordThread,
                                                     uint32_t sampleRate,
                                                     audio_channel_mask_t channelMask,
                                                     audio_format_t format,
                                                     size_t frameCount,
                                                     void *buffer,
                                                     size_t bufferSize,
                                                     audio_input_flags_t flags,
                                                     const Timeout& timeout,
                                                     audio_source_t source)
    :   RecordTrack(recordThread, NULL,
                audio_attributes_t{ .source = source } ,
                sampleRate, format, channelMask, frameCount,
                buffer, bufferSize, AUDIO_SESSION_NONE, getpid(),
                audioServerAttributionSource(getpid()), flags, TYPE_PATCH),
        PatchTrackBase(new ClientProxy(mCblk, mBuffer, frameCount, mFrameSize, false, true),
                       *recordThread, timeout)
{
    ALOGV("%s(%d): sampleRate %d mPeerTimeout %d.%03d sec",
                                      __func__, mId, sampleRate,
                                      (int)mPeerTimeout.tv_sec,
                                      (int)(mPeerTimeout.tv_nsec / 1000000));
}

AudioFlinger::RecordThread::PatchRecord::~PatchRecord()
{
    ALOGV("%s(%d)", __func__, mId);
}

static size_t writeFramesHelper(
        AudioBufferProvider* dest, const void* src, size_t frameCount, size_t frameSize)
{
    AudioBufferProvider::Buffer patchBuffer;
    patchBuffer.frameCount = frameCount;
    auto status = dest->getNextBuffer(&patchBuffer);
    if (status != NO_ERROR) {
       ALOGW("%s PathRecord getNextBuffer failed with error %d: %s",
             __func__, status, strerror(-status));
       return 0;
    }
    ALOG_ASSERT(patchBuffer.frameCount <= frameCount);
    memcpy(patchBuffer.raw, src, patchBuffer.frameCount * frameSize);
    size_t framesWritten = patchBuffer.frameCount;
    dest->releaseBuffer(&patchBuffer);
    return framesWritten;
}

// static
size_t AudioFlinger::RecordThread::PatchRecord::writeFrames(
        AudioBufferProvider* dest, const void* src, size_t frameCount, size_t frameSize)
{
    size_t framesWritten = writeFramesHelper(dest, src, frameCount, frameSize);
    // On buffer wrap, the buffer frame count will be less than requested,
    // when this happens a second buffer needs to be used to write the leftover audio
    const size_t framesLeft = frameCount - framesWritten;
    if (framesWritten != 0 && framesLeft != 0) {
        framesWritten += writeFramesHelper(dest, (const char*)src + framesWritten * frameSize,
                        framesLeft, frameSize);
    }
    return framesWritten;
}

// AudioBufferProvider interface
status_t AudioFlinger::RecordThread::PatchRecord::getNextBuffer(
                                                  AudioBufferProvider::Buffer* buffer)
{
    ALOG_ASSERT(mPeerProxy != 0, "%s(%d): called without peer proxy", __func__, mId);
    Proxy::Buffer buf;
    buf.mFrameCount = buffer->frameCount;
    status_t status = mPeerProxy->obtainBuffer(&buf, &mPeerTimeout);
    ALOGV_IF(status != NO_ERROR,
             "%s(%d): mPeerProxy->obtainBuffer status %d", __func__, mId, status);
    buffer->frameCount = buf.mFrameCount;
    if (ATRACE_ENABLED()) {
        std::string traceName("PRnObt");
        traceName += std::to_string(id());
        ATRACE_INT(traceName.c_str(), buf.mFrameCount);
    }
    if (buf.mFrameCount == 0) {
        return WOULD_BLOCK;
    }
    status = RecordTrack::getNextBuffer(buffer);
    return status;
}

void AudioFlinger::RecordThread::PatchRecord::releaseBuffer(AudioBufferProvider::Buffer* buffer)
{
    ALOG_ASSERT(mPeerProxy != 0, "%s(%d): called without peer proxy", __func__, mId);
    Proxy::Buffer buf;
    buf.mFrameCount = buffer->frameCount;
    buf.mRaw = buffer->raw;
    mPeerProxy->releaseBuffer(&buf);
    TrackBase::releaseBuffer(buffer);
}

status_t AudioFlinger::RecordThread::PatchRecord::obtainBuffer(Proxy::Buffer* buffer,
                                                               const struct timespec *timeOut)
{
    return mProxy->obtainBuffer(buffer, timeOut);
}

void AudioFlinger::RecordThread::PatchRecord::releaseBuffer(Proxy::Buffer* buffer)
{
    mProxy->releaseBuffer(buffer);
}

#undef LOG_TAG
#define LOG_TAG "AF::PthrPatchRecord"

static std::unique_ptr<void, decltype(free)*> allocAligned(size_t alignment, size_t size)
{
    void *ptr = nullptr;
    (void)posix_memalign(&ptr, alignment, size);
    return {ptr, free};
}

AudioFlinger::RecordThread::PassthruPatchRecord::PassthruPatchRecord(
        RecordThread *recordThread,
        uint32_t sampleRate,
        audio_channel_mask_t channelMask,
        audio_format_t format,
        size_t frameCount,
        audio_input_flags_t flags,
        audio_source_t source)
        : PatchRecord(recordThread, sampleRate, channelMask, format, frameCount,
                nullptr /*buffer*/, 0 /*bufferSize*/, flags, {} /* timeout */, source),
          mPatchRecordAudioBufferProvider(*this),
          mSinkBuffer(allocAligned(32, mFrameCount * mFrameSize)),
          mStubBuffer(allocAligned(32, mFrameCount * mFrameSize))
{
    memset(mStubBuffer.get(), 0, mFrameCount * mFrameSize);
}

sp<StreamInHalInterface> AudioFlinger::RecordThread::PassthruPatchRecord::obtainStream(
        sp<ThreadBase>* thread)
{
    *thread = mThread.promote();
    if (!*thread) return nullptr;
    RecordThread *recordThread = static_cast<RecordThread*>((*thread).get());
    Mutex::Autolock _l(recordThread->mLock);
    return recordThread->mInput ? recordThread->mInput->stream : nullptr;
}

// PatchProxyBufferProvider methods are called on DirectOutputThread
status_t AudioFlinger::RecordThread::PassthruPatchRecord::obtainBuffer(
        Proxy::Buffer* buffer, const struct timespec* timeOut)
{
    if (mUnconsumedFrames) {
        buffer->mFrameCount = std::min(buffer->mFrameCount, mUnconsumedFrames);
        // mUnconsumedFrames is decreased in releaseBuffer to use actual frame consumption figure.
        return PatchRecord::obtainBuffer(buffer, timeOut);
    }

    // Otherwise, execute a read from HAL and write into the buffer.
    nsecs_t startTimeNs = 0;
    if (timeOut && (timeOut->tv_sec != 0 || timeOut->tv_nsec != 0) && timeOut->tv_sec != INT_MAX) {
        // Will need to correct timeOut by elapsed time.
        startTimeNs = systemTime();
    }
    const size_t framesToRead = std::min(buffer->mFrameCount, mFrameCount);
    buffer->mFrameCount = 0;
    buffer->mRaw = nullptr;
    sp<ThreadBase> thread;
    sp<StreamInHalInterface> stream = obtainStream(&thread);
    if (!stream) return NO_INIT;  // If there is no stream, RecordThread is not reading.

    status_t result = NO_ERROR;
    size_t bytesRead = 0;
    {
        ATRACE_NAME("read");
        result = stream->read(mSinkBuffer.get(), framesToRead * mFrameSize, &bytesRead);
        if (result != NO_ERROR) goto stream_error;
        if (bytesRead == 0) return NO_ERROR;
    }

    {
        std::lock_guard<std::mutex> lock(mReadLock);
        mReadBytes += bytesRead;
        mReadError = NO_ERROR;
    }
    mReadCV.notify_one();
    // writeFrames handles wraparound and should write all the provided frames.
    // If it couldn't, there is something wrong with the client/server buffer of the software patch.
    buffer->mFrameCount = writeFrames(
            &mPatchRecordAudioBufferProvider,
            mSinkBuffer.get(), bytesRead / mFrameSize, mFrameSize);
    ALOGW_IF(buffer->mFrameCount < bytesRead / mFrameSize,
            "Lost %zu frames obtained from HAL", bytesRead / mFrameSize - buffer->mFrameCount);
    mUnconsumedFrames = buffer->mFrameCount;
    struct timespec newTimeOut;
    if (startTimeNs) {
        // Correct the timeout by elapsed time.
        nsecs_t newTimeOutNs = audio_utils_ns_from_timespec(timeOut) - (systemTime() - startTimeNs);
        if (newTimeOutNs < 0) newTimeOutNs = 0;
        newTimeOut.tv_sec = newTimeOutNs / NANOS_PER_SECOND;
        newTimeOut.tv_nsec = newTimeOutNs - newTimeOut.tv_sec * NANOS_PER_SECOND;
        timeOut = &newTimeOut;
    }
    return PatchRecord::obtainBuffer(buffer, timeOut);

stream_error:
    stream->standby();
    {
        std::lock_guard<std::mutex> lock(mReadLock);
        mReadError = result;
    }
    mReadCV.notify_one();
    return result;
}

void AudioFlinger::RecordThread::PassthruPatchRecord::releaseBuffer(Proxy::Buffer* buffer)
{
    if (buffer->mFrameCount <= mUnconsumedFrames) {
        mUnconsumedFrames -= buffer->mFrameCount;
    } else {
        ALOGW("Write side has consumed more frames than we had: %zu > %zu",
                buffer->mFrameCount, mUnconsumedFrames);
        mUnconsumedFrames = 0;
    }
    PatchRecord::releaseBuffer(buffer);
}

// AudioBufferProvider and Source methods are called on RecordThread
// 'read' emulates actual audio data with 0's. This is OK as 'getNextBuffer'
// and 'releaseBuffer' are stubbed out and ignore their input.
// It's not possible to retrieve actual data here w/o blocking 'obtainBuffer'
// until we copy it.
status_t AudioFlinger::RecordThread::PassthruPatchRecord::read(
        void* buffer, size_t bytes, size_t* read)
{
    bytes = std::min(bytes, mFrameCount * mFrameSize);
    {
        std::unique_lock<std::mutex> lock(mReadLock);
        mReadCV.wait(lock, [&]{ return mReadError != NO_ERROR || mReadBytes != 0; });
        if (mReadError != NO_ERROR) {
            mLastReadFrames = 0;
            return mReadError;
        }
        *read = std::min(bytes, mReadBytes);
        mReadBytes -= *read;
    }
    mLastReadFrames = *read / mFrameSize;
    memset(buffer, 0, *read);
    return 0;
}

status_t AudioFlinger::RecordThread::PassthruPatchRecord::getCapturePosition(
        int64_t* frames, int64_t* time)
{
    sp<ThreadBase> thread;
    sp<StreamInHalInterface> stream = obtainStream(&thread);
    return stream ? stream->getCapturePosition(frames, time) : NO_INIT;
}

status_t AudioFlinger::RecordThread::PassthruPatchRecord::standby()
{
    // RecordThread issues 'standby' command in two major cases:
    // 1. Error on read--this case is handled in 'obtainBuffer'.
    // 2. Track is stopping--as PassthruPatchRecord assumes continuous
    //    output, this can only happen when the software patch
    //    is being torn down. In this case, the RecordThread
    //    will terminate and close the HAL stream.
    return 0;
}

// As the buffer gets filled in obtainBuffer, here we only simulate data consumption.
status_t AudioFlinger::RecordThread::PassthruPatchRecord::getNextBuffer(
        AudioBufferProvider::Buffer* buffer)
{
    buffer->frameCount = mLastReadFrames;
    buffer->raw = buffer->frameCount != 0 ? mStubBuffer.get() : nullptr;
    return NO_ERROR;
}

void AudioFlinger::RecordThread::PassthruPatchRecord::releaseBuffer(
        AudioBufferProvider::Buffer* buffer)
{
    buffer->frameCount = 0;
    buffer->raw = nullptr;
}

// ----------------------------------------------------------------------------
#undef LOG_TAG
#define LOG_TAG "AF::MmapTrack"

AudioFlinger::MmapThread::MmapTrack::MmapTrack(ThreadBase *thread,
        const audio_attributes_t& attr,
        uint32_t sampleRate,
        audio_format_t format,
        audio_channel_mask_t channelMask,
        audio_session_t sessionId,
        bool isOut,
        const AttributionSourceState& attributionSource,
        pid_t creatorPid,
        audio_port_handle_t portId)
    :   TrackBase(thread, NULL, attr, sampleRate, format,
                  channelMask, (size_t)0 /* frameCount */,
                  nullptr /* buffer */, (size_t)0 /* bufferSize */,
                  sessionId, creatorPid,
                  VALUE_OR_FATAL(aidl2legacy_int32_t_uid_t(attributionSource.uid)),
                  isOut,
                  ALLOC_NONE,
                  TYPE_DEFAULT, portId,
                  std::string(AMEDIAMETRICS_KEY_PREFIX_AUDIO_MMAP) + std::to_string(portId)),
        mPid(VALUE_OR_FATAL(aidl2legacy_int32_t_uid_t(attributionSource.pid))),
            mSilenced(false), mSilencedNotified(false)
{
    // Once this item is logged by the server, the client can add properties.
    mTrackMetrics.logConstructor(creatorPid, uid(), id());
}

AudioFlinger::MmapThread::MmapTrack::~MmapTrack()
{
}

status_t AudioFlinger::MmapThread::MmapTrack::initCheck() const
{
    return NO_ERROR;
}

status_t AudioFlinger::MmapThread::MmapTrack::start(AudioSystem::sync_event_t event __unused,
                                                    audio_session_t triggerSession __unused)
{
    return NO_ERROR;
}

void AudioFlinger::MmapThread::MmapTrack::stop()
{
}

// AudioBufferProvider interface
status_t AudioFlinger::MmapThread::MmapTrack::getNextBuffer(AudioBufferProvider::Buffer* buffer)
{
    buffer->frameCount = 0;
    buffer->raw = nullptr;
    return INVALID_OPERATION;
}

// ExtendedAudioBufferProvider interface
size_t AudioFlinger::MmapThread::MmapTrack::framesReady() const {
    return 0;
}

int64_t AudioFlinger::MmapThread::MmapTrack::framesReleased() const
{
    return 0;
}

void AudioFlinger::MmapThread::MmapTrack::onTimestamp(const ExtendedTimestamp &timestamp __unused)
{
}

void AudioFlinger::MmapThread::MmapTrack::processMuteEvent_l(const sp<
    IAudioManager>& audioManager, mute_state_t muteState)
{
    if (mMuteState == muteState) {
        // mute state did not change, do nothing
        return;
    }

    status_t result = UNKNOWN_ERROR;
    if (audioManager && mPortId != AUDIO_PORT_HANDLE_NONE) {
        if (mMuteEventExtras == nullptr) {
            mMuteEventExtras = std::make_unique<os::PersistableBundle>();
        }
        mMuteEventExtras->putInt(String16(kExtraPlayerEventMuteKey),
                                 static_cast<int>(muteState));

        result = audioManager->portEvent(mPortId,
                                         PLAYER_UPDATE_MUTED,
                                         mMuteEventExtras);
    }

    if (result == OK) {
        mMuteState = muteState;
    } else {
        ALOGW("%s(%d): cannot process mute state for port ID %d, status error %d",
              __func__,
              id(),
              mPortId,
              result);
    }
}

void AudioFlinger::MmapThread::MmapTrack::appendDumpHeader(String8& result)
{
    result.appendFormat("Client Session Port Id  Format Chn mask  SRate Flags %s\n",
                        isOut() ? "Usg CT": "Source");
}

void AudioFlinger::MmapThread::MmapTrack::appendDump(String8& result, bool active __unused)
{
    result.appendFormat("%6u %7u %7u %08X %08X %6u 0x%03X ",
            mPid,
            mSessionId,
            mPortId,
            mFormat,
            mChannelMask,
            mSampleRate,
            mAttr.flags);
    if (isOut()) {
        result.appendFormat("%3x %2x", mAttr.usage, mAttr.content_type);
    } else {
        result.appendFormat("%6x", mAttr.source);
    }
    result.append("\n");
}

} // namespace android<|MERGE_RESOLUTION|>--- conflicted
+++ resolved
@@ -576,11 +576,7 @@
 // Note this method is never called (and never to be) for audio server / patch record track
 // - not called from constructor due to check on UID,
 // - not called from PlayAudioOpCallback because the callback is not installed in this case
-<<<<<<< HEAD
-void AudioFlinger::PlaybackThread::OpPlayAudioMonitor::checkPlayAudioForUsage()
-=======
 void AudioFlinger::PlaybackThread::OpPlayAudioMonitor::checkPlayAudioForUsage(bool doBroadcast)
->>>>>>> 05f0c2a6
 {
     const bool hasAppOps = mAttributionSource.packageName.has_value()
         && mAppOpsManager.checkAudioOpNoThrow(
@@ -590,13 +586,6 @@
     bool shouldChange = !hasAppOps;  // check if we need to update.
     if (mHasOpPlayAudio.compare_exchange_strong(shouldChange, hasAppOps)) {
         ALOGD("OpPlayAudio: track:%d usage:%d %smuted", mId, mUsage, hasAppOps ? "not " : "");
-<<<<<<< HEAD
-        auto thread = mThread.promote();
-        if (thread != nullptr && thread->type() == AudioFlinger::ThreadBase::OFFLOAD) {
-            // Wake up Thread if offloaded, otherwise it may be several seconds for update.
-            Mutex::Autolock _l(thread->mLock);
-            thread->broadcast_l();
-=======
         if (doBroadcast) {
             auto thread = mThread.promote();
             if (thread != nullptr && thread->type() == AudioFlinger::ThreadBase::OFFLOAD) {
@@ -604,7 +593,6 @@
                 Mutex::Autolock _l(thread->mLock);
                 thread->broadcast_l();
             }
->>>>>>> 05f0c2a6
         }
     }
 }
