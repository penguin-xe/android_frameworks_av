--- conflicted
+++ resolved
@@ -29,13 +29,9 @@
     libutils \
     liblog \
 
-<<<<<<< HEAD
-LOCAL_C_INCLUDES := \
-=======
 LOCAL_EXPORT_SHARED_LIBRARY_HEADERS := libmedia
 
-LOCAL_C_INCLUDES += \
->>>>>>> cecb2973
+LOCAL_C_INCLUDES := \
     $(LOCAL_PATH)/include \
     $(TOPDIR)frameworks/av/services/audiopolicy/common/include \
     $(TOPDIR)frameworks/av/services/audiopolicy \
