/*
 * Copyright (C) 2010 The Android Open Source Project
 *
 * Licensed under the Apache License, Version 2.0 (the "License");
 * you may not use this file except in compliance with the License.
 * You may obtain a copy of the License at
 *
 *      http://www.apache.org/licenses/LICENSE-2.0
 *
 * Unless required by applicable law or agreed to in writing, software
 * distributed under the License is distributed on an "AS IS" BASIS,
 * WITHOUT WARRANTIES OR CONDITIONS OF ANY KIND, either express or implied.
 * See the License for the specific language governing permissions and
 * limitations under the License.
 */

#ifndef MY_HANDLER_H_

#define MY_HANDLER_H_

//#define LOG_NDEBUG 0

#ifndef LOG_TAG
#define LOG_TAG "MyHandler"
#endif

#include <utils/Log.h>
#include <cutils/properties.h> // for property_get

#include "APacketSource.h"
#include "ARTPConnection.h"
#include "ARTSPConnection.h"
#include "ASessionDescription.h"
#include "NetworkUtils.h"

#include <ctype.h>
#include <cutils/properties.h>

#include <datasource/HTTPBase.h>
#include <media/stagefright/foundation/ABuffer.h>
#include <media/stagefright/foundation/ADebug.h>
#include <media/stagefright/foundation/ALooper.h>
#include <media/stagefright/foundation/AMessage.h>
#include <media/stagefright/MediaErrors.h>
#include <media/stagefright/Utils.h>
#include <media/stagefright/FoundationUtils.h>

#include <mediaplayerservice/AVMediaServiceExtensions.h>

#include <arpa/inet.h>
#include <sys/socket.h>
#include <netdb.h>


#if LOG_NDEBUG
#define UNUSED_UNLESS_VERBOSE(x) (void)(x)
#else
#define UNUSED_UNLESS_VERBOSE(x)
#endif

#ifndef FALLTHROUGH_INTENDED
#define FALLTHROUGH_INTENDED [[clang::fallthrough]]  // NOLINT
#endif

// If no access units are received within 5 secs, assume that the rtp
// stream has ended and signal end of stream.
static int64_t kAccessUnitTimeoutUs = 10000000ll;

// If no access units arrive for the first 10 secs after starting the
// stream, assume none ever will and signal EOS or switch transports.
static int64_t kStartupTimeoutUs = 10000000ll;

static int64_t kDefaultKeepAliveTimeoutUs = 60000000ll;

static int64_t kPauseDelayUs = 3000000ll;

// The allowed maximum number of stale access units at the beginning of
// a new sequence.
<<<<<<< HEAD
static int32_t kMaxAllowedStaleAccessUnits = 20;
=======
static int32_t kMaxAllowedStaleAudioAccessUnits = 20;
static int32_t kMaxAllowedStaleVideoAccessUnits = 400;

>>>>>>> 6582ea99
static int64_t kTearDownTimeoutUs = 3000000ll;

namespace android {

static bool GetAttribute(const char *s, const char *key, AString *value) {
    value->clear();

    size_t keyLen = strlen(key);

    for (;;) {
        while (isspace(*s)) {
            ++s;
        }

        const char *colonPos = strchr(s, ';');

        size_t len =
            (colonPos == NULL) ? strlen(s) : colonPos - s;

        if (len >= keyLen + 1 && s[keyLen] == '=' && !strncmp(s, key, keyLen)) {
            value->setTo(&s[keyLen + 1], len - keyLen - 1);
            return true;
        }

        if (colonPos == NULL) {
            return false;
        }

        s = colonPos + 1;
    }
}

static int32_t GetMaxAllowedStaleCount(bool isVideo) {
    return isVideo ? kMaxAllowedStaleVideoAccessUnits : kMaxAllowedStaleAudioAccessUnits;
}

struct MyHandler : public AHandler {
    enum {
        kWhatConnected                  = 'conn',
        kWhatDisconnected               = 'disc',
        kWhatSeekPaused                 = 'spau',
        kWhatSeekDone                   = 'sdon',

        kWhatAccessUnit                 = 'accU',
        kWhatEOS                        = 'eos!',
        kWhatSeekDiscontinuity          = 'seeD',
        kWhatNormalPlayTimeMapping      = 'nptM',
        kWhatByeReceived                = 'byeR',
    };

    MyHandler(
            const char *url,
            const sp<AMessage> &notify,
            bool uidValid = false, uid_t uid = 0)
        : mNotify(notify),
          mUIDValid(uidValid),
          mUID(uid),
          mNetLooper(new ALooper),
          mOriginalSessionURL(url),
          mSessionURL(url),
          mSetupTracksSuccessful(false),
          mSeekPending(false),
          mFirstAccessUnit(true),
          mAllTracksHaveTime(false),
          mNTPAnchorUs(-1),
          mMediaAnchorUs(-1),
          mLastMediaTimeUs(0),
          mNumAccessUnitsReceived(0),
          mCheckPending(false),
          mCheckGeneration(0),
          mCheckTimeoutGeneration(0),
          mTryTCPInterleaving(property_get_bool("rtp.transport.TCP", false)),
          mTryFakeRTCP(false),
          mReceivedFirstRTCPPacket(false),
          mReceivedFirstRTPPacket(false),
          mSeekable(true),
          mKeepAliveTimeoutUs(kDefaultKeepAliveTimeoutUs),
          mKeepAliveGeneration(0),
          mPausing(false),
          mPauseGeneration(0),
          mPlayResponseParsed(false) {
#ifndef __NO_AVEXTENSIONS__
        mConn = AVMediaServiceFactory::get()->createARTSPConnection(
                mUIDValid, uid);
        mRTPConn = AVMediaServiceFactory::get()->createARTPConnection();
#else
        mConn = new ARTSPConnection(mUIDValid, mUID);
        mRTPConn = new ARTPConnection();
#endif
        mNetLooper->setName("rtsp net");
        mNetLooper->start(false /* runOnCallingThread */,
                          false /* canCallJava */,
                          PRIORITY_HIGHEST);

        // Strip any authentication info from the session url, we don't
        // want to transmit user/pass in cleartext.
        AString host, path, user, pass;
        unsigned port;
        CHECK(ARTSPConnection::ParseURL(
                    mSessionURL.c_str(), &host, &port, &path, &user, &pass));

        if (user.size() > 0) {
            mSessionURL.clear();
            mSessionURL.append("rtsp://");
            mSessionURL.append(host);
            mSessionURL.append(":");
            mSessionURL.append(AStringPrintf("%u", port));
            mSessionURL.append(path);

            ALOGV("rewritten session url: '%s'", mSessionURL.c_str());
        }

        mSessionHost = host;
    }

    void connect() {
        looper()->registerHandler(mConn);
        (1 ? mNetLooper : looper())->registerHandler(mRTPConn);

        sp<AMessage> notify = new AMessage('biny', this);
        mConn->observeBinaryData(notify);

        sp<AMessage> reply = new AMessage('conn', this);
        mConn->connect(mOriginalSessionURL.c_str(), reply);
    }

    void loadSDP(const sp<ASessionDescription>& desc) {
        looper()->registerHandler(mConn);
        (1 ? mNetLooper : looper())->registerHandler(mRTPConn);

        sp<AMessage> notify = new AMessage('biny', this);
        mConn->observeBinaryData(notify);

        sp<AMessage> reply = new AMessage('sdpl', this);
        reply->setObject("description", desc);
        mConn->connect(mOriginalSessionURL.c_str(), reply);
    }

    AString getControlURL() {
        AString sessionLevelControlURL;
        if (mSessionDesc->findAttribute(
                0,
                "a=control",
                &sessionLevelControlURL)) {
            if (sessionLevelControlURL.compare("*") == 0) {
                return mBaseURL;
            } else {
                AString controlURL;
                CHECK(MakeURL(
                        mBaseURL.c_str(),
                        sessionLevelControlURL.c_str(),
                        &controlURL));
                return controlURL;
            }
        } else {
            return mSessionURL;
        }
    }

    void disconnect() {
        (new AMessage('abor', this))->post();
    }

    void seek(int64_t timeUs) {
        sp<AMessage> msg = new AMessage('seek', this);
        msg->setInt64("time", timeUs);
        mPauseGeneration++;
        msg->post();
    }

    void continueSeekAfterPause(int64_t timeUs) {
        sp<AMessage> msg = new AMessage('see1', this);
        msg->setInt64("time", timeUs);
        msg->post();
    }

    bool isSeekable() const {
        return mSeekable;
    }

    void pause() {
        sp<AMessage> msg = new AMessage('paus', this);
        mPauseGeneration++;
        msg->setInt32("pausecheck", mPauseGeneration);
        msg->post();
    }

    void resume() {
        sp<AMessage> msg = new AMessage('resu', this);
        mPauseGeneration++;
        msg->post();
    }

    sp<ARTSPConnection> getARTSPConnection() {
      return mConn;
    }

    static void addRR(const sp<ABuffer> &buf) {
        uint8_t *ptr = buf->data() + buf->size();
        ptr[0] = 0x80 | 0;
        ptr[1] = 201;  // RR
        ptr[2] = 0;
        ptr[3] = 1;
        ptr[4] = 0xde;  // SSRC
        ptr[5] = 0xad;
        ptr[6] = 0xbe;
        ptr[7] = 0xef;

        buf->setRange(0, buf->size() + 8);
    }

    static void addSDES(int s, const sp<ABuffer> &buffer) {
        struct sockaddr_in addr;
        socklen_t addrSize = sizeof(addr);
        if (getsockname(s, (sockaddr *)&addr, &addrSize) != 0) {
            inet_aton("0.0.0.0", &(addr.sin_addr));
        }

        uint8_t *data = buffer->data() + buffer->size();
        data[0] = 0x80 | 1;
        data[1] = 202;  // SDES
        data[4] = 0xde;  // SSRC
        data[5] = 0xad;
        data[6] = 0xbe;
        data[7] = 0xef;

        size_t offset = 8;

        data[offset++] = 1;  // CNAME

        AString cname = "stagefright@";
        cname.append(inet_ntoa(addr.sin_addr));
        data[offset++] = cname.size();

        memcpy(&data[offset], cname.c_str(), cname.size());
        offset += cname.size();

        data[offset++] = 6;  // TOOL

        AString tool = MakeUserAgent();

        data[offset++] = tool.size();

        memcpy(&data[offset], tool.c_str(), tool.size());
        offset += tool.size();

        data[offset++] = 0;

        if ((offset % 4) > 0) {
            size_t count = 4 - (offset % 4);
            switch (count) {
                case 3:
                    data[offset++] = 0;
                    FALLTHROUGH_INTENDED;
                case 2:
                    data[offset++] = 0;
                    FALLTHROUGH_INTENDED;
                case 1:
                    data[offset++] = 0;
            }
        }

        size_t numWords = (offset / 4) - 1;
        data[2] = numWords >> 8;
        data[3] = numWords & 0xff;

        buffer->setRange(buffer->offset(), buffer->size() + offset);
    }

    // In case we're behind NAT, fire off two UDP packets to the remote
    // rtp/rtcp ports to poke a hole into the firewall for future incoming
    // packets. We're going to send an RR/SDES RTCP packet to both of them.
    bool pokeAHole(int rtpSocket, int rtcpSocket, const AString &transport) {
        struct sockaddr_in addr;
        memset(addr.sin_zero, 0, sizeof(addr.sin_zero));
        addr.sin_family = AF_INET;

        AString source;
        AString server_port;
        if (!GetAttribute(transport.c_str(),
                          "source",
                          &source)) {
            ALOGW("Missing 'source' field in Transport response. Using "
                 "RTSP endpoint address.");

            struct hostent *ent = gethostbyname(mSessionHost.c_str());
            if (ent == NULL) {
                ALOGE("Failed to look up address of session host");

                return false;
            }

            addr.sin_addr.s_addr = *(in_addr_t *)ent->h_addr;
        } else {
            addr.sin_addr.s_addr = inet_addr(source.c_str());
        }

        if (!GetAttribute(transport.c_str(),
                                 "server_port",
                                 &server_port)) {
            ALOGI("Missing 'server_port' field in Transport response.");
            return false;
        }

        int rtpPort, rtcpPort;
        if (sscanf(server_port.c_str(), "%d-%d", &rtpPort, &rtcpPort) != 2
                || rtpPort <= 0 || rtpPort > 65535
                || rtcpPort <=0 || rtcpPort > 65535
                || rtcpPort != rtpPort + 1) {
            ALOGE("Server picked invalid RTP/RTCP port pair %s,"
                 " RTP port must be even, RTCP port must be one higher.",
                 server_port.c_str());

            return false;
        }

        if (rtpPort & 1) {
            ALOGW("Server picked an odd RTP port, it should've picked an "
                 "even one, we'll let it pass for now, but this may break "
                 "in the future.");
        }

        if (addr.sin_addr.s_addr == INADDR_NONE) {
            return true;
        }

        if (IN_LOOPBACK(ntohl(addr.sin_addr.s_addr))) {
            // No firewalls to traverse on the loopback interface.
            return true;
        }

        // Make up an RR/SDES RTCP packet.
        sp<ABuffer> buf = new ABuffer(65536);
        buf->setRange(0, 0);
        addRR(buf);
        addSDES(rtpSocket, buf);

        addr.sin_port = htons(rtpPort);

        ssize_t n = sendto(
                rtpSocket, buf->data(), buf->size(), 0,
                (const sockaddr *)&addr, sizeof(addr));

        if (n < (ssize_t)buf->size()) {
            ALOGE("failed to poke a hole for RTP packets");
            return false;
        }

        addr.sin_port = htons(rtcpPort);

        n = sendto(
                rtcpSocket, buf->data(), buf->size(), 0,
                (const sockaddr *)&addr, sizeof(addr));

        if (n < (ssize_t)buf->size()) {
            ALOGE("failed to poke a hole for RTCP packets");
            return false;
        }

        ALOGV("successfully poked holes.");

        return true;
    }

    static bool isLiveStream(const sp<ASessionDescription> &desc) {
        AString attrLiveStream;
        if (desc->findAttribute(0, "a=LiveStream", &attrLiveStream)) {
            ssize_t semicolonPos = attrLiveStream.find(";", 2);

            const char* liveStreamValue;
            if (semicolonPos < 0) {
                liveStreamValue = attrLiveStream.c_str();
            } else {
                AString valString;
                valString.setTo(attrLiveStream,
                        semicolonPos + 1,
                        attrLiveStream.size() - semicolonPos - 1);
                liveStreamValue = valString.c_str();
            }

            uint32_t value = strtoul(liveStreamValue, NULL, 10);
            if (value == 1) {
                ALOGV("found live stream");
                return true;
            }
        } else {
            // It is a live stream if no duration is returned
            int64_t durationUs;
            if (!desc->getDurationUs(&durationUs)) {
                ALOGV("No duration found, assume live stream");
                return true;
            }
        }

        return false;
    }

    virtual void onMessageReceived(const sp<AMessage> &msg) {
        switch (msg->what()) {
            case 'conn':
            {
                int32_t result;
                CHECK(msg->findInt32("result", &result));

                ALOGI("connection request completed with result %d (%s)",
                     result, strerror(-result));

                if (result == OK) {
                    AString request;
                    request = "DESCRIBE ";
                    request.append(mSessionURL);
                    request.append(" RTSP/1.0\r\n");
                    request.append("Accept: application/sdp\r\n");
                    request.append("\r\n");

                    sp<AMessage> reply = new AMessage('desc', this);
                    mConn->sendRequest(request.c_str(), reply);
                } else {
                    (new AMessage('disc', this))->post();
                }
                break;
            }

            case 'disc':
            {
                ++mKeepAliveGeneration;

                int32_t reconnect;
                if (msg->findInt32("reconnect", &reconnect) && reconnect) {
                    sp<AMessage> reply = new AMessage('conn', this);
                    mConn->connect(mOriginalSessionURL.c_str(), reply);
                } else {
                    (new AMessage('quit', this))->post();
                }
                break;
            }

            case 'desc':
            {
                int32_t result;
                CHECK(msg->findInt32("result", &result));

                ALOGI("DESCRIBE completed with result %d (%s)",
                     result, strerror(-result));

                if (result == OK) {
                    sp<RefBase> obj;
                    CHECK(msg->findObject("response", &obj));
                    sp<ARTSPResponse> response =
                        static_cast<ARTSPResponse *>(obj.get());

                    if (response->mStatusCode == 301 || response->mStatusCode == 302) {
                        ssize_t i = response->mHeaders.indexOfKey("location");
                        CHECK_GE(i, 0);

                        mOriginalSessionURL = response->mHeaders.valueAt(i);
                        mSessionURL = mOriginalSessionURL;

                        // Strip any authentication info from the session url, we don't
                        // want to transmit user/pass in cleartext.
                        AString host, path, user, pass;
                        unsigned port;
                        if (ARTSPConnection::ParseURL(
                                    mSessionURL.c_str(), &host, &port, &path, &user, &pass)
                                && user.size() > 0) {
                            mSessionURL.clear();
                            mSessionURL.append("rtsp://");
                            mSessionURL.append(host);
                            mSessionURL.append(":");
                            mSessionURL.append(AStringPrintf("%u", port));
                            mSessionURL.append(path);

                            ALOGV("rewritten session url: '%s'", mSessionURL.c_str());
                        }

                        sp<AMessage> reply = new AMessage('conn', this);
                        mConn->connect(mOriginalSessionURL.c_str(), reply);
                        break;
                    }

                    if (response->mStatusCode != 200) {
                        result = UNKNOWN_ERROR;
                    } else if (response->mContent == NULL) {
                        result = ERROR_MALFORMED;
                        ALOGE("The response has no content.");
                    } else {
                        mSessionDesc = new ASessionDescription;

                        mSessionDesc->setTo(
                                response->mContent->data(),
                                response->mContent->size());

                        if (!mSessionDesc->isValid()) {
                            ALOGE("Failed to parse session description.");
                            result = ERROR_MALFORMED;
                        } else {
                            ssize_t i = response->mHeaders.indexOfKey("content-base");
                            if (i >= 0) {
                                mBaseURL = response->mHeaders.valueAt(i);
                            } else {
                                i = response->mHeaders.indexOfKey("content-location");
                                if (i >= 0) {
                                    mBaseURL = response->mHeaders.valueAt(i);
                                } else {
                                    mBaseURL = mSessionURL;
                                }
                            }

                            mSeekable = !isLiveStream(mSessionDesc);

                            if (!mBaseURL.startsWith("rtsp://")) {
                                // Some misbehaving servers specify a relative
                                // URL in one of the locations above, combine
                                // it with the absolute session URL to get
                                // something usable...

                                ALOGW("Server specified a non-absolute base URL"
                                     ", combining it with the session URL to "
                                     "get something usable...");

                                AString tmp;
                                CHECK(MakeURL(
                                            mSessionURL.c_str(),
                                            mBaseURL.c_str(),
                                            &tmp));

                                mBaseURL = tmp;
                            }

                            mControlURL = getControlURL();

                            if (mSessionDesc->countTracks() < 2) {
                                // There's no actual tracks in this session.
                                // The first "track" is merely session meta
                                // data.

                                ALOGW("Session doesn't contain any playable "
                                     "tracks. Aborting.");
                                result = ERROR_UNSUPPORTED;
                            } else {
                                setupTrack(1);
                            }
                        }
                    }
                }

                if (result != OK) {
                    sp<AMessage> reply = new AMessage('disc', this);
                    mConn->disconnect(reply);
                }
                break;
            }

            case 'sdpl':
            {
                int32_t result;
                CHECK(msg->findInt32("result", &result));

                ALOGI("SDP connection request completed with result %d (%s)",
                     result, strerror(-result));

                if (result == OK) {
                    sp<RefBase> obj;
                    CHECK(msg->findObject("description", &obj));
                    mSessionDesc =
                        static_cast<ASessionDescription *>(obj.get());

                    if (!mSessionDesc->isValid()) {
                        ALOGE("Failed to parse session description.");
                        result = ERROR_MALFORMED;
                    } else {
                        mBaseURL = mSessionURL;

                        mSeekable = !isLiveStream(mSessionDesc);

                        mControlURL = getControlURL();

                        if (mSessionDesc->countTracks() < 2) {
                            // There's no actual tracks in this session.
                            // The first "track" is merely session meta
                            // data.

                            ALOGW("Session doesn't contain any playable "
                                 "tracks. Aborting.");
                            result = ERROR_UNSUPPORTED;
                        } else {
                            setupTrack(1);
                        }
                    }
                }

                if (result != OK) {
                    sp<AMessage> reply = new AMessage('disc', this);
                    mConn->disconnect(reply);
                }
                break;
            }

            case 'setu':
            {
                size_t index;
                CHECK(msg->findSize("index", &index));

                TrackInfo *track = NULL;
                size_t trackIndex;
                if (msg->findSize("track-index", &trackIndex)) {
                    track = &mTracks.editItemAt(trackIndex);
                }

                int32_t result;
                CHECK(msg->findInt32("result", &result));

                ALOGI("SETUP(%zu) completed with result %d (%s)",
                     index, result, strerror(-result));

                if (result == OK) {
                    CHECK(track != NULL);

                    sp<RefBase> obj;
                    CHECK(msg->findObject("response", &obj));
                    sp<ARTSPResponse> response =
                        static_cast<ARTSPResponse *>(obj.get());

                    if (response->mStatusCode != 200) {
                        result = UNKNOWN_ERROR;
                    } else {
                        ssize_t i = response->mHeaders.indexOfKey("session");
                        CHECK_GE(i, 0);

                        mSessionID = response->mHeaders.valueAt(i);

                        mKeepAliveTimeoutUs = kDefaultKeepAliveTimeoutUs;
                        AString timeoutStr;
                        if (GetAttribute(
                                    mSessionID.c_str(), "timeout", &timeoutStr)) {
                            char *end;
                            unsigned long timeoutSecs =
                                strtoul(timeoutStr.c_str(), &end, 10);

                            if (end == timeoutStr.c_str() || *end != '\0') {
                                ALOGW("server specified malformed timeout '%s'",
                                     timeoutStr.c_str());

                                mKeepAliveTimeoutUs = kDefaultKeepAliveTimeoutUs;
                            } else if (timeoutSecs < 15) {
                                ALOGW("server specified too short a timeout "
                                     "(%lu secs), using default.",
                                     timeoutSecs);

                                mKeepAliveTimeoutUs = kDefaultKeepAliveTimeoutUs;
                            } else {
                                mKeepAliveTimeoutUs = timeoutSecs * 1000000ll;

                                ALOGI("server specified timeout of %lu secs.",
                                     timeoutSecs);
                            }
                        }
#ifndef __NO_AVEXTENSIONS__
                        AVMediaServiceUtils::get()->setServerTimeoutUs(mKeepAliveTimeoutUs);
#endif

                        i = mSessionID.find(";");
                        if (i >= 0) {
                            // Remove options, i.e. ";timeout=90"
                            mSessionID.erase(i, mSessionID.size() - i);
                        }

                        sp<AMessage> notify = new AMessage('accu', this);
                        notify->setSize("track-index", trackIndex);

                        i = response->mHeaders.indexOfKey("transport");
                        CHECK_GE(i, 0);

                        if (track->mRTPSocket != -1 && track->mRTCPSocket != -1) {
                            if (!track->mUsingInterleavedTCP) {
                                AString transport = response->mHeaders.valueAt(i);

                                // We are going to continue even if we were
                                // unable to poke a hole into the firewall...
#ifndef __NO_AVEXTENSIONS__
                                AVMediaServiceUtils::get()->pokeAHole(
                                        this,
                                        track->mRTPSocket,
                                        track->mRTCPSocket,
                                        transport,
                                        mSessionHost);
#else
                                pokeAHole(
                                        track->mRTPSocket,
                                        track->mRTCPSocket,
                                        transport);
#endif
                            }

                            mRTPConn->addStream(
                                    track->mRTPSocket, track->mRTCPSocket,
                                    mSessionDesc, index,
                                    notify, track->mUsingInterleavedTCP,
                                    mConn->isIPV6());

                            mSetupTracksSuccessful = true;
                        } else {
                            result = BAD_VALUE;
                        }
                    }
                }

                if (result != OK) {
                    if (track) {
                        if (!track->mUsingInterleavedTCP) {
                            // Clear the tag
                            if (mUIDValid) {
                                NetworkUtils::UnRegisterSocketUserTag(track->mRTPSocket);
                                NetworkUtils::UnRegisterSocketUserMark(track->mRTPSocket);
                                NetworkUtils::UnRegisterSocketUserTag(track->mRTCPSocket);
                                NetworkUtils::UnRegisterSocketUserMark(track->mRTCPSocket);
                            }

                            close(track->mRTPSocket);
                            close(track->mRTCPSocket);
                        }

                        mTracks.removeItemsAt(trackIndex);
                    }
                }

                ++index;
                if (result == OK && index < mSessionDesc->countTracks()) {
                    setupTrack(index);
                } else if (mSetupTracksSuccessful) {
                    ++mKeepAliveGeneration;
                    postKeepAlive();

                    AString request = "PLAY ";
                    request.append(mControlURL);
                    request.append(" RTSP/1.0\r\n");

                    request.append("Session: ");
                    request.append(mSessionID);
                    request.append("\r\n");
#ifndef __NO_AVEXTENSIONS__
                    AVMediaServiceUtils::get()->appendRange(&request);
#endif
                    request.append("\r\n");

                    sp<AMessage> reply = new AMessage('play', this);
                    mConn->sendRequest(request.c_str(), reply);
                } else {
                    sp<AMessage> reply = new AMessage('disc', this);
                    mConn->disconnect(reply);
                }
                break;
            }

            case 'play':
            {
                int32_t result;
                CHECK(msg->findInt32("result", &result));

                ALOGI("PLAY completed with result %d (%s)",
                     result, strerror(-result));

                if (result == OK) {
                    sp<RefBase> obj;
                    CHECK(msg->findObject("response", &obj));
                    sp<ARTSPResponse> response =
                        static_cast<ARTSPResponse *>(obj.get());

                    if (response->mStatusCode != 200) {
                        result = UNKNOWN_ERROR;
                    } else {
                        parsePlayResponse(response);
                        postTimeout();
                    }
                }

                if (result != OK) {
                    sp<AMessage> reply = new AMessage('disc', this);
                    mConn->disconnect(reply);
                }

                break;
            }

            case 'aliv':
            {
                int32_t generation;
                CHECK(msg->findInt32("generation", &generation));

                if (generation != mKeepAliveGeneration) {
                    // obsolete event.
                    break;
                }

                AString request;
                request.append("OPTIONS ");
                request.append(mSessionURL);
                request.append(" RTSP/1.0\r\n");
                request.append("Session: ");
                request.append(mSessionID);
                request.append("\r\n");
                request.append("\r\n");

                sp<AMessage> reply = new AMessage('opts', this);
                reply->setInt32("generation", mKeepAliveGeneration);
                mConn->sendRequest(request.c_str(), reply);
                break;
            }

            case 'opts':
            {
                int32_t result;
                CHECK(msg->findInt32("result", &result));

                ALOGI("OPTIONS completed with result %d (%s)",
                     result, strerror(-result));

                int32_t generation;
                CHECK(msg->findInt32("generation", &generation));

                if (generation != mKeepAliveGeneration) {
                    // obsolete event.
                    break;
                }

                postKeepAlive();
                break;
            }

            case 'abor':
            {
                for (size_t i = 0; i < mTracks.size(); ++i) {
                    TrackInfo *info = &mTracks.editItemAt(i);

                    if (!mFirstAccessUnit) {
                        postQueueEOS(i, ERROR_END_OF_STREAM);
                    }

                    if (!info->mUsingInterleavedTCP) {
                        mRTPConn->removeStream(info->mRTPSocket, info->mRTCPSocket);

                        // Clear the tag
                        if (mUIDValid) {
                            NetworkUtils::UnRegisterSocketUserTag(info->mRTPSocket);
                            NetworkUtils::UnRegisterSocketUserMark(info->mRTPSocket);
                            NetworkUtils::UnRegisterSocketUserTag(info->mRTCPSocket);
                            NetworkUtils::UnRegisterSocketUserMark(info->mRTCPSocket);
                        }

                        close(info->mRTPSocket);
                        close(info->mRTCPSocket);
                    }
                }
                mTracks.clear();
                mSetupTracksSuccessful = false;
                mSeekPending = false;
                mFirstAccessUnit = true;
                mAllTracksHaveTime = false;
                mNTPAnchorUs = -1;
                mMediaAnchorUs = -1;
                mNumAccessUnitsReceived = 0;
                mReceivedFirstRTCPPacket = false;
                mReceivedFirstRTPPacket = false;
                mPausing = false;
                mSeekable = true;

                sp<AMessage> reply = new AMessage('tear', this);

                int32_t reconnect;
                if (msg->findInt32("reconnect", &reconnect) && reconnect) {
                    reply->setInt32("reconnect", true);
                }

                AString request;
                request = "TEARDOWN ";

                // XXX should use aggregate url from SDP here...
                request.append(mSessionURL);
                request.append(" RTSP/1.0\r\n");

                request.append("Session: ");
                request.append(mSessionID);
                request.append("\r\n");

                request.append("\r\n");

                mConn->sendRequest(request.c_str(), reply);

                // If the response of teardown hasn't been received in 3 seconds,
                // post 'tear' message to avoid ANR.
                if (!msg->findInt32("reconnect", &reconnect) || !reconnect) {
                    sp<AMessage> teardown = reply->dup();
                    teardown->setInt32("result", -ECONNABORTED);
                    teardown->post(kTearDownTimeoutUs);
                }
                break;
            }

            case 'tear':
            {
                int32_t result;
                CHECK(msg->findInt32("result", &result));

                ALOGI("TEARDOWN completed with result %d (%s)",
                     result, strerror(-result));

                sp<AMessage> reply = new AMessage('disc', this);

                int32_t reconnect;
                if (msg->findInt32("reconnect", &reconnect) && reconnect) {
                    reply->setInt32("reconnect", true);
                }

                mConn->disconnect(reply);
                break;
            }

            case 'quit':
            {
                sp<AMessage> msg = mNotify->dup();
                msg->setInt32("what", kWhatDisconnected);
                msg->setInt32("result", UNKNOWN_ERROR);
                msg->post();
                break;
            }

            case 'chek':
            {
                int32_t generation;
                CHECK(msg->findInt32("generation", &generation));
                if (generation != mCheckGeneration) {
                    // This is an outdated message. Ignore.
                    break;
                }

                if (mNumAccessUnitsReceived == 0) {
#if 1
                    ALOGI("stream ended? aborting.");
                    (new AMessage('abor', this))->post();
                    break;
#else
                    ALOGI("haven't seen an AU in a looong time.");
#endif
                }

                mNumAccessUnitsReceived = 0;
                msg->post(kAccessUnitTimeoutUs);
                break;
            }

            case 'accu':
            {
                if (mSeekPending) {
                    ALOGV("Stale access unit.");
                    break;
                }

                int32_t timeUpdate;
                if (msg->findInt32("time-update", &timeUpdate) && timeUpdate) {
                    size_t trackIndex;
                    CHECK(msg->findSize("track-index", &trackIndex));

                    uint32_t rtpTime;
                    uint64_t ntpTime;
                    CHECK(msg->findInt32("rtp-time", (int32_t *)&rtpTime));
                    CHECK(msg->findInt64("ntp-time", (int64_t *)&ntpTime));

                    onTimeUpdate(trackIndex, rtpTime, ntpTime);
                    break;
                }

                int32_t first;
                if (msg->findInt32("first-rtcp", &first)) {
                    mReceivedFirstRTCPPacket = true;
                    break;
                }

                if (msg->findInt32("first-rtp", &first)) {
                    mReceivedFirstRTPPacket = true;
                    break;
                }

                int32_t rtcpEvent;
                if (msg->findInt32("rtcp-event", &rtcpEvent)) {
                    break;
                }

                ++mNumAccessUnitsReceived;
                postAccessUnitTimeoutCheck();

                size_t trackIndex;
                CHECK(msg->findSize("track-index", &trackIndex));

                if (trackIndex >= mTracks.size()) {
                    ALOGV("late packets ignored.");
                    break;
                }

                TrackInfo *track = &mTracks.editItemAt(trackIndex);

                int32_t eos;
                if (msg->findInt32("eos", &eos)) {
                    ALOGI("received BYE on track index %zu", trackIndex);
                    char value[PROPERTY_VALUE_MAX] = {0};
                    if (property_get("rtcp.bye.notify", value, "false")
                            && !strcasecmp(value, "true")) {
                        sp<AMessage> msg = mNotify->dup();
                        msg->setInt32("what", kWhatByeReceived);
                        msg->post();
                    }
                    if (!mAllTracksHaveTime && dataReceivedOnAllChannels()) {
                        ALOGI("No time established => fake existing data");

                        track->mEOSReceived = true;
                        mTryFakeRTCP = true;
                        mReceivedFirstRTCPPacket = true;
                        fakeTimestamps();
                    } else {
                        postQueueEOS(trackIndex, ERROR_END_OF_STREAM);
                    }
                    return;
                }

                if (mSeekPending) {
                    ALOGV("we're seeking, dropping stale packet.");
                    break;
                }

                sp<ABuffer> accessUnit;
                CHECK(msg->findBuffer("access-unit", &accessUnit));
                onAccessUnitComplete(trackIndex, accessUnit);
                break;
            }

            case 'paus':
            {
                int32_t generation;
                CHECK(msg->findInt32("pausecheck", &generation));
                if (generation != mPauseGeneration) {
                    ALOGV("Ignoring outdated pause message.");
                    break;
                }

                if (!mSeekable) {
                    ALOGW("This is a live stream, ignoring pause request.");
                    break;
                }

                if (mPausing) {
                    ALOGV("This stream is already paused.");
                    break;
                }

                mCheckPending = true;
                ++mCheckGeneration;
                mPausing = true;

                AString request = "PAUSE ";
                request.append(mControlURL);
                request.append(" RTSP/1.0\r\n");

                request.append("Session: ");
                request.append(mSessionID);
                request.append("\r\n");

                request.append("\r\n");

                sp<AMessage> reply = new AMessage('pau2', this);
                mConn->sendRequest(request.c_str(), reply);
                break;
            }

            case 'pau2':
            {
                int32_t result;
                CHECK(msg->findInt32("result", &result));
                mCheckTimeoutGeneration++;

                ALOGI("PAUSE completed with result %d (%s)",
                     result, strerror(-result));
                break;
            }

            case 'resu':
            {
                if (mPausing && mSeekPending) {
                    // If seeking, Play will be sent from see1 instead
                    break;
                }

                if (!mPausing) {
                    // Dont send PLAY if we have not paused
                    break;
                }
                AString request = "PLAY ";
                request.append(mControlURL);
                request.append(" RTSP/1.0\r\n");

                request.append("Session: ");
                request.append(mSessionID);
                request.append("\r\n");

                request.append("\r\n");

                sp<AMessage> reply = new AMessage('res2', this);
                mConn->sendRequest(request.c_str(), reply);
                break;
            }

            case 'res2':
            {
                int32_t result;
                CHECK(msg->findInt32("result", &result));

                ALOGI("PLAY (for resume) completed with result %d (%s)",
                     result, strerror(-result));

                mCheckPending = false;
                ++mCheckGeneration;
                postAccessUnitTimeoutCheck();

                if (result == OK) {
                    sp<RefBase> obj;
                    CHECK(msg->findObject("response", &obj));
                    sp<ARTSPResponse> response =
                        static_cast<ARTSPResponse *>(obj.get());

                    if (response->mStatusCode != 200) {
                        result = UNKNOWN_ERROR;
                    } else {
                        parsePlayResponse(response);

                        // Post new timeout in order to make sure to use
                        // fake timestamps if no new Sender Reports arrive
                        postTimeout();
                    }
                }

                if (result != OK) {
                    ALOGE("resume failed, aborting.");
                    (new AMessage('abor', this))->post();
                }

                mPausing = false;
                break;
            }

            case 'seek':
            {
                if (!mSeekable) {
                    ALOGW("This is a live stream, ignoring seek request.");

                    sp<AMessage> msg = mNotify->dup();
                    msg->setInt32("what", kWhatSeekDone);
                    msg->post();
                    break;
                }

                int64_t timeUs;
                CHECK(msg->findInt64("time", &timeUs));

                mSeekPending = true;

                // Disable the access unit timeout until we resumed
                // playback again.
                mCheckPending = true;
                ++mCheckGeneration;

                sp<AMessage> reply = new AMessage('see0', this);
                reply->setInt64("time", timeUs);

                if (mPausing) {
                    // PAUSE already sent
                    ALOGI("Pause already sent");
                    reply->post();
                    break;
                }
                AString request = "PAUSE ";
                request.append(mControlURL);
                request.append(" RTSP/1.0\r\n");

                request.append("Session: ");
                request.append(mSessionID);
                request.append("\r\n");

                request.append("\r\n");

                mConn->sendRequest(request.c_str(), reply);
                break;
            }

            case 'see0':
            {
                // Session is paused now.
                status_t err = OK;
                msg->findInt32("result", &err);

                int64_t timeUs;
                CHECK(msg->findInt64("time", &timeUs));

                sp<AMessage> notify = mNotify->dup();
                notify->setInt32("what", kWhatSeekPaused);
                notify->setInt32("err", err);
                notify->setInt64("time", timeUs);
                notify->post();
                break;

            }

            case 'see1':
            {
                for (size_t i = 0; i < mTracks.size(); ++i) {
                    TrackInfo *info = &mTracks.editItemAt(i);

                    postQueueSeekDiscontinuity(i);
                    info->mEOSReceived = false;

                    info->mRTPAnchor = 0;
                    info->mNTPAnchorUs = -1;
                }

                mAllTracksHaveTime = false;
                mNTPAnchorUs = -1;

                // Start new timeoutgeneration to avoid getting timeout
                // before PLAY response arrive
                postTimeout();

                int64_t timeUs;
                CHECK(msg->findInt64("time", &timeUs));

                AString request = "PLAY ";
                request.append(mControlURL);
                request.append(" RTSP/1.0\r\n");

                request.append("Session: ");
                request.append(mSessionID);
                request.append("\r\n");

                request.append(
                        AStringPrintf(
                            "Range: npt=%lld-\r\n", timeUs / 1000000ll));

                request.append("\r\n");

                sp<AMessage> reply = new AMessage('see2', this);
                mConn->sendRequest(request.c_str(), reply);
                break;
            }

            case 'see2':
            {
                if (mTracks.size() == 0) {
                    // We have already hit abor, break
                    break;
                }

                int32_t result;
                CHECK(msg->findInt32("result", &result));

                ALOGI("PLAY (for seek) completed with result %d (%s)",
                     result, strerror(-result));

                mCheckPending = false;
                ++mCheckGeneration;
                postAccessUnitTimeoutCheck();

                if (result == OK) {
                    sp<RefBase> obj;
                    CHECK(msg->findObject("response", &obj));
                    sp<ARTSPResponse> response =
                        static_cast<ARTSPResponse *>(obj.get());

                    if (response->mStatusCode != 200) {
                        result = UNKNOWN_ERROR;
                    } else {
                        parsePlayResponse(response);

                        // Post new timeout in order to make sure to use
                        // fake timestamps if no new Sender Reports arrive
                        postTimeout();

                        ssize_t i = response->mHeaders.indexOfKey("rtp-info");
                        CHECK_GE(i, 0);

                        ALOGV("rtp-info: %s", response->mHeaders.valueAt(i).c_str());

                        mRTPConn->seekStream();

                        ALOGI("seek completed.");
                    }
                }

                if (result != OK) {
                    ALOGE("seek failed, aborting.");
                    (new AMessage('abor', this))->post();
                }

                mPausing = false;
                mSeekPending = false;

                // Discard all stale access units.
                for (size_t i = 0; i < mTracks.size(); ++i) {
                    TrackInfo *track = &mTracks.editItemAt(i);
                    track->mPackets.clear();
                }

                sp<AMessage> msg = mNotify->dup();
                msg->setInt32("what", kWhatSeekDone);
                msg->post();
                break;
            }

            case 'biny':
            {
                sp<ABuffer> buffer;
                CHECK(msg->findBuffer("buffer", &buffer));

                int32_t index;
                CHECK(buffer->meta()->findInt32("index", &index));

                mRTPConn->injectPacket(index, buffer);
                break;
            }

            case 'tiou':
            {
                int32_t timeoutGenerationCheck;
                CHECK(msg->findInt32("tioucheck", &timeoutGenerationCheck));
                if (timeoutGenerationCheck != mCheckTimeoutGeneration) {
                    // This is an outdated message. Ignore.
                    // This typically happens if a lot of seeks are
                    // performed, since new timeout messages now are
                    // posted at seek as well.
                    break;
                }
                if (!mReceivedFirstRTCPPacket) {
                    if (dataReceivedOnAllChannels() && !mTryFakeRTCP) {
                        ALOGW("We received RTP packets but no RTCP packets, "
                             "using fake timestamps.");

                        mTryFakeRTCP = true;

                        mReceivedFirstRTCPPacket = true;

                        fakeTimestamps();
                    } else if (!mReceivedFirstRTPPacket && !mTryTCPInterleaving) {
                        ALOGW("Never received any data, switching transports.");

                        mTryTCPInterleaving = true;

                        sp<AMessage> msg = new AMessage('abor', this);
                        msg->setInt32("reconnect", true);
                        msg->post();
                    } else {
                        ALOGW("Never received any data, disconnecting.");
                        (new AMessage('abor', this))->post();
                    }
                } else {
                    if (!mAllTracksHaveTime) {
                        ALOGW("We received some RTCP packets, but time "
                              "could not be established on all tracks, now "
                              "using fake timestamps");

                        fakeTimestamps();
                    }
                }
                break;
            }

            default:
                TRESPASS();
                break;
        }
    }

    void postKeepAlive() {
        sp<AMessage> msg = new AMessage('aliv', this);
        msg->setInt32("generation", mKeepAliveGeneration);
        msg->post((mKeepAliveTimeoutUs * 9) / 10);
    }

    void cancelAccessUnitTimeoutCheck() {
        ALOGV("cancelAccessUnitTimeoutCheck");
        ++mCheckGeneration;
    }

    void postAccessUnitTimeoutCheck() {
        if (mCheckPending) {
            return;
        }

        mCheckPending = true;
        sp<AMessage> check = new AMessage('chek', this);
        check->setInt32("generation", mCheckGeneration);
        check->post(kAccessUnitTimeoutUs);
    }

    static void SplitString(
            const AString &s, const char *separator, List<AString> *items) {
        items->clear();
        size_t start = 0;
        while (start < s.size()) {
            ssize_t offset = s.find(separator, start);

            if (offset < 0) {
                items->push_back(AString(s, start, s.size() - start));
                break;
            }

            items->push_back(AString(s, start, offset - start));
            start = offset + strlen(separator);
        }
    }

    void parsePlayResponse(const sp<ARTSPResponse> &response) {
        mPlayResponseParsed = true;
        if (mTracks.size() == 0) {
            ALOGV("parsePlayResponse: late packets ignored.");
            return;
        }

        ssize_t i = response->mHeaders.indexOfKey("range");
        if (i < 0) {
            // Server doesn't even tell use what range it is going to
            // play, therefore we won't support seeking.
            return;
        }

        AString range = response->mHeaders.valueAt(i);
        ALOGV("Range: %s", range.c_str());

        AString val;
        CHECK(GetAttribute(range.c_str(), "npt", &val));

        float npt1, npt2;
        if (!ASessionDescription::parseNTPRange(val.c_str(), &npt1, &npt2)) {
            // This is a live stream and therefore not seekable.

            ALOGI("This is a live stream");
            return;
        }

        i = response->mHeaders.indexOfKey("rtp-info");
        CHECK_GE(i, 0);

        AString rtpInfo = response->mHeaders.valueAt(i);
        List<AString> streamInfos;
        SplitString(rtpInfo, ",", &streamInfos);

        int n = 1;
        for (List<AString>::iterator it = streamInfos.begin();
             it != streamInfos.end(); ++it) {
            (*it).trim();
            ALOGV("streamInfo[%d] = %s", n, (*it).c_str());

            CHECK(GetAttribute((*it).c_str(), "url", &val));

            size_t trackIndex = 0;
            while (trackIndex < mTracks.size()
                    && !(
#ifndef __NO_AVEXTENSIONS__
                    AVMediaServiceUtils::get()->parseTrackURL(
                    mTracks.editItemAt(trackIndex).mURL, val) ||
#endif
                    val == mTracks.editItemAt(trackIndex).mURL)) {
                ++trackIndex;
            }
            CHECK_LT(trackIndex, mTracks.size());

            CHECK(GetAttribute((*it).c_str(), "seq", &val));

            char *end;
            unsigned long seq = strtoul(val.c_str(), &end, 10);

            TrackInfo *info = &mTracks.editItemAt(trackIndex);
            info->mFirstSeqNumInSegment = seq;
            info->mNewSegment = true;
            info->mAllowedStaleAccessUnits = GetMaxAllowedStaleCount(info->mIsVideo);

            CHECK(GetAttribute((*it).c_str(), "rtptime", &val));

            uint32_t rtpTime = strtoul(val.c_str(), &end, 10);

            ALOGV("track #%d: rtpTime=%u <=> npt=%.2f", n, rtpTime, npt1);

            info->mNormalPlayTimeRTP = rtpTime;
            info->mNormalPlayTimeUs = (int64_t)(npt1 * 1E6);

            if (!mFirstAccessUnit) {
                postNormalPlayTimeMapping(
                        trackIndex,
                        info->mNormalPlayTimeRTP, info->mNormalPlayTimeUs);
            }

            ++n;
        }
    }

    sp<MetaData> getTrackFormat(size_t index, int32_t *timeScale) {
        CHECK_GE(index, 0u);
        CHECK_LT(index, mTracks.size());

        const TrackInfo &info = mTracks.itemAt(index);

        *timeScale = info.mTimeScale;

        return info.mPacketSource->getFormat();
    }

    size_t countTracks() const {
        return mTracks.size();
    }

private:
    struct TrackInfo {
        AString mURL;
        int mRTPSocket;
        int mRTCPSocket;
        bool mUsingInterleavedTCP;
        bool mIsVideo;
        uint32_t mFirstSeqNumInSegment;
        bool mNewSegment;
        int32_t mAllowedStaleAccessUnits;

        uint32_t mRTPAnchor;
        int64_t mNTPAnchorUs;
        int32_t mTimeScale;
        bool mEOSReceived;

        uint32_t mNormalPlayTimeRTP;
        int64_t mNormalPlayTimeUs;

        sp<APacketSource> mPacketSource;

        // Stores packets temporarily while no notion of time
        // has been established yet.
        List<sp<ABuffer> > mPackets;
    };

    sp<AMessage> mNotify;
    bool mUIDValid;
    uid_t mUID;
    sp<ALooper> mNetLooper;
    sp<ARTSPConnection> mConn;
    sp<ARTPConnection> mRTPConn;
    sp<ASessionDescription> mSessionDesc;
    AString mOriginalSessionURL;  // This one still has user:pass@
    AString mSessionURL;
    AString mSessionHost;
    AString mBaseURL;
    AString mControlURL;
    AString mSessionID;
    bool mSetupTracksSuccessful;
    bool mSeekPending;
    bool mFirstAccessUnit;

    bool mAllTracksHaveTime;
    int64_t mNTPAnchorUs;
    int64_t mMediaAnchorUs;
    int64_t mLastMediaTimeUs;

    int64_t mNumAccessUnitsReceived;
    bool mCheckPending;
    int32_t mCheckGeneration;
    int32_t mCheckTimeoutGeneration;
    bool mTryTCPInterleaving;
    bool mTryFakeRTCP;
    bool mReceivedFirstRTCPPacket;
    bool mReceivedFirstRTPPacket;
    bool mSeekable;
    int64_t mKeepAliveTimeoutUs;
    int32_t mKeepAliveGeneration;
    bool mPausing;
    int32_t mPauseGeneration;

    Vector<TrackInfo> mTracks;

    bool mPlayResponseParsed;

    void setupTrack(size_t index) {
        sp<APacketSource> source =
            new APacketSource(mSessionDesc, index);

        if (source->initCheck() != OK) {
            ALOGW("Unsupported format. Ignoring track #%zu.", index);

            sp<AMessage> reply = new AMessage('setu', this);
            reply->setSize("index", index);
            reply->setInt32("result", ERROR_UNSUPPORTED);
            reply->post();
            return;
        }

        AString url;
        CHECK(mSessionDesc->findAttribute(index, "a=control", &url));

        AString trackURL;
        CHECK(MakeURL(mBaseURL.c_str(), url.c_str(), &trackURL));

        mTracks.push(TrackInfo());
        TrackInfo *info = &mTracks.editItemAt(mTracks.size() - 1);
        info->mURL = trackURL;
        info->mPacketSource = source;
        info->mUsingInterleavedTCP = false;
        info->mIsVideo = source->isVideo();
        info->mFirstSeqNumInSegment = 0;
        info->mNewSegment = true;
        info->mAllowedStaleAccessUnits = GetMaxAllowedStaleCount(info->mIsVideo);
        info->mRTPSocket = -1;
        info->mRTCPSocket = -1;
        info->mRTPAnchor = 0;
        info->mNTPAnchorUs = -1;
        info->mNormalPlayTimeRTP = 0;
        info->mNormalPlayTimeUs = 0ll;

        unsigned long PT;
        AString formatDesc;
        AString formatParams;
        mSessionDesc->getFormatType(index, &PT, &formatDesc, &formatParams);

        int32_t timescale;
        int32_t numChannels;
        ASessionDescription::ParseFormatDesc(
                formatDesc.c_str(), &timescale, &numChannels);

        info->mTimeScale = timescale;
        info->mEOSReceived = false;

        ALOGV("track #%zu URL=%s", mTracks.size(), trackURL.c_str());

        AString request = "SETUP ";
        request.append(trackURL);
        request.append(" RTSP/1.0\r\n");

        if (mTryTCPInterleaving) {
            size_t interleaveIndex = 2 * (mTracks.size() - 1);
            info->mUsingInterleavedTCP = true;
            info->mRTPSocket = interleaveIndex;
            info->mRTCPSocket = interleaveIndex + 1;

            request.append("Transport: RTP/AVP/TCP;interleaved=");
            request.append(interleaveIndex);
            request.append("-");
            request.append(interleaveIndex + 1);
        } else {
            unsigned rtpPort;
#ifndef __NO_AVEXTENSIONS__
            AVMediaServiceUtils::get()->makePortPair(
                    &info->mRTPSocket, &info->mRTCPSocket, &rtpPort,
                    mConn->isIPV6());
#else
            ARTPConnection::MakePortPair(
                    &info->mRTPSocket, &info->mRTCPSocket, &rtpPort);
#endif
            if (mUIDValid) {
                NetworkUtils::RegisterSocketUserTag(info->mRTPSocket, mUID,
                        (uint32_t)*(uint32_t*) "RTP_");
                NetworkUtils::RegisterSocketUserTag(info->mRTCPSocket, mUID,
                        (uint32_t)*(uint32_t*) "RTP_");
                NetworkUtils::RegisterSocketUserMark(info->mRTPSocket, mUID);
                NetworkUtils::RegisterSocketUserMark(info->mRTCPSocket, mUID);
            }

            request.append("Transport: RTP/AVP/UDP;unicast;client_port=");
            request.append(rtpPort);
            request.append("-");
            request.append(rtpPort + 1);
        }

        request.append("\r\n");

        if (index > 1) {
            request.append("Session: ");
            request.append(mSessionID);
            request.append("\r\n");
        }

        request.append("\r\n");

        sp<AMessage> reply = new AMessage('setu', this);
        reply->setSize("index", index);
        reply->setSize("track-index", mTracks.size() - 1);
        mConn->sendRequest(request.c_str(), reply);
    }

    static bool MakeURL(const char *baseURL, const char *url, AString *out) {
        out->clear();

        if (strncasecmp("rtsp://", baseURL, 7)) {
            // Base URL must be absolute
            return false;
        }

        if (!strncasecmp("rtsp://", url, 7)) {
            // "url" is already an absolute URL, ignore base URL.
            out->setTo(url);
            return true;
        }

        size_t n = strlen(baseURL);
        out->setTo(baseURL);
        if (baseURL[n - 1] != '/') {
            out->append("/");
        }
        out->append(url);

        return true;
    }

    void fakeTimestamps() {
        mNTPAnchorUs = -1ll;
        for (size_t i = 0; i < mTracks.size(); ++i) {
            onTimeUpdate(i, 0, 0ll);
        }
    }

    bool dataReceivedOnAllChannels() {
        TrackInfo *track;
        for (size_t i = 0; i < mTracks.size(); ++i) {
            track = &mTracks.editItemAt(i);
            if (track->mPackets.empty()) {
                return false;
            }
        }
        return true;
    }

    void handleFirstAccessUnit() {
        if (mFirstAccessUnit) {
            sp<AMessage> msg = mNotify->dup();
            msg->setInt32("what", kWhatConnected);
            msg->post();

            if (mSeekable) {
                for (size_t i = 0; i < mTracks.size(); ++i) {
                    TrackInfo *info = &mTracks.editItemAt(i);

                    postNormalPlayTimeMapping(
                            i,
                            info->mNormalPlayTimeRTP, info->mNormalPlayTimeUs);
                }
            }

            mFirstAccessUnit = false;
        }
    }

    void onTimeUpdate(int32_t trackIndex, uint32_t rtpTime, uint64_t ntpTime) {
        ALOGV("onTimeUpdate track %d, rtpTime = 0x%08x, ntpTime = %#016llx",
             trackIndex, rtpTime, (long long)ntpTime);

        int64_t ntpTimeUs = (int64_t)(ntpTime * 1E6 / (1ll << 32));

        TrackInfo *track = &mTracks.editItemAt(trackIndex);

        track->mRTPAnchor = rtpTime;
        track->mNTPAnchorUs = ntpTimeUs;

        if (mNTPAnchorUs < 0) {
            mNTPAnchorUs = ntpTimeUs;
            mMediaAnchorUs = mLastMediaTimeUs;
        }

        if (!mAllTracksHaveTime) {
            bool allTracksHaveTime = (mTracks.size() > 0);
            for (size_t i = 0; i < mTracks.size(); ++i) {
                TrackInfo *track = &mTracks.editItemAt(i);
                if (track->mNTPAnchorUs < 0) {
                    allTracksHaveTime = false;
                    break;
                }
            }
            if (allTracksHaveTime) {
                mAllTracksHaveTime = true;
                ALOGI("Time now established for all tracks.");
            }
        }
        if (mAllTracksHaveTime && dataReceivedOnAllChannels()) {
            handleFirstAccessUnit();

            // Time is now established, lets start timestamping immediately
            for (size_t i = 0; i < mTracks.size(); ++i) {
                if (OK != processAccessUnitQueue(i)) {
                    return;
                }
            }
            for (size_t i = 0; i < mTracks.size(); ++i) {
                TrackInfo *trackInfo = &mTracks.editItemAt(i);
                if (trackInfo->mEOSReceived) {
                    postQueueEOS(i, ERROR_END_OF_STREAM);
                    trackInfo->mEOSReceived = false;
                }
            }
        }
    }

    status_t processAccessUnitQueue(int32_t trackIndex) {
        TrackInfo *track = &mTracks.editItemAt(trackIndex);
        while (!track->mPackets.empty()) {
            sp<ABuffer> accessUnit = *track->mPackets.begin();
            track->mPackets.erase(track->mPackets.begin());

            uint32_t seqNum = (uint32_t)accessUnit->int32Data();
            if (track->mNewSegment) {
                // The sequence number from RTP packet has only 16 bits and is extended
                // by ARTPSource. Only the low 16 bits of seq in RTP-Info of reply of
                // RTSP "PLAY" command should be used to detect the first RTP packet
                // after seeking.
                int32_t maxAllowedStaleAccessUnits = GetMaxAllowedStaleCount(track->mIsVideo);
                if (mSeekable) {
                    if (track->mAllowedStaleAccessUnits > 0) {
                        uint32_t seqNum16 = seqNum & 0xffff;
                        uint32_t firstSeqNumInSegment16 = track->mFirstSeqNumInSegment & 0xffff;
                        if (seqNum16 > firstSeqNumInSegment16 + maxAllowedStaleAccessUnits
                                || seqNum16 < firstSeqNumInSegment16) {
                            // Not the first rtp packet of the stream after seeking, discarding.
                            track->mAllowedStaleAccessUnits--;
                            ALOGV("discarding stale access unit (0x%x : 0x%x)",
                                 seqNum, track->mFirstSeqNumInSegment);
                            continue;
                        }
                        ALOGW_IF(seqNum16 != firstSeqNumInSegment16,
                                "Missing the first packet(%u), now take packet(%u) as first one",
                                track->mFirstSeqNumInSegment, seqNum);
                    } else { // track->mAllowedStaleAccessUnits <= 0
                        mNumAccessUnitsReceived = 0;
                        ALOGW_IF(track->mAllowedStaleAccessUnits == 0,
                             "Still no first rtp packet after %d stale ones",
                             maxAllowedStaleAccessUnits);
                        track->mAllowedStaleAccessUnits = -1;
                        return UNKNOWN_ERROR;
                    }
                }

                // Now found the first rtp packet of the stream after seeking.
                track->mFirstSeqNumInSegment = seqNum;
                track->mNewSegment = false;
            }

            if (seqNum < track->mFirstSeqNumInSegment) {
                ALOGV("dropping stale access-unit (%d < %d)",
                     seqNum, track->mFirstSeqNumInSegment);
                continue;
            }

            if (addMediaTimestamp(trackIndex, track, accessUnit)) {
                postQueueAccessUnit(trackIndex, accessUnit);
            }
        }
        return OK;
    }

    void onAccessUnitComplete(
            int32_t trackIndex, const sp<ABuffer> &accessUnit) {
        TrackInfo *track = &mTracks.editItemAt(trackIndex);
        track->mPackets.push_back(accessUnit);

        uint32_t seqNum = (uint32_t)accessUnit->int32Data();
        ALOGV("onAccessUnitComplete track %d storing accessunit %u", trackIndex, seqNum);

        if(!mPlayResponseParsed){
            ALOGV("play response is not parsed");
            return;
        }

        handleFirstAccessUnit();

        if (!mAllTracksHaveTime) {
            ALOGV("storing accessUnit, no time established yet");
            return;
        }

        if (OK != processAccessUnitQueue(trackIndex)) {
            return;
        }

        if (track->mEOSReceived) {
            postQueueEOS(trackIndex, ERROR_END_OF_STREAM);
            track->mEOSReceived = false;
        }
    }

    bool addMediaTimestamp(
            int32_t trackIndex, const TrackInfo *track,
            const sp<ABuffer> &accessUnit) {
        UNUSED_UNLESS_VERBOSE(trackIndex);

        uint32_t rtpTime;
        CHECK(accessUnit->meta()->findInt32(
                    "rtp-time", (int32_t *)&rtpTime));

        int64_t relRtpTimeUs =
            (((int64_t)rtpTime - (int64_t)track->mRTPAnchor) * 1000000ll)
                / track->mTimeScale;

        int64_t ntpTimeUs = track->mNTPAnchorUs + relRtpTimeUs;

        int64_t mediaTimeUs = mMediaAnchorUs + ntpTimeUs - mNTPAnchorUs;

        if (mediaTimeUs > mLastMediaTimeUs) {
            mLastMediaTimeUs = mediaTimeUs;
        }

        if (mediaTimeUs < 0 && !mSeekable) {
            ALOGV("dropping early accessUnit.");
            return false;
        }

        ALOGV("track %d rtpTime=%u mediaTimeUs = %lld us (%.2f secs)",
             trackIndex, rtpTime, (long long)mediaTimeUs, mediaTimeUs / 1E6);

        accessUnit->meta()->setInt64("timeUs", mediaTimeUs);

        return true;
    }

    void postQueueAccessUnit(
            size_t trackIndex, const sp<ABuffer> &accessUnit) {
        sp<AMessage> msg = mNotify->dup();
        msg->setInt32("what", kWhatAccessUnit);
        msg->setSize("trackIndex", trackIndex);
        msg->setBuffer("accessUnit", accessUnit);
        msg->post();
    }

    void postQueueEOS(size_t trackIndex, status_t finalResult) {
        sp<AMessage> msg = mNotify->dup();
        msg->setInt32("what", kWhatEOS);
        msg->setSize("trackIndex", trackIndex);
        msg->setInt32("finalResult", finalResult);
        msg->post();
    }

    void postQueueSeekDiscontinuity(size_t trackIndex) {
        sp<AMessage> msg = mNotify->dup();
        msg->setInt32("what", kWhatSeekDiscontinuity);
        msg->setSize("trackIndex", trackIndex);
        msg->post();
    }

    void postNormalPlayTimeMapping(
            size_t trackIndex, uint32_t rtpTime, int64_t nptUs) {
        sp<AMessage> msg = mNotify->dup();
        msg->setInt32("what", kWhatNormalPlayTimeMapping);
        msg->setSize("trackIndex", trackIndex);
        msg->setInt32("rtpTime", rtpTime);
        msg->setInt64("nptUs", nptUs);
        msg->post();
    }

    void postTimeout() {
        sp<AMessage> timeout = new AMessage('tiou', this);
        mCheckTimeoutGeneration++;
        timeout->setInt32("tioucheck", mCheckTimeoutGeneration);

        int64_t startupTimeoutUs;
        startupTimeoutUs = property_get_int64("media.rtsp.timeout-us", kStartupTimeoutUs);
        timeout->post(startupTimeoutUs);
    }

    DISALLOW_EVIL_CONSTRUCTORS(MyHandler);
};

}  // namespace android

#endif  // MY_HANDLER_H_<|MERGE_RESOLUTION|>--- conflicted
+++ resolved
@@ -76,13 +76,9 @@
 
 // The allowed maximum number of stale access units at the beginning of
 // a new sequence.
-<<<<<<< HEAD
-static int32_t kMaxAllowedStaleAccessUnits = 20;
-=======
 static int32_t kMaxAllowedStaleAudioAccessUnits = 20;
 static int32_t kMaxAllowedStaleVideoAccessUnits = 400;
 
->>>>>>> 6582ea99
 static int64_t kTearDownTimeoutUs = 3000000ll;
 
 namespace android {
