LIBAAUDIO {
  global:
    AAudio_convertResultToText;
    AAudio_convertStreamStateToText;
    AAudio_createStreamBuilder;
    AAudio_getMMapPolicy;
    AAudio_setMMapPolicy;
    AAudioStreamBuilder_setPerformanceMode;
    AAudioStreamBuilder_setDeviceId;
    AAudioStreamBuilder_setDataCallback;
    AAudioStreamBuilder_setErrorCallback;
    AAudioStreamBuilder_setFramesPerDataCallback;
    AAudioStreamBuilder_setSampleRate;
    AAudioStreamBuilder_setSamplesPerFrame;
    AAudioStreamBuilder_setChannelCount;
    AAudioStreamBuilder_setFormat;
    AAudioStreamBuilder_setSharingMode;
    AAudioStreamBuilder_setDirection;
    AAudioStreamBuilder_setBufferCapacityInFrames;
    AAudioStreamBuilder_setUsage;       # introduced=28
    AAudioStreamBuilder_setContentType; # introduced=28
    AAudioStreamBuilder_setInputPreset; # introduced=28
    AAudioStreamBuilder_setAllowedCapturePolicy; # introduced=29
    AAudioStreamBuilder_setSessionId;   # introduced=28
    AAudioStreamBuilder_setPrivacySensitive;   # introduced=30
    AAudioStreamBuilder_setPackageName;   # introduced=31
    AAudioStreamBuilder_setAttributionTag;   # introduced=31
    AAudioStreamBuilder_setChannelMask;    # introduced=32
<<<<<<< HEAD
=======
    AAudioStreamBuilder_setSpatializationBehavior; # introduced=32
    AAudioStreamBuilder_setIsContentSpatialized;   # introduced=32
>>>>>>> 853fde3f
    AAudioStreamBuilder_openStream;
    AAudioStreamBuilder_delete;
    AAudioStream_close;
    AAudioStream_requestStart;
    AAudioStream_requestPause;
    AAudioStream_requestFlush;
    AAudioStream_requestStop;
    AAudioStream_getState;
    AAudioStream_waitForStateChange;
    AAudioStream_read;
    AAudioStream_write;
    AAudioStream_setBufferSizeInFrames;
    AAudioStream_getBufferSizeInFrames;
    AAudioStream_getFramesPerDataCallback;
    AAudioStream_getFramesPerBurst;
    AAudioStream_getBufferCapacityInFrames;
    AAudioStream_getXRunCount;
    AAudioStream_getSampleRate;
    AAudioStream_getSamplesPerFrame;
    AAudioStream_getChannelCount;
    AAudioStream_getPerformanceMode;
    AAudioStream_getDeviceId;
    AAudioStream_getFormat;
    AAudioStream_getSharingMode;
    AAudioStream_getDirection;
    AAudioStream_getUsage;       # introduced=28
    AAudioStream_getContentType; # introduced=28
    AAudioStream_getInputPreset; # introduced=28
    AAudioStream_getAllowedCapturePolicy; # introduced=29
    AAudioStream_getFramesWritten;
    AAudioStream_getFramesRead;
    AAudioStream_getSessionId;   # introduced=28
    AAudioStream_getTimestamp;
    AAudioStream_isMMapUsed;
    AAudioStream_isPrivacySensitive;   # introduced=30
    AAudioStream_release;        # introduced=30
    AAudioStream_getChannelMask;  # introduced=32
<<<<<<< HEAD
=======
    AAudioStream_getSpatializationBehavior;  # introduced=32
    AAudioStream_isContentSpatialized;       # introduced=32
>>>>>>> 853fde3f
  local:
    *;
};<|MERGE_RESOLUTION|>--- conflicted
+++ resolved
@@ -26,11 +26,8 @@
     AAudioStreamBuilder_setPackageName;   # introduced=31
     AAudioStreamBuilder_setAttributionTag;   # introduced=31
     AAudioStreamBuilder_setChannelMask;    # introduced=32
-<<<<<<< HEAD
-=======
     AAudioStreamBuilder_setSpatializationBehavior; # introduced=32
     AAudioStreamBuilder_setIsContentSpatialized;   # introduced=32
->>>>>>> 853fde3f
     AAudioStreamBuilder_openStream;
     AAudioStreamBuilder_delete;
     AAudioStream_close;
@@ -68,11 +65,8 @@
     AAudioStream_isPrivacySensitive;   # introduced=30
     AAudioStream_release;        # introduced=30
     AAudioStream_getChannelMask;  # introduced=32
-<<<<<<< HEAD
-=======
     AAudioStream_getSpatializationBehavior;  # introduced=32
     AAudioStream_isContentSpatialized;       # introduced=32
->>>>>>> 853fde3f
   local:
     *;
 };