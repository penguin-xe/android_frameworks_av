cc_defaults {
    name: "libstagefright_rtsp_defaults",

    srcs: [
        "AAMRAssembler.cpp",
        "AAVCAssembler.cpp",
        "AHEVCAssembler.cpp",
        "AH263Assembler.cpp",
        "AMPEG2TSAssembler.cpp",
        "AMPEG4AudioAssembler.cpp",
        "AMPEG4ElementaryAssembler.cpp",
        "APacketSource.cpp",
        "ARawAudioAssembler.cpp",
        "ARTPAssembler.cpp",
        "ARTPConnection.cpp",
        "ARTPSource.cpp",
        "ARTPWriter.cpp",
        "ARTSPConnection.cpp",
        "ASessionDescription.cpp",
        "SDPLoader.cpp",
        "QualManager.cpp",
    ],

    shared_libs: [
        "libandroid_net",
        "libcrypto",
        "libdatasource",
        "libmedia",
    ],

    include_dirs: [
        "frameworks/av/media/libstagefright",
	"frameworks/av/media/libavextensions",
        "frameworks/native/include/media/openmax",
<<<<<<< HEAD
	"frameworks/av/media/libmediaplayerservice",
=======
        "frameworks/native/include/android",
>>>>>>> 1960f8bb
    ],

    arch: {
        arm: {
            cflags: ["-Wno-psabi"],
        },
    },

    cflags: [
        "-Werror",
        "-Wall",
    ],

    sanitize: {
        misc_undefined: [
            "signed-integer-overflow",
            "unsigned-integer-overflow",
        ],
        cfi: true,
    },
}

cc_library_static {
    name: "libstagefright_rtsp",

    srcs: ["NetworkUtils.cpp"],
    header_libs: ["libnetd_client_headers"],
    defaults: ["libstagefright_rtsp_defaults"],
}

cc_library_static {
    name: "libstagefright_rtsp_player2",
    cflags: ["-D__NO_AVEXTENSIONS__"],
    srcs: ["NetworkUtilsForAppProc.cpp"],
    defaults: ["libstagefright_rtsp_defaults"],
}

//###############################################################################

cc_test {
    name: "rtp_test",
    gtest: false,
    enabled: false,

    srcs: ["rtp_test.cpp"],

    shared_libs: [
        "libstagefright",
        "liblog",
        "libutils",
        "libbinder",
        "libstagefright_foundation",
        "libmedia",
    ],

    static_libs: ["libstagefright_rtsp"],

    include_dirs: [
        "frameworks/av/media/libstagefright",
        "frameworks/av/cmds/stagefright",
        "frameworks/native/include/media/openmax",
    ],

    cflags: [
        "-Wno-multichar",
        "-Werror",
        "-Wall",
    ],

    sanitize: {
        misc_undefined: [
            "signed-integer-overflow",
        ],
        cfi: true,
    },
}<|MERGE_RESOLUTION|>--- conflicted
+++ resolved
@@ -30,13 +30,10 @@
 
     include_dirs: [
         "frameworks/av/media/libstagefright",
+        "frameworks/native/include/media/openmax",
+        "frameworks/native/include/android",
 	"frameworks/av/media/libavextensions",
-        "frameworks/native/include/media/openmax",
-<<<<<<< HEAD
 	"frameworks/av/media/libmediaplayerservice",
-=======
-        "frameworks/native/include/android",
->>>>>>> 1960f8bb
     ],
 
     arch: {
