--- conflicted
+++ resolved
@@ -652,11 +652,6 @@
         err = mOMX->setParameter(
                 mNode, OMX_IndexParamPortDefinition, &def, sizeof(def));
 
-<<<<<<< HEAD
-        if (err != OK) {
-            ALOGE("[%s] setting nBufferCountActual to %lu failed: %d",
-                    mComponentName.c_str(), newBufferCount, err);
-=======
         if (err == OK) {
             *minUndequeuedBuffers += extraBuffers;
             break;
@@ -666,7 +661,6 @@
                 mComponentName.c_str(), newBufferCount, err);
         /* exit condition */
         if (extraBuffers == 0) {
->>>>>>> cbd74fcb
             return err;
         }
     }
