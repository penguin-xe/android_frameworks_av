/*
**
** Copyright 2007, The Android Open Source Project
**
** Licensed under the Apache License, Version 2.0 (the "License");
** you may not use this file except in compliance with the License.
** You may obtain a copy of the License at
**
**     http://www.apache.org/licenses/LICENSE-2.0
**
** Unless required by applicable law or agreed to in writing, software
** distributed under the License is distributed on an "AS IS" BASIS,
** WITHOUT WARRANTIES OR CONDITIONS OF ANY KIND, either express or implied.
** See the License for the specific language governing permissions and
** limitations under the License.
*/


#define LOG_TAG "AudioFlinger"
//#define LOG_NDEBUG 0

#include "Configuration.h"
#include <dirent.h>
#include <math.h>
#include <signal.h>
#include <string>
#include <sys/time.h>
#include <sys/resource.h>

#include <android/os/IExternalVibratorService.h>
#include <binder/IPCThreadState.h>
#include <binder/IServiceManager.h>
#include <utils/Log.h>
#include <utils/Trace.h>
#include <binder/Parcel.h>
#include <media/audiohal/DeviceHalInterface.h>
#include <media/audiohal/DevicesFactoryHalInterface.h>
#include <media/audiohal/EffectsFactoryHalInterface.h>
#include <media/AudioParameter.h>
#include <media/TypeConverter.h>
#include <memunreachable/memunreachable.h>
#include <utils/String16.h>
#include <utils/threads.h>

#include <cutils/atomic.h>
#include <cutils/properties.h>

#include <system/audio.h>

#include "AudioFlinger.h"
#include "NBAIO_Tee.h"

#include <media/AudioResamplerPublic.h>

#include <system/audio_effects/effect_visualizer.h>
#include <system/audio_effects/effect_ns.h>
#include <system/audio_effects/effect_aec.h>

#include <audio_utils/primitives.h>

#include <powermanager/PowerManager.h>

#include <media/IMediaLogService.h>
#include <media/MemoryLeakTrackUtil.h>
#include <media/nbaio/Pipe.h>
#include <media/nbaio/PipeReader.h>
#include <mediautils/BatteryNotifier.h>
#include <mediautils/ServiceUtilities.h>
#include <private/android_filesystem_config.h>

//#define BUFLOG_NDEBUG 0
#include <BufLog.h>

#include "TypedLogger.h"

// ----------------------------------------------------------------------------

// Note: the following macro is used for extremely verbose logging message.  In
// order to run with ALOG_ASSERT turned on, we need to have LOG_NDEBUG set to
// 0; but one side effect of this is to turn all LOGV's as well.  Some messages
// are so verbose that we want to suppress them even when we have ALOG_ASSERT
// turned on.  Do not uncomment the #def below unless you really know what you
// are doing and want to see all of the extremely verbose messages.
//#define VERY_VERY_VERBOSE_LOGGING
#ifdef VERY_VERY_VERBOSE_LOGGING
#define ALOGVV ALOGV
#else
#define ALOGVV(a...) do { } while(0)
#endif

namespace android {

static const char kDeadlockedString[] = "AudioFlinger may be deadlocked\n";
static const char kHardwareLockedString[] = "Hardware lock is taken\n";
static const char kClientLockedString[] = "Client lock is taken\n";
static const char kNoEffectsFactory[] = "Effects Factory is absent\n";


nsecs_t AudioFlinger::mStandbyTimeInNsecs = kDefaultStandbyTimeInNsecs;

uint32_t AudioFlinger::mScreenState;

// In order to avoid invalidating offloaded tracks each time a Visualizer is turned on and off
// we define a minimum time during which a global effect is considered enabled.
static const nsecs_t kMinGlobalEffectEnabletimeNs = seconds(7200);

Mutex gLock;
wp<AudioFlinger> gAudioFlinger;

// Keep a strong reference to media.log service around forever.
// The service is within our parent process so it can never die in a way that we could observe.
// These two variables are const after initialization.
static sp<IBinder> sMediaLogServiceAsBinder;
static sp<IMediaLogService> sMediaLogService;

static pthread_once_t sMediaLogOnce = PTHREAD_ONCE_INIT;

static void sMediaLogInit()
{
    sMediaLogServiceAsBinder = defaultServiceManager()->getService(String16("media.log"));
    if (sMediaLogServiceAsBinder != 0) {
        sMediaLogService = interface_cast<IMediaLogService>(sMediaLogServiceAsBinder);
    }
}

// Keep a strong reference to external vibrator service
static sp<os::IExternalVibratorService> sExternalVibratorService;

static sp<os::IExternalVibratorService> getExternalVibratorService() {
    if (sExternalVibratorService == 0) {
        sp <IBinder> binder = defaultServiceManager()->getService(
            String16("external_vibrator_service"));
        if (binder != 0) {
            sExternalVibratorService =
                interface_cast<os::IExternalVibratorService>(binder);
        }
    }
    return sExternalVibratorService;
}

// ----------------------------------------------------------------------------

std::string formatToString(audio_format_t format) {
    std::string result;
    FormatConverter::toString(format, result);
    return result;
}

// ----------------------------------------------------------------------------

AudioFlinger::AudioFlinger()
    : BnAudioFlinger(),
      mMediaLogNotifier(new AudioFlinger::MediaLogNotifier()),
      mPrimaryHardwareDev(NULL),
      mAudioHwDevs(NULL),
      mHardwareStatus(AUDIO_HW_IDLE),
      mMasterVolume(1.0f),
      mMasterMute(false),
      // mNextUniqueId(AUDIO_UNIQUE_ID_USE_MAX),
      mMode(AUDIO_MODE_INVALID),
      mBtNrecIsOff(false),
      mIsLowRamDevice(true),
      mIsDeviceTypeKnown(false),
      mTotalMemory(0),
      mClientSharedHeapSize(kMinimumClientSharedHeapSizeBytes),
      mGlobalEffectEnableTime(0),
      mPatchPanel(this),
      mSystemReady(false)
{
    // unsigned instead of audio_unique_id_use_t, because ++ operator is unavailable for enum
    for (unsigned use = AUDIO_UNIQUE_ID_USE_UNSPECIFIED; use < AUDIO_UNIQUE_ID_USE_MAX; use++) {
        // zero ID has a special meaning, so unavailable
        mNextUniqueIds[use] = AUDIO_UNIQUE_ID_USE_MAX;
    }

    const bool doLog = property_get_bool("ro.test_harness", false);
    if (doLog) {
        mLogMemoryDealer = new MemoryDealer(kLogMemorySize, "LogWriters",
                MemoryHeapBase::READ_ONLY);
        (void) pthread_once(&sMediaLogOnce, sMediaLogInit);
    }

    // reset battery stats.
    // if the audio service has crashed, battery stats could be left
    // in bad state, reset the state upon service start.
    BatteryNotifier::getInstance().noteResetAudio();

    mDevicesFactoryHal = DevicesFactoryHalInterface::create();
    mEffectsFactoryHal = EffectsFactoryHalInterface::create();

    mMediaLogNotifier->run("MediaLogNotifier");
}

void AudioFlinger::onFirstRef()
{
    Mutex::Autolock _l(mLock);

    /* TODO: move all this work into an Init() function */
    char val_str[PROPERTY_VALUE_MAX] = { 0 };
    if (property_get("ro.audio.flinger_standbytime_ms", val_str, NULL) >= 0) {
        uint32_t int_val;
        if (1 == sscanf(val_str, "%u", &int_val)) {
            mStandbyTimeInNsecs = milliseconds(int_val);
            ALOGI("Using %u mSec as standby time.", int_val);
        } else {
            mStandbyTimeInNsecs = kDefaultStandbyTimeInNsecs;
            ALOGI("Using default %u mSec as standby time.",
                    (uint32_t)(mStandbyTimeInNsecs / 1000000));
        }
    }

    mMode = AUDIO_MODE_NORMAL;

    gAudioFlinger = this;
}

AudioFlinger::~AudioFlinger()
{
    while (!mRecordThreads.isEmpty()) {
        // closeInput_nonvirtual() will remove specified entry from mRecordThreads
        closeInput_nonvirtual(mRecordThreads.keyAt(0));
    }
    while (!mPlaybackThreads.isEmpty()) {
        // closeOutput_nonvirtual() will remove specified entry from mPlaybackThreads
        closeOutput_nonvirtual(mPlaybackThreads.keyAt(0));
    }

    for (size_t i = 0; i < mAudioHwDevs.size(); i++) {
        // no mHardwareLock needed, as there are no other references to this
        delete mAudioHwDevs.valueAt(i);
    }

    // Tell media.log service about any old writers that still need to be unregistered
    if (sMediaLogService != 0) {
        for (size_t count = mUnregisteredWriters.size(); count > 0; count--) {
            sp<IMemory> iMemory(mUnregisteredWriters.top()->getIMemory());
            mUnregisteredWriters.pop();
            sMediaLogService->unregisterWriter(iMemory);
        }
    }
}

//static
__attribute__ ((visibility ("default")))
status_t MmapStreamInterface::openMmapStream(MmapStreamInterface::stream_direction_t direction,
                                             const audio_attributes_t *attr,
                                             audio_config_base_t *config,
                                             const AudioClient& client,
                                             audio_port_handle_t *deviceId,
                                             audio_session_t *sessionId,
                                             const sp<MmapStreamCallback>& callback,
                                             sp<MmapStreamInterface>& interface,
                                             audio_port_handle_t *handle)
{
    sp<AudioFlinger> af;
    {
        Mutex::Autolock _l(gLock);
        af = gAudioFlinger.promote();
    }
    status_t ret = NO_INIT;
    if (af != 0) {
        ret = af->openMmapStream(
                direction, attr, config, client, deviceId,
                sessionId, callback, interface, handle);
    }
    return ret;
}

status_t AudioFlinger::openMmapStream(MmapStreamInterface::stream_direction_t direction,
                                      const audio_attributes_t *attr,
                                      audio_config_base_t *config,
                                      const AudioClient& client,
                                      audio_port_handle_t *deviceId,
                                      audio_session_t *sessionId,
                                      const sp<MmapStreamCallback>& callback,
                                      sp<MmapStreamInterface>& interface,
                                      audio_port_handle_t *handle)
{
    status_t ret = initCheck();
    if (ret != NO_ERROR) {
        return ret;
    }
    audio_session_t actualSessionId = *sessionId;
    if (actualSessionId == AUDIO_SESSION_ALLOCATE) {
        actualSessionId = (audio_session_t) newAudioUniqueId(AUDIO_UNIQUE_ID_USE_SESSION);
    }
    audio_stream_type_t streamType = AUDIO_STREAM_DEFAULT;
    audio_io_handle_t io = AUDIO_IO_HANDLE_NONE;
    audio_port_handle_t portId = AUDIO_PORT_HANDLE_NONE;
    if (direction == MmapStreamInterface::DIRECTION_OUTPUT) {
        audio_config_t fullConfig = AUDIO_CONFIG_INITIALIZER;
        fullConfig.sample_rate = config->sample_rate;
        fullConfig.channel_mask = config->channel_mask;
        fullConfig.format = config->format;
        std::vector<audio_io_handle_t> secondaryOutputs;
        ret = AudioSystem::getOutputForAttr(attr, &io,
                                            actualSessionId,
                                            &streamType, client.clientPid, client.clientUid,
                                            &fullConfig,
                                            (audio_output_flags_t)(AUDIO_OUTPUT_FLAG_MMAP_NOIRQ |
                                                    AUDIO_OUTPUT_FLAG_DIRECT),
                                            deviceId, &portId, &secondaryOutputs);
        ALOGW_IF(!secondaryOutputs.empty(),
                 "%s does not support secondary outputs, ignoring them", __func__);
    } else {
        ret = AudioSystem::getInputForAttr(attr, &io,
                                              actualSessionId,
                                              client.clientPid,
                                              client.clientUid,
                                              client.packageName,
                                              config,
                                              AUDIO_INPUT_FLAG_MMAP_NOIRQ, deviceId, &portId);
    }
    if (ret != NO_ERROR) {
        return ret;
    }

    // at this stage, a MmapThread was created when openOutput() or openInput() was called by
    // audio policy manager and we can retrieve it
    sp<MmapThread> thread = mMmapThreads.valueFor(io);
    if (thread != 0) {
        interface = new MmapThreadHandle(thread);
        thread->configure(attr, streamType, actualSessionId, callback, *deviceId, portId);
        *handle = portId;
        *sessionId = actualSessionId;
    } else {
        if (direction == MmapStreamInterface::DIRECTION_OUTPUT) {
            AudioSystem::releaseOutput(portId);
        } else {
            AudioSystem::releaseInput(portId);
        }
        ret = NO_INIT;
    }

    ALOGV("%s done status %d portId %d", __FUNCTION__, ret, portId);

    return ret;
}

/* static */
int AudioFlinger::onExternalVibrationStart(const sp<os::ExternalVibration>& externalVibration) {
    sp<os::IExternalVibratorService> evs = getExternalVibratorService();
    if (evs != 0) {
        int32_t ret;
        binder::Status status = evs->onExternalVibrationStart(*externalVibration, &ret);
        if (status.isOk()) {
            return ret;
        }
    }
    return AudioMixer::HAPTIC_SCALE_NONE;
}

/* static */
void AudioFlinger::onExternalVibrationStop(const sp<os::ExternalVibration>& externalVibration) {
    sp<os::IExternalVibratorService> evs = getExternalVibratorService();
    if (evs != 0) {
        evs->onExternalVibrationStop(*externalVibration);
    }
}

static const char * const audio_interfaces[] = {
    AUDIO_HARDWARE_MODULE_ID_PRIMARY,
    AUDIO_HARDWARE_MODULE_ID_A2DP,
    AUDIO_HARDWARE_MODULE_ID_USB,
};

AudioHwDevice* AudioFlinger::findSuitableHwDev_l(
        audio_module_handle_t module,
        audio_devices_t devices)
{
    // if module is 0, the request comes from an old policy manager and we should load
    // well known modules
    if (module == 0) {
        ALOGW("findSuitableHwDev_l() loading well know audio hw modules");
        for (size_t i = 0; i < arraysize(audio_interfaces); i++) {
            loadHwModule_l(audio_interfaces[i]);
        }
        // then try to find a module supporting the requested device.
        for (size_t i = 0; i < mAudioHwDevs.size(); i++) {
            AudioHwDevice *audioHwDevice = mAudioHwDevs.valueAt(i);
            sp<DeviceHalInterface> dev = audioHwDevice->hwDevice();
            uint32_t supportedDevices;
            if (dev->getSupportedDevices(&supportedDevices) == OK &&
                    (supportedDevices & devices) == devices) {
                return audioHwDevice;
            }
        }
    } else {
        // check a match for the requested module handle
        AudioHwDevice *audioHwDevice = mAudioHwDevs.valueFor(module);
        if (audioHwDevice != NULL) {
            return audioHwDevice;
        }
    }

    return NULL;
}

void AudioFlinger::dumpClients(int fd, const Vector<String16>& args __unused)
{
    const size_t SIZE = 256;
    char buffer[SIZE];
    String8 result;

    result.append("Clients:\n");
    for (size_t i = 0; i < mClients.size(); ++i) {
        sp<Client> client = mClients.valueAt(i).promote();
        if (client != 0) {
            snprintf(buffer, SIZE, "  pid: %d\n", client->pid());
            result.append(buffer);
        }
    }

    result.append("Notification Clients:\n");
    for (size_t i = 0; i < mNotificationClients.size(); ++i) {
        snprintf(buffer, SIZE, "  pid: %d\n", mNotificationClients.keyAt(i));
        result.append(buffer);
    }

    result.append("Global session refs:\n");
    result.append("  session   pid count\n");
    for (size_t i = 0; i < mAudioSessionRefs.size(); i++) {
        AudioSessionRef *r = mAudioSessionRefs[i];
        snprintf(buffer, SIZE, "  %7d %5d %5d\n", r->mSessionid, r->mPid, r->mCnt);
        result.append(buffer);
    }
    write(fd, result.string(), result.size());
}


void AudioFlinger::dumpInternals(int fd, const Vector<String16>& args __unused)
{
    const size_t SIZE = 256;
    char buffer[SIZE];
    String8 result;
    hardware_call_state hardwareStatus = mHardwareStatus;

    snprintf(buffer, SIZE, "Hardware status: %d\n"
                           "Standby Time mSec: %u\n",
                            hardwareStatus,
                            (uint32_t)(mStandbyTimeInNsecs / 1000000));
    result.append(buffer);
    write(fd, result.string(), result.size());
}

void AudioFlinger::dumpPermissionDenial(int fd, const Vector<String16>& args __unused)
{
    const size_t SIZE = 256;
    char buffer[SIZE];
    String8 result;
    snprintf(buffer, SIZE, "Permission Denial: "
            "can't dump AudioFlinger from pid=%d, uid=%d\n",
            IPCThreadState::self()->getCallingPid(),
            IPCThreadState::self()->getCallingUid());
    result.append(buffer);
    write(fd, result.string(), result.size());
}

bool AudioFlinger::dumpTryLock(Mutex& mutex)
{
    bool locked = false;
    for (int i = 0; i < kDumpLockRetries; ++i) {
        if (mutex.tryLock() == NO_ERROR) {
            locked = true;
            break;
        }
        usleep(kDumpLockSleepUs);
    }
    return locked;
}

status_t AudioFlinger::dump(int fd, const Vector<String16>& args)
{
    if (!dumpAllowed()) {
        dumpPermissionDenial(fd, args);
    } else {
        // get state of hardware lock
        bool hardwareLocked = dumpTryLock(mHardwareLock);
        if (!hardwareLocked) {
            String8 result(kHardwareLockedString);
            write(fd, result.string(), result.size());
        } else {
            mHardwareLock.unlock();
        }

        const bool locked = dumpTryLock(mLock);

        // failed to lock - AudioFlinger is probably deadlocked
        if (!locked) {
            String8 result(kDeadlockedString);
            write(fd, result.string(), result.size());
        }

        bool clientLocked = dumpTryLock(mClientLock);
        if (!clientLocked) {
            String8 result(kClientLockedString);
            write(fd, result.string(), result.size());
        }

        if (mEffectsFactoryHal != 0) {
            mEffectsFactoryHal->dumpEffects(fd);
        } else {
            String8 result(kNoEffectsFactory);
            write(fd, result.string(), result.size());
        }

        dumpClients(fd, args);
        if (clientLocked) {
            mClientLock.unlock();
        }

        dumpInternals(fd, args);

        // dump playback threads
        for (size_t i = 0; i < mPlaybackThreads.size(); i++) {
            mPlaybackThreads.valueAt(i)->dump(fd, args);
        }

        // dump record threads
        for (size_t i = 0; i < mRecordThreads.size(); i++) {
            mRecordThreads.valueAt(i)->dump(fd, args);
        }

        // dump mmap threads
        for (size_t i = 0; i < mMmapThreads.size(); i++) {
            mMmapThreads.valueAt(i)->dump(fd, args);
        }

        // dump orphan effect chains
        if (mOrphanEffectChains.size() != 0) {
            write(fd, "  Orphan Effect Chains\n", strlen("  Orphan Effect Chains\n"));
            for (size_t i = 0; i < mOrphanEffectChains.size(); i++) {
                mOrphanEffectChains.valueAt(i)->dump(fd, args);
            }
        }
        // dump all hardware devs
        for (size_t i = 0; i < mAudioHwDevs.size(); i++) {
            sp<DeviceHalInterface> dev = mAudioHwDevs.valueAt(i)->hwDevice();
            dev->dump(fd);
        }

        mPatchPanel.dump(fd);

        // dump external setParameters
        auto dumpLogger = [fd](SimpleLog& logger, const char* name) {
            dprintf(fd, "\n%s setParameters:\n", name);
            logger.dump(fd, "    " /* prefix */);
        };
        dumpLogger(mRejectedSetParameterLog, "Rejected");
        dumpLogger(mAppSetParameterLog, "App");
        dumpLogger(mSystemSetParameterLog, "System");

        // dump historical threads in the last 10 seconds
        const std::string threadLog = mThreadLog.dumpToString(
                "Historical Thread Log ", 0 /* lines */,
                audio_utils_get_real_time_ns() - 10 * 60 * NANOS_PER_SECOND);
        write(fd, threadLog.c_str(), threadLog.size());

        BUFLOG_RESET;

        if (locked) {
            mLock.unlock();
        }

#ifdef TEE_SINK
        // NBAIO_Tee dump is safe to call outside of AF lock.
        NBAIO_Tee::dumpAll(fd, "_DUMP");
#endif
        // append a copy of media.log here by forwarding fd to it, but don't attempt
        // to lookup the service if it's not running, as it will block for a second
        if (sMediaLogServiceAsBinder != 0) {
            dprintf(fd, "\nmedia.log:\n");
            Vector<String16> args;
            sMediaLogServiceAsBinder->dump(fd, args);
        }

        // check for optional arguments
        bool dumpMem = false;
        bool unreachableMemory = false;
        for (const auto &arg : args) {
            if (arg == String16("-m")) {
                dumpMem = true;
            } else if (arg == String16("--unreachable")) {
                unreachableMemory = true;
            }
        }

        if (dumpMem) {
            dprintf(fd, "\nDumping memory:\n");
            std::string s = dumpMemoryAddresses(100 /* limit */);
            write(fd, s.c_str(), s.size());
        }
        if (unreachableMemory) {
            dprintf(fd, "\nDumping unreachable memory:\n");
            // TODO - should limit be an argument parameter?
            std::string s = GetUnreachableMemoryString(true /* contents */, 100 /* limit */);
            write(fd, s.c_str(), s.size());
        }
    }
    return NO_ERROR;
}

sp<AudioFlinger::Client> AudioFlinger::registerPid(pid_t pid)
{
    Mutex::Autolock _cl(mClientLock);
    // If pid is already in the mClients wp<> map, then use that entry
    // (for which promote() is always != 0), otherwise create a new entry and Client.
    sp<Client> client = mClients.valueFor(pid).promote();
    if (client == 0) {
        client = new Client(this, pid);
        mClients.add(pid, client);
    }

    return client;
}

sp<NBLog::Writer> AudioFlinger::newWriter_l(size_t size, const char *name)
{
    // If there is no memory allocated for logs, return a dummy writer that does nothing.
    // Similarly if we can't contact the media.log service, also return a dummy writer.
    if (mLogMemoryDealer == 0 || sMediaLogService == 0) {
        return new NBLog::Writer();
    }
    sp<IMemory> shared = mLogMemoryDealer->allocate(NBLog::Timeline::sharedSize(size));
    // If allocation fails, consult the vector of previously unregistered writers
    // and garbage-collect one or more them until an allocation succeeds
    if (shared == 0) {
        Mutex::Autolock _l(mUnregisteredWritersLock);
        for (size_t count = mUnregisteredWriters.size(); count > 0; count--) {
            {
                // Pick the oldest stale writer to garbage-collect
                sp<IMemory> iMemory(mUnregisteredWriters[0]->getIMemory());
                mUnregisteredWriters.removeAt(0);
                sMediaLogService->unregisterWriter(iMemory);
                // Now the media.log remote reference to IMemory is gone.  When our last local
                // reference to IMemory also drops to zero at end of this block,
                // the IMemory destructor will deallocate the region from mLogMemoryDealer.
            }
            // Re-attempt the allocation
            shared = mLogMemoryDealer->allocate(NBLog::Timeline::sharedSize(size));
            if (shared != 0) {
                goto success;
            }
        }
        // Even after garbage-collecting all old writers, there is still not enough memory,
        // so return a dummy writer
        return new NBLog::Writer();
    }
success:
    NBLog::Shared *sharedRawPtr = (NBLog::Shared *) shared->pointer();
    new((void *) sharedRawPtr) NBLog::Shared(); // placement new here, but the corresponding
                                                // explicit destructor not needed since it is POD
    sMediaLogService->registerWriter(shared, size, name);
    return new NBLog::Writer(shared, size);
}

void AudioFlinger::unregisterWriter(const sp<NBLog::Writer>& writer)
{
    if (writer == 0) {
        return;
    }
    sp<IMemory> iMemory(writer->getIMemory());
    if (iMemory == 0) {
        return;
    }
    // Rather than removing the writer immediately, append it to a queue of old writers to
    // be garbage-collected later.  This allows us to continue to view old logs for a while.
    Mutex::Autolock _l(mUnregisteredWritersLock);
    mUnregisteredWriters.push(writer);
}

// IAudioFlinger interface

sp<IAudioTrack> AudioFlinger::createTrack(const CreateTrackInput& input,
                                          CreateTrackOutput& output,
                                          status_t *status)
{
    sp<PlaybackThread::Track> track;
    sp<TrackHandle> trackHandle;
    sp<Client> client;
    status_t lStatus;
    audio_stream_type_t streamType;
    audio_port_handle_t portId = AUDIO_PORT_HANDLE_NONE;
    std::vector<audio_io_handle_t> secondaryOutputs;

    bool updatePid = (input.clientInfo.clientPid == -1);
    const uid_t callingUid = IPCThreadState::self()->getCallingUid();
    uid_t clientUid = input.clientInfo.clientUid;
    if (!isAudioServerOrMediaServerUid(callingUid)) {
        ALOGW_IF(clientUid != callingUid,
                "%s uid %d tried to pass itself off as %d",
                __FUNCTION__, callingUid, clientUid);
        clientUid = callingUid;
        updatePid = true;
    }
    pid_t clientPid = input.clientInfo.clientPid;
    if (updatePid) {
        const pid_t callingPid = IPCThreadState::self()->getCallingPid();
        ALOGW_IF(clientPid != -1 && clientPid != callingPid,
                 "%s uid %d pid %d tried to pass itself off as pid %d",
                 __func__, callingUid, callingPid, clientPid);
        clientPid = callingPid;
    }

    audio_session_t sessionId = input.sessionId;
    if (sessionId == AUDIO_SESSION_ALLOCATE) {
        sessionId = (audio_session_t) newAudioUniqueId(AUDIO_UNIQUE_ID_USE_SESSION);
    } else if (audio_unique_id_get_use(sessionId) != AUDIO_UNIQUE_ID_USE_SESSION) {
        lStatus = BAD_VALUE;
        goto Exit;
    }

    output.sessionId = sessionId;
    output.outputId = AUDIO_IO_HANDLE_NONE;
    output.selectedDeviceId = input.selectedDeviceId;

    lStatus = AudioSystem::getOutputForAttr(&input.attr, &output.outputId, sessionId, &streamType,
                                            clientPid, clientUid, &input.config, input.flags,
                                            &output.selectedDeviceId, &portId, &secondaryOutputs);

    if (lStatus != NO_ERROR || output.outputId == AUDIO_IO_HANDLE_NONE) {
        ALOGE("createTrack() getOutputForAttr() return error %d or invalid output handle", lStatus);
        goto Exit;
    }
    // client AudioTrack::set already implements AUDIO_STREAM_DEFAULT => AUDIO_STREAM_MUSIC,
    // but if someone uses binder directly they could bypass that and cause us to crash
    if (uint32_t(streamType) >= AUDIO_STREAM_CNT) {
        ALOGE("createTrack() invalid stream type %d", streamType);
        lStatus = BAD_VALUE;
        goto Exit;
    }

    // further channel mask checks are performed by createTrack_l() depending on the thread type
    if (!audio_is_output_channel(input.config.channel_mask)) {
        ALOGE("createTrack() invalid channel mask %#x", input.config.channel_mask);
        lStatus = BAD_VALUE;
        goto Exit;
    }

    // further format checks are performed by createTrack_l() depending on the thread type
    if (!audio_is_valid_format(input.config.format)) {
        ALOGE("createTrack() invalid format %#x", input.config.format);
        lStatus = BAD_VALUE;
        goto Exit;
    }

    {
        Mutex::Autolock _l(mLock);
        PlaybackThread *thread = checkPlaybackThread_l(output.outputId);
        if (thread == NULL) {
            ALOGE("no playback thread found for output handle %d", output.outputId);
            lStatus = BAD_VALUE;
            goto Exit;
        }

        client = registerPid(clientPid);

        PlaybackThread *effectThread = NULL;
        // check if an effect chain with the same session ID is present on another
        // output thread and move it here.
        for (size_t i = 0; i < mPlaybackThreads.size(); i++) {
            sp<PlaybackThread> t = mPlaybackThreads.valueAt(i);
            if (mPlaybackThreads.keyAt(i) != output.outputId) {
                uint32_t sessions = t->hasAudioSession(sessionId);
                if (sessions & ThreadBase::EFFECT_SESSION) {
                    effectThread = t.get();
                    break;
                }
            }
        }
        ALOGV("createTrack() sessionId: %d", sessionId);

        output.sampleRate = input.config.sample_rate;
        output.frameCount = input.frameCount;
        output.notificationFrameCount = input.notificationFrameCount;
        output.flags = input.flags;

        track = thread->createTrack_l(client, streamType, input.attr, &output.sampleRate,
                                      input.config.format, input.config.channel_mask,
                                      &output.frameCount, &output.notificationFrameCount,
                                      input.notificationsPerBuffer, input.speed,
                                      input.sharedBuffer, sessionId, &output.flags,
                                      input.clientInfo.clientTid, clientUid, &lStatus, portId);
        LOG_ALWAYS_FATAL_IF((lStatus == NO_ERROR) && (track == 0));
        // we don't abort yet if lStatus != NO_ERROR; there is still work to be done regardless

        output.afFrameCount = thread->frameCount();
        output.afSampleRate = thread->sampleRate();
        output.afLatencyMs = thread->latency();
        output.portId = portId;

        if (lStatus == NO_ERROR) {
            // Connect secondary outputs. Failure on a secondary output must not imped the primary
            // Any secondary output setup failure will lead to a desync between the AP and AF until
            // the track is destroyed.
            TeePatches teePatches;
            for (audio_io_handle_t secondaryOutput : secondaryOutputs) {
                PlaybackThread *secondaryThread = checkPlaybackThread_l(secondaryOutput);
                if (secondaryThread == NULL) {
                    ALOGE("no playback thread found for secondary output %d", output.outputId);
                    continue;
                }

                size_t frameCount = std::lcm(thread->frameCount(), secondaryThread->frameCount());

                using namespace std::chrono_literals;
                auto inChannelMask = audio_channel_mask_out_to_in(input.config.channel_mask);
                sp patchRecord = new RecordThread::PatchRecord(nullptr /* thread */,
                                                               output.sampleRate,
                                                               inChannelMask,
                                                               input.config.format,
                                                               frameCount,
                                                               NULL /* buffer */,
                                                               (size_t)0 /* bufferSize */,
                                                               AUDIO_INPUT_FLAG_DIRECT,
                                                               0ns /* timeout */);
                status_t status = patchRecord->initCheck();
                if (status != NO_ERROR) {
                    ALOGE("Secondary output patchRecord init failed: %d", status);
                    continue;
                }
                sp patchTrack = new PlaybackThread::PatchTrack(secondaryThread,
                                                               streamType,
                                                               output.sampleRate,
                                                               input.config.channel_mask,
                                                               input.config.format,
                                                               frameCount,
                                                               patchRecord->buffer(),
                                                               patchRecord->bufferSize(),
                                                               output.flags,
                                                               0ns /* timeout */);
                status = patchTrack->initCheck();
                if (status != NO_ERROR) {
                    ALOGE("Secondary output patchTrack init failed: %d", status);
                    continue;
                }
                teePatches.push_back({patchRecord, patchTrack});
                secondaryThread->addPatchTrack(patchTrack);
                patchTrack->setPeerProxy(patchRecord.get());
                patchRecord->setPeerProxy(patchTrack.get());
            }
            track->setTeePatches(std::move(teePatches));
        }

        // move effect chain to this output thread if an effect on same session was waiting
        // for a track to be created
        if (lStatus == NO_ERROR && effectThread != NULL) {
            // no risk of deadlock because AudioFlinger::mLock is held
            Mutex::Autolock _dl(thread->mLock);
            Mutex::Autolock _sl(effectThread->mLock);
            moveEffectChain_l(sessionId, effectThread, thread, true);
        }

        // Look for sync events awaiting for a session to be used.
        for (size_t i = 0; i < mPendingSyncEvents.size(); i++) {
            if (mPendingSyncEvents[i]->triggerSession() == sessionId) {
                if (thread->isValidSyncEvent(mPendingSyncEvents[i])) {
                    if (lStatus == NO_ERROR) {
                        (void) track->setSyncEvent(mPendingSyncEvents[i]);
                    } else {
                        mPendingSyncEvents[i]->cancel();
                    }
                    mPendingSyncEvents.removeAt(i);
                    i--;
                }
            }
        }

        setAudioHwSyncForSession_l(thread, sessionId);
    }

    if (lStatus != NO_ERROR) {
        // remove local strong reference to Client before deleting the Track so that the
        // Client destructor is called by the TrackBase destructor with mClientLock held
        // Don't hold mClientLock when releasing the reference on the track as the
        // destructor will acquire it.
        {
            Mutex::Autolock _cl(mClientLock);
            client.clear();
        }
        track.clear();
        goto Exit;
    }

    // return handle to client
    trackHandle = new TrackHandle(track);

Exit:
    if (lStatus != NO_ERROR && output.outputId != AUDIO_IO_HANDLE_NONE) {
        AudioSystem::releaseOutput(portId);
    }
    *status = lStatus;
    return trackHandle;
}

uint32_t AudioFlinger::sampleRate(audio_io_handle_t ioHandle) const
{
    Mutex::Autolock _l(mLock);
    ThreadBase *thread = checkThread_l(ioHandle);
    if (thread == NULL) {
        ALOGW("sampleRate() unknown thread %d", ioHandle);
        return 0;
    }
    return thread->sampleRate();
}

audio_format_t AudioFlinger::format(audio_io_handle_t output) const
{
    Mutex::Autolock _l(mLock);
    PlaybackThread *thread = checkPlaybackThread_l(output);
    if (thread == NULL) {
        ALOGW("format() unknown thread %d", output);
        return AUDIO_FORMAT_INVALID;
    }
    return thread->format();
}

size_t AudioFlinger::frameCount(audio_io_handle_t ioHandle) const
{
    Mutex::Autolock _l(mLock);
    ThreadBase *thread = checkThread_l(ioHandle);
    if (thread == NULL) {
        ALOGW("frameCount() unknown thread %d", ioHandle);
        return 0;
    }
    // FIXME currently returns the normal mixer's frame count to avoid confusing legacy callers;
    //       should examine all callers and fix them to handle smaller counts
    return thread->frameCount();
}

size_t AudioFlinger::frameCountHAL(audio_io_handle_t ioHandle) const
{
    Mutex::Autolock _l(mLock);
    ThreadBase *thread = checkThread_l(ioHandle);
    if (thread == NULL) {
        ALOGW("frameCountHAL() unknown thread %d", ioHandle);
        return 0;
    }
    return thread->frameCountHAL();
}

uint32_t AudioFlinger::latency(audio_io_handle_t output) const
{
    Mutex::Autolock _l(mLock);
    PlaybackThread *thread = checkPlaybackThread_l(output);
    if (thread == NULL) {
        ALOGW("latency(): no playback thread found for output handle %d", output);
        return 0;
    }
    return thread->latency();
}

status_t AudioFlinger::setMasterVolume(float value)
{
    status_t ret = initCheck();
    if (ret != NO_ERROR) {
        return ret;
    }

    // check calling permissions
    if (!settingsAllowed()) {
        return PERMISSION_DENIED;
    }

    Mutex::Autolock _l(mLock);
    mMasterVolume = value;

    // Set master volume in the HALs which support it.
    for (size_t i = 0; i < mAudioHwDevs.size(); i++) {
        AutoMutex lock(mHardwareLock);
        AudioHwDevice *dev = mAudioHwDevs.valueAt(i);

        mHardwareStatus = AUDIO_HW_SET_MASTER_VOLUME;
        if (dev->canSetMasterVolume()) {
            dev->hwDevice()->setMasterVolume(value);
        }
        mHardwareStatus = AUDIO_HW_IDLE;
    }

    // Now set the master volume in each playback thread.  Playback threads
    // assigned to HALs which do not have master volume support will apply
    // master volume during the mix operation.  Threads with HALs which do
    // support master volume will simply ignore the setting.
    for (size_t i = 0; i < mPlaybackThreads.size(); i++) {
        if (mPlaybackThreads.valueAt(i)->isDuplicating()) {
            continue;
        }
        mPlaybackThreads.valueAt(i)->setMasterVolume(value);
    }

    return NO_ERROR;
}

status_t AudioFlinger::setMasterBalance(float balance)
{
    status_t ret = initCheck();
    if (ret != NO_ERROR) {
        return ret;
    }

    // check calling permissions
    if (!settingsAllowed()) {
        return PERMISSION_DENIED;
    }

    // check range
    if (isnan(balance) || fabs(balance) > 1.f) {
        return BAD_VALUE;
    }

    Mutex::Autolock _l(mLock);

    // short cut.
    if (mMasterBalance == balance) return NO_ERROR;

    mMasterBalance = balance;

    for (size_t i = 0; i < mPlaybackThreads.size(); i++) {
        if (mPlaybackThreads.valueAt(i)->isDuplicating()) {
            continue;
        }
        mPlaybackThreads.valueAt(i)->setMasterBalance(balance);
    }

    return NO_ERROR;
}

status_t AudioFlinger::setMode(audio_mode_t mode)
{
    status_t ret = initCheck();
    if (ret != NO_ERROR) {
        return ret;
    }

    // check calling permissions
    if (!settingsAllowed()) {
        return PERMISSION_DENIED;
    }
    if (uint32_t(mode) >= AUDIO_MODE_CNT) {
        ALOGW("Illegal value: setMode(%d)", mode);
        return BAD_VALUE;
    }

    { // scope for the lock
        AutoMutex lock(mHardwareLock);
        sp<DeviceHalInterface> dev = mPrimaryHardwareDev->hwDevice();
        mHardwareStatus = AUDIO_HW_SET_MODE;
        ret = dev->setMode(mode);
        mHardwareStatus = AUDIO_HW_IDLE;
    }

    if (NO_ERROR == ret) {
        Mutex::Autolock _l(mLock);
        mMode = mode;
        for (size_t i = 0; i < mPlaybackThreads.size(); i++)
            mPlaybackThreads.valueAt(i)->setMode(mode);
    }

    return ret;
}

status_t AudioFlinger::setMicMute(bool state)
{
    status_t ret = initCheck();
    if (ret != NO_ERROR) {
        return ret;
    }

    // check calling permissions
    if (!settingsAllowed()) {
        return PERMISSION_DENIED;
    }

    AutoMutex lock(mHardwareLock);
    mHardwareStatus = AUDIO_HW_SET_MIC_MUTE;
    for (size_t i = 0; i < mAudioHwDevs.size(); i++) {
        sp<DeviceHalInterface> dev = mAudioHwDevs.valueAt(i)->hwDevice();
        status_t result = dev->setMicMute(state);
        if (result != NO_ERROR) {
            ret = result;
        }
    }
    mHardwareStatus = AUDIO_HW_IDLE;
    return ret;
}

bool AudioFlinger::getMicMute() const
{
    status_t ret = initCheck();
    if (ret != NO_ERROR) {
        return false;
    }
    bool mute = true;
    bool state = AUDIO_MODE_INVALID;
    AutoMutex lock(mHardwareLock);
    mHardwareStatus = AUDIO_HW_GET_MIC_MUTE;
    for (size_t i = 0; i < mAudioHwDevs.size(); i++) {
        sp<DeviceHalInterface> dev = mAudioHwDevs.valueAt(i)->hwDevice();
        status_t result = dev->getMicMute(&state);
        if (result == NO_ERROR) {
            mute = mute && state;
        }
    }
    mHardwareStatus = AUDIO_HW_IDLE;

    return mute;
}

void AudioFlinger::setRecordSilenced(uid_t uid, bool silenced)
{
    ALOGV("AudioFlinger::setRecordSilenced(uid:%d, silenced:%d)", uid, silenced);

    AutoMutex lock(mLock);
    for (size_t i = 0; i < mRecordThreads.size(); i++) {
        mRecordThreads[i]->setRecordSilenced(uid, silenced);
    }
    for (size_t i = 0; i < mMmapThreads.size(); i++) {
        mMmapThreads[i]->setRecordSilenced(uid, silenced);
    }
}

status_t AudioFlinger::setMasterMute(bool muted)
{
    status_t ret = initCheck();
    if (ret != NO_ERROR) {
        return ret;
    }

    // check calling permissions
    if (!settingsAllowed()) {
        return PERMISSION_DENIED;
    }

    Mutex::Autolock _l(mLock);
    mMasterMute = muted;

    // Set master mute in the HALs which support it.
    for (size_t i = 0; i < mAudioHwDevs.size(); i++) {
        AutoMutex lock(mHardwareLock);
        AudioHwDevice *dev = mAudioHwDevs.valueAt(i);

        mHardwareStatus = AUDIO_HW_SET_MASTER_MUTE;
        if (dev->canSetMasterMute()) {
            dev->hwDevice()->setMasterMute(muted);
        }
        mHardwareStatus = AUDIO_HW_IDLE;
    }

    // Now set the master mute in each playback thread.  Playback threads
    // assigned to HALs which do not have master mute support will apply master
    // mute during the mix operation.  Threads with HALs which do support master
    // mute will simply ignore the setting.
    Vector<VolumeInterface *> volumeInterfaces = getAllVolumeInterfaces_l();
    for (size_t i = 0; i < volumeInterfaces.size(); i++) {
        volumeInterfaces[i]->setMasterMute(muted);
    }

    return NO_ERROR;
}

float AudioFlinger::masterVolume() const
{
    Mutex::Autolock _l(mLock);
    return masterVolume_l();
}

status_t AudioFlinger::getMasterBalance(float *balance) const
{
    Mutex::Autolock _l(mLock);
    *balance = getMasterBalance_l();
    return NO_ERROR; // if called through binder, may return a transactional error
}

bool AudioFlinger::masterMute() const
{
    Mutex::Autolock _l(mLock);
    return masterMute_l();
}

float AudioFlinger::masterVolume_l() const
{
    return mMasterVolume;
}

float AudioFlinger::getMasterBalance_l() const
{
    return mMasterBalance;
}

bool AudioFlinger::masterMute_l() const
{
    return mMasterMute;
}

status_t AudioFlinger::checkStreamType(audio_stream_type_t stream) const
{
    if (uint32_t(stream) >= AUDIO_STREAM_CNT) {
        ALOGW("checkStreamType() invalid stream %d", stream);
        return BAD_VALUE;
    }
    const uid_t callerUid = IPCThreadState::self()->getCallingUid();
    if (uint32_t(stream) >= AUDIO_STREAM_PUBLIC_CNT && !isAudioServerUid(callerUid)) {
        ALOGW("checkStreamType() uid %d cannot use internal stream type %d", callerUid, stream);
        return PERMISSION_DENIED;
    }

    return NO_ERROR;
}

status_t AudioFlinger::setStreamVolume(audio_stream_type_t stream, float value,
        audio_io_handle_t output)
{
    // check calling permissions
    if (!settingsAllowed()) {
        return PERMISSION_DENIED;
    }

    status_t status = checkStreamType(stream);
    if (status != NO_ERROR) {
        return status;
    }
    if (output == AUDIO_IO_HANDLE_NONE) {
        return BAD_VALUE;
    }
    ALOG_ASSERT(stream != AUDIO_STREAM_PATCH, "attempt to change AUDIO_STREAM_PATCH volume");

    AutoMutex lock(mLock);
    VolumeInterface *volumeInterface = getVolumeInterface_l(output);
    if (volumeInterface == NULL) {
        return BAD_VALUE;
    }
    volumeInterface->setStreamVolume(stream, value);

    return NO_ERROR;
}

status_t AudioFlinger::setStreamMute(audio_stream_type_t stream, bool muted)
{
    // check calling permissions
    if (!settingsAllowed()) {
        return PERMISSION_DENIED;
    }

    status_t status = checkStreamType(stream);
    if (status != NO_ERROR) {
        return status;
    }
    ALOG_ASSERT(stream != AUDIO_STREAM_PATCH, "attempt to mute AUDIO_STREAM_PATCH");

    if (uint32_t(stream) == AUDIO_STREAM_ENFORCED_AUDIBLE) {
        ALOGE("setStreamMute() invalid stream %d", stream);
        return BAD_VALUE;
    }

    AutoMutex lock(mLock);
    mStreamTypes[stream].mute = muted;
    Vector<VolumeInterface *> volumeInterfaces = getAllVolumeInterfaces_l();
    for (size_t i = 0; i < volumeInterfaces.size(); i++) {
        volumeInterfaces[i]->setStreamMute(stream, muted);
    }

    return NO_ERROR;
}

float AudioFlinger::streamVolume(audio_stream_type_t stream, audio_io_handle_t output) const
{
    status_t status = checkStreamType(stream);
    if (status != NO_ERROR) {
        return 0.0f;
    }
    if (output == AUDIO_IO_HANDLE_NONE) {
        return 0.0f;
    }

    AutoMutex lock(mLock);
    VolumeInterface *volumeInterface = getVolumeInterface_l(output);
    if (volumeInterface == NULL) {
        return 0.0f;
    }

    return volumeInterface->streamVolume(stream);
}

bool AudioFlinger::streamMute(audio_stream_type_t stream) const
{
    status_t status = checkStreamType(stream);
    if (status != NO_ERROR) {
        return true;
    }

    AutoMutex lock(mLock);
    return streamMute_l(stream);
}


void AudioFlinger::broacastParametersToRecordThreads_l(const String8& keyValuePairs)
{
    for (size_t i = 0; i < mRecordThreads.size(); i++) {
        mRecordThreads.valueAt(i)->setParameters(keyValuePairs);
    }
}

// forwardAudioHwSyncToDownstreamPatches_l() must be called with AudioFlinger::mLock held
void AudioFlinger::forwardParametersToDownstreamPatches_l(
        audio_io_handle_t upStream, const String8& keyValuePairs,
        std::function<bool(const sp<PlaybackThread>&)> useThread)
{
    std::vector<PatchPanel::SoftwarePatch> swPatches;
    if (mPatchPanel.getDownstreamSoftwarePatches(upStream, &swPatches) != OK) return;
    ALOGV_IF(!swPatches.empty(), "%s found %zu downstream patches for stream ID %d",
            __func__, swPatches.size(), upStream);
    for (const auto& swPatch : swPatches) {
        sp<PlaybackThread> downStream = checkPlaybackThread_l(swPatch.getPlaybackThreadHandle());
        if (downStream != NULL && (useThread == nullptr || useThread(downStream))) {
            downStream->setParameters(keyValuePairs);
        }
    }
}

// Filter reserved keys from setParameters() before forwarding to audio HAL or acting upon.
// Some keys are used for audio routing and audio path configuration and should be reserved for use
// by audio policy and audio flinger for functional, privacy and security reasons.
void AudioFlinger::filterReservedParameters(String8& keyValuePairs, uid_t callingUid)
{
    static const String8 kReservedParameters[] = {
        String8(AudioParameter::keyRouting),
        String8(AudioParameter::keySamplingRate),
        String8(AudioParameter::keyFormat),
        String8(AudioParameter::keyChannels),
        String8(AudioParameter::keyFrameCount),
        String8(AudioParameter::keyInputSource),
        String8(AudioParameter::keyMonoOutput),
        String8(AudioParameter::keyStreamConnect),
        String8(AudioParameter::keyStreamDisconnect),
        String8(AudioParameter::keyStreamSupportedFormats),
        String8(AudioParameter::keyStreamSupportedChannels),
        String8(AudioParameter::keyStreamSupportedSamplingRates),
    };

    if (isAudioServerUid(callingUid)) {
        return; // no need to filter if audioserver.
    }

    AudioParameter param = AudioParameter(keyValuePairs);
    String8 value;
    AudioParameter rejectedParam;
    for (auto& key : kReservedParameters) {
        if (param.get(key, value) == NO_ERROR) {
            rejectedParam.add(key, value);
            param.remove(key);
        }
    }
    logFilteredParameters(param.size() + rejectedParam.size(), keyValuePairs,
                          rejectedParam.size(), rejectedParam.toString(), callingUid);
    keyValuePairs = param.toString();
}

void AudioFlinger::logFilteredParameters(size_t originalKVPSize, const String8& originalKVPs,
                                         size_t rejectedKVPSize, const String8& rejectedKVPs,
                                         uid_t callingUid) {
    auto prefix = String8::format("UID %5d", callingUid);
    auto suffix = String8::format("%zu KVP received: %s", originalKVPSize, originalKVPs.c_str());
    if (rejectedKVPSize != 0) {
        auto error = String8::format("%zu KVP rejected: %s", rejectedKVPSize, rejectedKVPs.c_str());
        ALOGW("%s: %s, %s, %s", __func__, prefix.c_str(), error.c_str(), suffix.c_str());
        mRejectedSetParameterLog.log("%s, %s, %s", prefix.c_str(), error.c_str(), suffix.c_str());
    } else {
        auto& logger = (isServiceUid(callingUid) ? mSystemSetParameterLog : mAppSetParameterLog);
        logger.log("%s, %s", prefix.c_str(), suffix.c_str());
    }
}

status_t AudioFlinger::setParameters(audio_io_handle_t ioHandle, const String8& keyValuePairs)
{
    ALOGV("setParameters(): io %d, keyvalue %s, calling pid %d calling uid %d",
            ioHandle, keyValuePairs.string(),
            IPCThreadState::self()->getCallingPid(), IPCThreadState::self()->getCallingUid());

    // check calling permissions
    if (!settingsAllowed()) {
        return PERMISSION_DENIED;
    }

    String8 filteredKeyValuePairs = keyValuePairs;
    filterReservedParameters(filteredKeyValuePairs, IPCThreadState::self()->getCallingUid());

    ALOGV("%s: filtered keyvalue %s", __func__, filteredKeyValuePairs.string());

    // AUDIO_IO_HANDLE_NONE means the parameters are global to the audio hardware interface
    if (ioHandle == AUDIO_IO_HANDLE_NONE) {
        Mutex::Autolock _l(mLock);
        // result will remain NO_INIT if no audio device is present
        status_t final_result = NO_INIT;
        {
            AutoMutex lock(mHardwareLock);
            mHardwareStatus = AUDIO_HW_SET_PARAMETER;
            for (size_t i = 0; i < mAudioHwDevs.size(); i++) {
                sp<DeviceHalInterface> dev = mAudioHwDevs.valueAt(i)->hwDevice();
                status_t result = dev->setParameters(filteredKeyValuePairs);
                // return success if at least one audio device accepts the parameters as not all
                // HALs are requested to support all parameters. If no audio device supports the
                // requested parameters, the last error is reported.
                if (final_result != NO_ERROR) {
                    final_result = result;
                }
            }
            mHardwareStatus = AUDIO_HW_IDLE;
        }
        // disable AEC and NS if the device is a BT SCO headset supporting those pre processings
        AudioParameter param = AudioParameter(filteredKeyValuePairs);
        String8 value;
        if (param.get(String8(AudioParameter::keyBtNrec), value) == NO_ERROR) {
            bool btNrecIsOff = (value == AudioParameter::valueOff);
            if (mBtNrecIsOff.exchange(btNrecIsOff) != btNrecIsOff) {
                for (size_t i = 0; i < mRecordThreads.size(); i++) {
                    mRecordThreads.valueAt(i)->checkBtNrec();
                }
            }
        }
        String8 screenState;
        if (param.get(String8(AudioParameter::keyScreenState), screenState) == NO_ERROR) {
            bool isOff = (screenState == AudioParameter::valueOff);
            if (isOff != (AudioFlinger::mScreenState & 1)) {
                AudioFlinger::mScreenState = ((AudioFlinger::mScreenState & ~1) + 2) | isOff;
            }
        }
        return final_result;
    }

    // hold a strong ref on thread in case closeOutput() or closeInput() is called
    // and the thread is exited once the lock is released
    sp<ThreadBase> thread;
    {
        Mutex::Autolock _l(mLock);
        thread = checkPlaybackThread_l(ioHandle);
        if (thread == 0) {
            thread = checkRecordThread_l(ioHandle);
            if (thread == 0) {
                thread = checkMmapThread_l(ioHandle);
            }
        } else if (thread == primaryPlaybackThread_l()) {
            // indicate output device change to all input threads for pre processing
            AudioParameter param = AudioParameter(filteredKeyValuePairs);
            int value;
            if ((param.getInt(String8(AudioParameter::keyRouting), value) == NO_ERROR) &&
                    (value != 0)) {
                broacastParametersToRecordThreads_l(filteredKeyValuePairs);
            }
        }
    }
    if (thread != 0) {
        status_t result = thread->setParameters(filteredKeyValuePairs);
        forwardParametersToDownstreamPatches_l(thread->id(), filteredKeyValuePairs);
        return result;
    }
    return BAD_VALUE;
}

String8 AudioFlinger::getParameters(audio_io_handle_t ioHandle, const String8& keys) const
{
    ALOGVV("getParameters() io %d, keys %s, calling pid %d",
            ioHandle, keys.string(), IPCThreadState::self()->getCallingPid());

    Mutex::Autolock _l(mLock);

    if (ioHandle == AUDIO_IO_HANDLE_NONE) {
        String8 out_s8;

        for (size_t i = 0; i < mAudioHwDevs.size(); i++) {
            String8 s;
            status_t result;
            {
            AutoMutex lock(mHardwareLock);
            mHardwareStatus = AUDIO_HW_GET_PARAMETER;
            sp<DeviceHalInterface> dev = mAudioHwDevs.valueAt(i)->hwDevice();
            result = dev->getParameters(keys, &s);
            mHardwareStatus = AUDIO_HW_IDLE;
            }
            if (result == OK) out_s8 += s;
        }
        return out_s8;
    }

    ThreadBase *thread = (ThreadBase *)checkPlaybackThread_l(ioHandle);
    if (thread == NULL) {
        thread = (ThreadBase *)checkRecordThread_l(ioHandle);
        if (thread == NULL) {
            thread = (ThreadBase *)checkMmapThread_l(ioHandle);
            if (thread == NULL) {
                return String8("");
            }
        }
    }
    return thread->getParameters(keys);
}

size_t AudioFlinger::getInputBufferSize(uint32_t sampleRate, audio_format_t format,
        audio_channel_mask_t channelMask) const
{
    status_t ret = initCheck();
    if (ret != NO_ERROR) {
        return 0;
    }
    if ((sampleRate == 0) ||
            !audio_is_valid_format(format) || !audio_has_proportional_frames(format) ||
            !audio_is_input_channel(channelMask)) {
        return 0;
    }

    AutoMutex lock(mHardwareLock);
    mHardwareStatus = AUDIO_HW_GET_INPUT_BUFFER_SIZE;
    audio_config_t config, proposed;
    memset(&proposed, 0, sizeof(proposed));
    proposed.sample_rate = sampleRate;
    proposed.channel_mask = channelMask;
    proposed.format = format;

    sp<DeviceHalInterface> dev = mPrimaryHardwareDev->hwDevice();
    size_t frames;
    for (;;) {
        // Note: config is currently a const parameter for get_input_buffer_size()
        // but we use a copy from proposed in case config changes from the call.
        config = proposed;
        status_t result = dev->getInputBufferSize(&config, &frames);
        if (result == OK && frames != 0) {
            break; // hal success, config is the result
        }
        // change one parameter of the configuration each iteration to a more "common" value
        // to see if the device will support it.
        if (proposed.format != AUDIO_FORMAT_PCM_16_BIT) {
            proposed.format = AUDIO_FORMAT_PCM_16_BIT;
        } else if (proposed.sample_rate != 44100) { // 44.1 is claimed as must in CDD as well as
            proposed.sample_rate = 44100;           // legacy AudioRecord.java. TODO: Query hw?
        } else {
            ALOGW("getInputBufferSize failed with minimum buffer size sampleRate %u, "
                    "format %#x, channelMask 0x%X",
                    sampleRate, format, channelMask);
            break; // retries failed, break out of loop with frames == 0.
        }
    }
    mHardwareStatus = AUDIO_HW_IDLE;
    if (frames > 0 && config.sample_rate != sampleRate) {
        frames = destinationFramesPossible(frames, sampleRate, config.sample_rate);
    }
    return frames; // may be converted to bytes at the Java level.
}

uint32_t AudioFlinger::getInputFramesLost(audio_io_handle_t ioHandle) const
{
    Mutex::Autolock _l(mLock);

    RecordThread *recordThread = checkRecordThread_l(ioHandle);
    if (recordThread != NULL) {
        return recordThread->getInputFramesLost();
    }
    return 0;
}

status_t AudioFlinger::setVoiceVolume(float value)
{
    status_t ret = initCheck();
    if (ret != NO_ERROR) {
        return ret;
    }

    // check calling permissions
    if (!settingsAllowed()) {
        return PERMISSION_DENIED;
    }

    AutoMutex lock(mHardwareLock);
    sp<DeviceHalInterface> dev = mPrimaryHardwareDev->hwDevice();
    mHardwareStatus = AUDIO_HW_SET_VOICE_VOLUME;
    ret = dev->setVoiceVolume(value);
    mHardwareStatus = AUDIO_HW_IDLE;

    return ret;
}

status_t AudioFlinger::getRenderPosition(uint32_t *halFrames, uint32_t *dspFrames,
        audio_io_handle_t output) const
{
    Mutex::Autolock _l(mLock);

    PlaybackThread *playbackThread = checkPlaybackThread_l(output);
    if (playbackThread != NULL) {
        return playbackThread->getRenderPosition(halFrames, dspFrames);
    }

    return BAD_VALUE;
}

void AudioFlinger::registerClient(const sp<IAudioFlingerClient>& client)
{
    Mutex::Autolock _l(mLock);
    if (client == 0) {
        return;
    }
    pid_t pid = IPCThreadState::self()->getCallingPid();
    {
        Mutex::Autolock _cl(mClientLock);
        if (mNotificationClients.indexOfKey(pid) < 0) {
            sp<NotificationClient> notificationClient = new NotificationClient(this,
                                                                                client,
                                                                                pid);
            ALOGV("registerClient() client %p, pid %d", notificationClient.get(), pid);

            mNotificationClients.add(pid, notificationClient);

            sp<IBinder> binder = IInterface::asBinder(client);
            binder->linkToDeath(notificationClient);
        }
    }

    // mClientLock should not be held here because ThreadBase::sendIoConfigEvent() will lock the
    // ThreadBase mutex and the locking order is ThreadBase::mLock then AudioFlinger::mClientLock.
    // the config change is always sent from playback or record threads to avoid deadlock
    // with AudioSystem::gLock
    for (size_t i = 0; i < mPlaybackThreads.size(); i++) {
        mPlaybackThreads.valueAt(i)->sendIoConfigEvent(AUDIO_OUTPUT_REGISTERED, pid);
    }

    for (size_t i = 0; i < mRecordThreads.size(); i++) {
        mRecordThreads.valueAt(i)->sendIoConfigEvent(AUDIO_INPUT_REGISTERED, pid);
    }
}

void AudioFlinger::removeNotificationClient(pid_t pid)
{
    Mutex::Autolock _l(mLock);
    {
        Mutex::Autolock _cl(mClientLock);
        mNotificationClients.removeItem(pid);
    }

    ALOGV("%d died, releasing its sessions", pid);
    size_t num = mAudioSessionRefs.size();
    bool removed = false;
    for (size_t i = 0; i < num; ) {
        AudioSessionRef *ref = mAudioSessionRefs.itemAt(i);
        ALOGV(" pid %d @ %zu", ref->mPid, i);
        if (ref->mPid == pid) {
            ALOGV(" removing entry for pid %d session %d", pid, ref->mSessionid);
            mAudioSessionRefs.removeAt(i);
            delete ref;
            removed = true;
            num--;
        } else {
            i++;
        }
    }
    if (removed) {
        purgeStaleEffects_l();
    }
}

void AudioFlinger::ioConfigChanged(audio_io_config_event event,
                                   const sp<AudioIoDescriptor>& ioDesc,
                                   pid_t pid)
{
    Mutex::Autolock _l(mClientLock);
    size_t size = mNotificationClients.size();
    for (size_t i = 0; i < size; i++) {
        if ((pid == 0) || (mNotificationClients.keyAt(i) == pid)) {
            mNotificationClients.valueAt(i)->audioFlingerClient()->ioConfigChanged(event, ioDesc);
        }
    }
}

// removeClient_l() must be called with AudioFlinger::mClientLock held
void AudioFlinger::removeClient_l(pid_t pid)
{
    ALOGV("removeClient_l() pid %d, calling pid %d", pid,
            IPCThreadState::self()->getCallingPid());
    mClients.removeItem(pid);
}

// getEffectThread_l() must be called with AudioFlinger::mLock held
sp<AudioFlinger::PlaybackThread> AudioFlinger::getEffectThread_l(audio_session_t sessionId,
        int EffectId)
{
    sp<PlaybackThread> thread;

    for (size_t i = 0; i < mPlaybackThreads.size(); i++) {
        if (mPlaybackThreads.valueAt(i)->getEffect(sessionId, EffectId) != 0) {
            ALOG_ASSERT(thread == 0);
            thread = mPlaybackThreads.valueAt(i);
        }
    }

    return thread;
}



// ----------------------------------------------------------------------------

AudioFlinger::Client::Client(const sp<AudioFlinger>& audioFlinger, pid_t pid)
    :   RefBase(),
        mAudioFlinger(audioFlinger),
        mPid(pid)
{
    mMemoryDealer = new MemoryDealer(
            audioFlinger->getClientSharedHeapSize(),
            (std::string("AudioFlinger::Client(") + std::to_string(pid) + ")").c_str());
}

// Client destructor must be called with AudioFlinger::mClientLock held
AudioFlinger::Client::~Client()
{
    mAudioFlinger->removeClient_l(mPid);
}

sp<MemoryDealer> AudioFlinger::Client::heap() const
{
    return mMemoryDealer;
}

// ----------------------------------------------------------------------------

AudioFlinger::NotificationClient::NotificationClient(const sp<AudioFlinger>& audioFlinger,
                                                     const sp<IAudioFlingerClient>& client,
                                                     pid_t pid)
    : mAudioFlinger(audioFlinger), mPid(pid), mAudioFlingerClient(client)
{
}

AudioFlinger::NotificationClient::~NotificationClient()
{
}

void AudioFlinger::NotificationClient::binderDied(const wp<IBinder>& who __unused)
{
    sp<NotificationClient> keep(this);
    mAudioFlinger->removeNotificationClient(mPid);
}

// ----------------------------------------------------------------------------
AudioFlinger::MediaLogNotifier::MediaLogNotifier()
    : mPendingRequests(false) {}


void AudioFlinger::MediaLogNotifier::requestMerge() {
    AutoMutex _l(mMutex);
    mPendingRequests = true;
    mCond.signal();
}

bool AudioFlinger::MediaLogNotifier::threadLoop() {
    // Should already have been checked, but just in case
    if (sMediaLogService == 0) {
        return false;
    }
    // Wait until there are pending requests
    {
        AutoMutex _l(mMutex);
        mPendingRequests = false; // to ignore past requests
        while (!mPendingRequests) {
            mCond.wait(mMutex);
            // TODO may also need an exitPending check
        }
        mPendingRequests = false;
    }
    // Execute the actual MediaLogService binder call and ignore extra requests for a while
    sMediaLogService->requestMergeWakeup();
    usleep(kPostTriggerSleepPeriod);
    return true;
}

void AudioFlinger::requestLogMerge() {
    mMediaLogNotifier->requestMerge();
}

// ----------------------------------------------------------------------------

sp<media::IAudioRecord> AudioFlinger::createRecord(const CreateRecordInput& input,
                                                   CreateRecordOutput& output,
                                                   status_t *status)
{
    sp<RecordThread::RecordTrack> recordTrack;
    sp<RecordHandle> recordHandle;
    sp<Client> client;
    status_t lStatus;
    audio_session_t sessionId = input.sessionId;
    audio_port_handle_t portId = AUDIO_PORT_HANDLE_NONE;

    output.cblk.clear();
    output.buffers.clear();
    output.inputId = AUDIO_IO_HANDLE_NONE;

    bool updatePid = (input.clientInfo.clientPid == -1);
    const uid_t callingUid = IPCThreadState::self()->getCallingUid();
    uid_t clientUid = input.clientInfo.clientUid;
    if (!isAudioServerOrMediaServerUid(callingUid)) {
        ALOGW_IF(clientUid != callingUid,
                "%s uid %d tried to pass itself off as %d",
                __FUNCTION__, callingUid, clientUid);
        clientUid = callingUid;
        updatePid = true;
    }
    pid_t clientPid = input.clientInfo.clientPid;
    if (updatePid) {
        const pid_t callingPid = IPCThreadState::self()->getCallingPid();
        ALOGW_IF(clientPid != -1 && clientPid != callingPid,
                 "%s uid %d pid %d tried to pass itself off as pid %d",
                 __func__, callingUid, callingPid, clientPid);
        clientPid = callingPid;
    }

    // we don't yet support anything other than linear PCM
    if (!audio_is_valid_format(input.config.format) || !audio_is_linear_pcm(input.config.format)) {
        ALOGE("createRecord() invalid format %#x", input.config.format);
        lStatus = BAD_VALUE;
        goto Exit;
    }

    // further channel mask checks are performed by createRecordTrack_l()
    if (!audio_is_input_channel(input.config.channel_mask)) {
        ALOGE("createRecord() invalid channel mask %#x", input.config.channel_mask);
        lStatus = BAD_VALUE;
        goto Exit;
    }

    if (sessionId == AUDIO_SESSION_ALLOCATE) {
        sessionId = (audio_session_t) newAudioUniqueId(AUDIO_UNIQUE_ID_USE_SESSION);
    } else if (audio_unique_id_get_use(sessionId) != AUDIO_UNIQUE_ID_USE_SESSION) {
        lStatus = BAD_VALUE;
        goto Exit;
    }

    output.sessionId = sessionId;
    output.selectedDeviceId = input.selectedDeviceId;
    output.flags = input.flags;

    client = registerPid(clientPid);

    // Not a conventional loop, but a retry loop for at most two iterations total.
    // Try first maybe with FAST flag then try again without FAST flag if that fails.
    // Exits loop via break on no error of got exit on error
    // The sp<> references will be dropped when re-entering scope.
    // The lack of indentation is deliberate, to reduce code churn and ease merges.
    for (;;) {
    // release previously opened input if retrying.
    if (output.inputId != AUDIO_IO_HANDLE_NONE) {
        recordTrack.clear();
        AudioSystem::releaseInput(portId);
        output.inputId = AUDIO_IO_HANDLE_NONE;
        output.selectedDeviceId = input.selectedDeviceId;
        portId = AUDIO_PORT_HANDLE_NONE;
    }
    lStatus = AudioSystem::getInputForAttr(&input.attr, &output.inputId,
                                      sessionId,
                                    // FIXME compare to AudioTrack
                                      clientPid,
                                      clientUid,
                                      input.opPackageName,
                                      &input.config,
                                      output.flags, &output.selectedDeviceId, &portId);

    {
        Mutex::Autolock _l(mLock);
        RecordThread *thread = checkRecordThread_l(output.inputId);
        if (thread == NULL) {
            ALOGE("createRecord() checkRecordThread_l failed");
            lStatus = BAD_VALUE;
            goto Exit;
        }

        ALOGV("createRecord() lSessionId: %d input %d", sessionId, output.inputId);

        output.sampleRate = input.config.sample_rate;
        output.frameCount = input.frameCount;
        output.notificationFrameCount = input.notificationFrameCount;

        recordTrack = thread->createRecordTrack_l(client, input.attr, &output.sampleRate,
                                                  input.config.format, input.config.channel_mask,
                                                  &output.frameCount, sessionId,
                                                  &output.notificationFrameCount,
                                                  clientUid, &output.flags,
                                                  input.clientInfo.clientTid,
                                                  &lStatus, portId);
        LOG_ALWAYS_FATAL_IF((lStatus == NO_ERROR) && (recordTrack == 0));

        // lStatus == BAD_TYPE means FAST flag was rejected: request a new input from
        // audio policy manager without FAST constraint
        if (lStatus == BAD_TYPE) {
            continue;
        }

        if (lStatus != NO_ERROR) {
            goto Exit;
        }

        // Check if one effect chain was awaiting for an AudioRecord to be created on this
        // session and move it to this thread.
        sp<EffectChain> chain = getOrphanEffectChain_l(sessionId);
        if (chain != 0) {
            Mutex::Autolock _l(thread->mLock);
            thread->addEffectChain_l(chain);
        }
        break;
    }
    // End of retry loop.
    // The lack of indentation is deliberate, to reduce code churn and ease merges.
    }

    output.cblk = recordTrack->getCblk();
    output.buffers = recordTrack->getBuffers();
    output.portId = portId;

    // return handle to client
    recordHandle = new RecordHandle(recordTrack);

Exit:
    if (lStatus != NO_ERROR) {
        // remove local strong reference to Client before deleting the RecordTrack so that the
        // Client destructor is called by the TrackBase destructor with mClientLock held
        // Don't hold mClientLock when releasing the reference on the track as the
        // destructor will acquire it.
        {
            Mutex::Autolock _cl(mClientLock);
            client.clear();
        }
        recordTrack.clear();
        if (output.inputId != AUDIO_IO_HANDLE_NONE) {
            AudioSystem::releaseInput(portId);
        }
    }

    *status = lStatus;
    return recordHandle;
}



// ----------------------------------------------------------------------------

audio_module_handle_t AudioFlinger::loadHwModule(const char *name)
{
    if (name == NULL) {
        return AUDIO_MODULE_HANDLE_NONE;
    }
    if (!settingsAllowed()) {
        return AUDIO_MODULE_HANDLE_NONE;
    }
    Mutex::Autolock _l(mLock);
    return loadHwModule_l(name);
}

// loadHwModule_l() must be called with AudioFlinger::mLock held
audio_module_handle_t AudioFlinger::loadHwModule_l(const char *name)
{
    for (size_t i = 0; i < mAudioHwDevs.size(); i++) {
        if (strncmp(mAudioHwDevs.valueAt(i)->moduleName(), name, strlen(name)) == 0) {
            ALOGW("loadHwModule() module %s already loaded", name);
            return mAudioHwDevs.keyAt(i);
        }
    }

    sp<DeviceHalInterface> dev;

    int rc = mDevicesFactoryHal->openDevice(name, &dev);
    if (rc) {
        ALOGE("loadHwModule() error %d loading module %s", rc, name);
        return AUDIO_MODULE_HANDLE_NONE;
    }

    mHardwareStatus = AUDIO_HW_INIT;
    rc = dev->initCheck();
    mHardwareStatus = AUDIO_HW_IDLE;
    if (rc) {
        ALOGE("loadHwModule() init check error %d for module %s", rc, name);
        return AUDIO_MODULE_HANDLE_NONE;
    }

    // Check and cache this HAL's level of support for master mute and master
    // volume.  If this is the first HAL opened, and it supports the get
    // methods, use the initial values provided by the HAL as the current
    // master mute and volume settings.

    AudioHwDevice::Flags flags = static_cast<AudioHwDevice::Flags>(0);
    {  // scope for auto-lock pattern
        AutoMutex lock(mHardwareLock);

        if (0 == mAudioHwDevs.size()) {
            mHardwareStatus = AUDIO_HW_GET_MASTER_VOLUME;
            float mv;
            if (OK == dev->getMasterVolume(&mv)) {
                mMasterVolume = mv;
            }

            mHardwareStatus = AUDIO_HW_GET_MASTER_MUTE;
            bool mm;
            if (OK == dev->getMasterMute(&mm)) {
                mMasterMute = mm;
            }
        }

        mHardwareStatus = AUDIO_HW_SET_MASTER_VOLUME;
        if (OK == dev->setMasterVolume(mMasterVolume)) {
            flags = static_cast<AudioHwDevice::Flags>(flags |
                    AudioHwDevice::AHWD_CAN_SET_MASTER_VOLUME);
        }

        mHardwareStatus = AUDIO_HW_SET_MASTER_MUTE;
        if (OK == dev->setMasterMute(mMasterMute)) {
            flags = static_cast<AudioHwDevice::Flags>(flags |
                    AudioHwDevice::AHWD_CAN_SET_MASTER_MUTE);
        }

        mHardwareStatus = AUDIO_HW_IDLE;
    }
    if (strcmp(name, AUDIO_HARDWARE_MODULE_ID_MSD) == 0) {
        // An MSD module is inserted before hardware modules in order to mix encoded streams.
        flags = static_cast<AudioHwDevice::Flags>(flags | AudioHwDevice::AHWD_IS_INSERT);
    }

    audio_module_handle_t handle = (audio_module_handle_t) nextUniqueId(AUDIO_UNIQUE_ID_USE_MODULE);
    mAudioHwDevs.add(handle, new AudioHwDevice(handle, name, dev, flags));

    ALOGI("loadHwModule() Loaded %s audio interface, handle %d", name, handle);

    return handle;

}

// ----------------------------------------------------------------------------

uint32_t AudioFlinger::getPrimaryOutputSamplingRate()
{
    Mutex::Autolock _l(mLock);
    PlaybackThread *thread = fastPlaybackThread_l();
    return thread != NULL ? thread->sampleRate() : 0;
}

size_t AudioFlinger::getPrimaryOutputFrameCount()
{
    Mutex::Autolock _l(mLock);
    PlaybackThread *thread = fastPlaybackThread_l();
    return thread != NULL ? thread->frameCountHAL() : 0;
}

// ----------------------------------------------------------------------------

status_t AudioFlinger::setLowRamDevice(bool isLowRamDevice, int64_t totalMemory)
{
    uid_t uid = IPCThreadState::self()->getCallingUid();
    if (!isAudioServerOrSystemServerUid(uid)) {
        return PERMISSION_DENIED;
    }
    Mutex::Autolock _l(mLock);
    if (mIsDeviceTypeKnown) {
        return INVALID_OPERATION;
    }
    mIsLowRamDevice = isLowRamDevice;
    mTotalMemory = totalMemory;
    // mIsLowRamDevice and mTotalMemory are obtained through ActivityManager;
    // see ActivityManager.isLowRamDevice() and ActivityManager.getMemoryInfo().
    // mIsLowRamDevice generally represent devices with less than 1GB of memory,
    // though actual setting is determined through device configuration.
    constexpr int64_t GB = 1024 * 1024 * 1024;
    mClientSharedHeapSize =
            isLowRamDevice ? kMinimumClientSharedHeapSizeBytes
                    : mTotalMemory < 2 * GB ? 4 * kMinimumClientSharedHeapSizeBytes
                    : mTotalMemory < 3 * GB ? 8 * kMinimumClientSharedHeapSizeBytes
                    : mTotalMemory < 4 * GB ? 16 * kMinimumClientSharedHeapSizeBytes
                    : 32 * kMinimumClientSharedHeapSizeBytes;
    mIsDeviceTypeKnown = true;

    // TODO: Cache the client shared heap size in a persistent property.
    // It's possible that a native process or Java service or app accesses audioserver
    // after it is registered by system server, but before AudioService updates
    // the memory info.  This would occur immediately after boot or an audioserver
    // crash and restore. Before update from AudioService, the client would get the
    // minimum heap size.

    ALOGD("isLowRamDevice:%s totalMemory:%lld mClientSharedHeapSize:%zu",
            (isLowRamDevice ? "true" : "false"),
            (long long)mTotalMemory,
            mClientSharedHeapSize.load());
    return NO_ERROR;
}

size_t AudioFlinger::getClientSharedHeapSize() const
{
    size_t heapSizeInBytes = property_get_int32("ro.af.client_heap_size_kbyte", 0) * 1024;
    if (heapSizeInBytes > mClientSharedHeapSize) { // read-only property overrides all.
        return heapSizeInBytes;
    }
    return mClientSharedHeapSize;
}

status_t AudioFlinger::setAudioPortConfig(const struct audio_port_config *config)
{
    ALOGV(__func__);

    audio_module_handle_t module;
    if (config->type == AUDIO_PORT_TYPE_DEVICE) {
        module = config->ext.device.hw_module;
    } else {
        module = config->ext.mix.hw_module;
    }

    Mutex::Autolock _l(mLock);
    ssize_t index = mAudioHwDevs.indexOfKey(module);
    if (index < 0) {
        ALOGW("%s() bad hw module %d", __func__, module);
        return BAD_VALUE;
    }

    AudioHwDevice *audioHwDevice = mAudioHwDevs.valueAt(index);
    return audioHwDevice->hwDevice()->setAudioPortConfig(config);
}

audio_hw_sync_t AudioFlinger::getAudioHwSyncForSession(audio_session_t sessionId)
{
    Mutex::Autolock _l(mLock);

    ssize_t index = mHwAvSyncIds.indexOfKey(sessionId);
    if (index >= 0) {
        ALOGV("getAudioHwSyncForSession found ID %d for session %d",
              mHwAvSyncIds.valueAt(index), sessionId);
        return mHwAvSyncIds.valueAt(index);
    }

    sp<DeviceHalInterface> dev = mPrimaryHardwareDev->hwDevice();
    if (dev == NULL) {
        return AUDIO_HW_SYNC_INVALID;
    }
    String8 reply;
    AudioParameter param;
    if (dev->getParameters(String8(AudioParameter::keyHwAvSync), &reply) == OK) {
        param = AudioParameter(reply);
    }

    int value;
    if (param.getInt(String8(AudioParameter::keyHwAvSync), value) != NO_ERROR) {
        ALOGW("getAudioHwSyncForSession error getting sync for session %d", sessionId);
        return AUDIO_HW_SYNC_INVALID;
    }

    // allow only one session for a given HW A/V sync ID.
    for (size_t i = 0; i < mHwAvSyncIds.size(); i++) {
        if (mHwAvSyncIds.valueAt(i) == (audio_hw_sync_t)value) {
            ALOGV("getAudioHwSyncForSession removing ID %d for session %d",
                  value, mHwAvSyncIds.keyAt(i));
            mHwAvSyncIds.removeItemsAt(i);
            break;
        }
    }

    mHwAvSyncIds.add(sessionId, value);

    for (size_t i = 0; i < mPlaybackThreads.size(); i++) {
        sp<PlaybackThread> thread = mPlaybackThreads.valueAt(i);
        uint32_t sessions = thread->hasAudioSession(sessionId);
        if (sessions & ThreadBase::TRACK_SESSION) {
            AudioParameter param = AudioParameter();
            param.addInt(String8(AudioParameter::keyStreamHwAvSync), value);
            String8 keyValuePairs = param.toString();
            thread->setParameters(keyValuePairs);
            forwardParametersToDownstreamPatches_l(thread->id(), keyValuePairs,
                    [](const sp<PlaybackThread>& thread) { return thread->usesHwAvSync(); });
            break;
        }
    }

    ALOGV("getAudioHwSyncForSession adding ID %d for session %d", value, sessionId);
    return (audio_hw_sync_t)value;
}

status_t AudioFlinger::systemReady()
{
    Mutex::Autolock _l(mLock);
    ALOGI("%s", __FUNCTION__);
    if (mSystemReady) {
        ALOGW("%s called twice", __FUNCTION__);
        return NO_ERROR;
    }
    mSystemReady = true;
    for (size_t i = 0; i < mPlaybackThreads.size(); i++) {
        ThreadBase *thread = (ThreadBase *)mPlaybackThreads.valueAt(i).get();
        thread->systemReady();
    }
    for (size_t i = 0; i < mRecordThreads.size(); i++) {
        ThreadBase *thread = (ThreadBase *)mRecordThreads.valueAt(i).get();
        thread->systemReady();
    }
    return NO_ERROR;
}

status_t AudioFlinger::getMicrophones(std::vector<media::MicrophoneInfo> *microphones)
{
    AutoMutex lock(mHardwareLock);
    sp<DeviceHalInterface> dev = mPrimaryHardwareDev->hwDevice();
    status_t status = dev->getMicrophones(microphones);
    return status;
}

// setAudioHwSyncForSession_l() must be called with AudioFlinger::mLock held
void AudioFlinger::setAudioHwSyncForSession_l(PlaybackThread *thread, audio_session_t sessionId)
{
    ssize_t index = mHwAvSyncIds.indexOfKey(sessionId);
    if (index >= 0) {
        audio_hw_sync_t syncId = mHwAvSyncIds.valueAt(index);
        ALOGV("setAudioHwSyncForSession_l found ID %d for session %d", syncId, sessionId);
        AudioParameter param = AudioParameter();
        param.addInt(String8(AudioParameter::keyStreamHwAvSync), syncId);
        String8 keyValuePairs = param.toString();
        thread->setParameters(keyValuePairs);
        forwardParametersToDownstreamPatches_l(thread->id(), keyValuePairs,
                [](const sp<PlaybackThread>& thread) { return thread->usesHwAvSync(); });
    }
}


// ----------------------------------------------------------------------------


sp<AudioFlinger::ThreadBase> AudioFlinger::openOutput_l(audio_module_handle_t module,
                                                            audio_io_handle_t *output,
                                                            audio_config_t *config,
                                                            audio_devices_t devices,
                                                            const String8& address,
                                                            audio_output_flags_t flags)
{
    AudioHwDevice *outHwDev = findSuitableHwDev_l(module, devices);
    if (outHwDev == NULL) {
        return 0;
    }

    if (*output == AUDIO_IO_HANDLE_NONE) {
        *output = nextUniqueId(AUDIO_UNIQUE_ID_USE_OUTPUT);
    } else {
        // Audio Policy does not currently request a specific output handle.
        // If this is ever needed, see openInput_l() for example code.
        ALOGE("openOutput_l requested output handle %d is not AUDIO_IO_HANDLE_NONE", *output);
        return 0;
    }

    mHardwareStatus = AUDIO_HW_OUTPUT_OPEN;

    // FOR TESTING ONLY:
    // This if statement allows overriding the audio policy settings
    // and forcing a specific format or channel mask to the HAL/Sink device for testing.
    if (!(flags & (AUDIO_OUTPUT_FLAG_COMPRESS_OFFLOAD | AUDIO_OUTPUT_FLAG_DIRECT))) {
        // Check only for Normal Mixing mode
        if (kEnableExtendedPrecision) {
            // Specify format (uncomment one below to choose)
            //config->format = AUDIO_FORMAT_PCM_FLOAT;
            //config->format = AUDIO_FORMAT_PCM_24_BIT_PACKED;
            //config->format = AUDIO_FORMAT_PCM_32_BIT;
            //config->format = AUDIO_FORMAT_PCM_8_24_BIT;
            // ALOGV("openOutput_l() upgrading format to %#08x", config->format);
        }
        if (kEnableExtendedChannels) {
            // Specify channel mask (uncomment one below to choose)
            //config->channel_mask = audio_channel_out_mask_from_count(4);  // for USB 4ch
            //config->channel_mask = audio_channel_mask_from_representation_and_bits(
            //        AUDIO_CHANNEL_REPRESENTATION_INDEX, (1 << 4) - 1);  // another 4ch example
        }
    }

    AudioStreamOut *outputStream = NULL;
    status_t status = outHwDev->openOutputStream(
            &outputStream,
            *output,
            devices,
            flags,
            config,
            address.string());

    mHardwareStatus = AUDIO_HW_IDLE;

    if (status == NO_ERROR) {
        if (flags & AUDIO_OUTPUT_FLAG_MMAP_NOIRQ) {
            sp<MmapPlaybackThread> thread =
                    new MmapPlaybackThread(this, *output, outHwDev, outputStream,
                                          devices, AUDIO_DEVICE_NONE, mSystemReady);
            mMmapThreads.add(*output, thread);
            ALOGV("openOutput_l() created mmap playback thread: ID %d thread %p",
                  *output, thread.get());
            return thread;
        } else {
            sp<PlaybackThread> thread;
            if (flags & AUDIO_OUTPUT_FLAG_COMPRESS_OFFLOAD) {
                thread = new OffloadThread(this, outputStream, *output, devices, mSystemReady);
                ALOGV("openOutput_l() created offload output: ID %d thread %p",
                      *output, thread.get());
            } else if ((flags & AUDIO_OUTPUT_FLAG_DIRECT)
                    || !isValidPcmSinkFormat(config->format)
                    || !isValidPcmSinkChannelMask(config->channel_mask)) {
                thread = new DirectOutputThread(this, outputStream, *output, devices, mSystemReady);
                ALOGV("openOutput_l() created direct output: ID %d thread %p",
                      *output, thread.get());
            } else {
                thread = new MixerThread(this, outputStream, *output, devices, mSystemReady);
                ALOGV("openOutput_l() created mixer output: ID %d thread %p",
                      *output, thread.get());
            }
            mPlaybackThreads.add(*output, thread);
            mPatchPanel.notifyStreamOpened(outHwDev, *output);
            return thread;
        }
    }

    return 0;
}

status_t AudioFlinger::openOutput(audio_module_handle_t module,
                                  audio_io_handle_t *output,
                                  audio_config_t *config,
                                  audio_devices_t *devices,
                                  const String8& address,
                                  uint32_t *latencyMs,
                                  audio_output_flags_t flags)
{
    ALOGI("openOutput() this %p, module %d Device %#x, SamplingRate %d, Format %#08x, "
              "Channels %#x, flags %#x",
              this, module,
              (devices != NULL) ? *devices : 0,
              config->sample_rate,
              config->format,
              config->channel_mask,
              flags);

    if (devices == NULL || *devices == AUDIO_DEVICE_NONE) {
        return BAD_VALUE;
    }

    Mutex::Autolock _l(mLock);

    sp<ThreadBase> thread = openOutput_l(module, output, config, *devices, address, flags);
    if (thread != 0) {
        if ((flags & AUDIO_OUTPUT_FLAG_MMAP_NOIRQ) == 0) {
            PlaybackThread *playbackThread = (PlaybackThread *)thread.get();
            *latencyMs = playbackThread->latency();

            // notify client processes of the new output creation
            playbackThread->ioConfigChanged(AUDIO_OUTPUT_OPENED);

            // the first primary output opened designates the primary hw device
            if ((mPrimaryHardwareDev == NULL) && (flags & AUDIO_OUTPUT_FLAG_PRIMARY)) {
                ALOGI("Using module %d as the primary audio interface", module);
                mPrimaryHardwareDev = playbackThread->getOutput()->audioHwDev;

                AutoMutex lock(mHardwareLock);
                mHardwareStatus = AUDIO_HW_SET_MODE;
                mPrimaryHardwareDev->hwDevice()->setMode(mMode);
                mHardwareStatus = AUDIO_HW_IDLE;
            }
        } else {
            MmapThread *mmapThread = (MmapThread *)thread.get();
            mmapThread->ioConfigChanged(AUDIO_OUTPUT_OPENED);
        }
        return NO_ERROR;
    }

    return NO_INIT;
}

audio_io_handle_t AudioFlinger::openDuplicateOutput(audio_io_handle_t output1,
        audio_io_handle_t output2)
{
    Mutex::Autolock _l(mLock);
    MixerThread *thread1 = checkMixerThread_l(output1);
    MixerThread *thread2 = checkMixerThread_l(output2);

    if (thread1 == NULL || thread2 == NULL) {
        ALOGW("openDuplicateOutput() wrong output mixer type for output %d or %d", output1,
                output2);
        return AUDIO_IO_HANDLE_NONE;
    }

    audio_io_handle_t id = nextUniqueId(AUDIO_UNIQUE_ID_USE_OUTPUT);
    DuplicatingThread *thread = new DuplicatingThread(this, thread1, id, mSystemReady);
    thread->addOutputTrack(thread2);
    mPlaybackThreads.add(id, thread);
    // notify client processes of the new output creation
    thread->ioConfigChanged(AUDIO_OUTPUT_OPENED);
    return id;
}

status_t AudioFlinger::closeOutput(audio_io_handle_t output)
{
    return closeOutput_nonvirtual(output);
}

status_t AudioFlinger::closeOutput_nonvirtual(audio_io_handle_t output)
{
    // keep strong reference on the playback thread so that
    // it is not destroyed while exit() is executed
    sp<PlaybackThread> playbackThread;
    sp<MmapPlaybackThread> mmapThread;
    {
        Mutex::Autolock _l(mLock);
        playbackThread = checkPlaybackThread_l(output);
        if (playbackThread != NULL) {
            ALOGV("closeOutput() %d", output);

            dumpToThreadLog_l(playbackThread);

            if (playbackThread->type() == ThreadBase::MIXER) {
                for (size_t i = 0; i < mPlaybackThreads.size(); i++) {
                    if (mPlaybackThreads.valueAt(i)->isDuplicating()) {
                        DuplicatingThread *dupThread =
                                (DuplicatingThread *)mPlaybackThreads.valueAt(i).get();
                        dupThread->removeOutputTrack((MixerThread *)playbackThread.get());
                    }
                }
            }


            mPlaybackThreads.removeItem(output);
            // save all effects to the default thread
            if (mPlaybackThreads.size()) {
                PlaybackThread *dstThread = checkPlaybackThread_l(mPlaybackThreads.keyAt(0));
                if (dstThread != NULL) {
                    // audioflinger lock is held so order of thread lock acquisition doesn't matter
                    Mutex::Autolock _dl(dstThread->mLock);
                    Mutex::Autolock _sl(playbackThread->mLock);
                    Vector< sp<EffectChain> > effectChains = playbackThread->getEffectChains_l();
                    for (size_t i = 0; i < effectChains.size(); i ++) {
                        moveEffectChain_l(effectChains[i]->sessionId(), playbackThread.get(),
                                dstThread, true);
                    }
                }
            }
        } else {
            mmapThread = (MmapPlaybackThread *)checkMmapThread_l(output);
            if (mmapThread == 0) {
                return BAD_VALUE;
            }
            dumpToThreadLog_l(mmapThread);
            mMmapThreads.removeItem(output);
            ALOGD("closing mmapThread %p", mmapThread.get());
        }
        const sp<AudioIoDescriptor> ioDesc = new AudioIoDescriptor();
        ioDesc->mIoHandle = output;
        ioConfigChanged(AUDIO_OUTPUT_CLOSED, ioDesc);
        mPatchPanel.notifyStreamClosed(output);
    }
    // The thread entity (active unit of execution) is no longer running here,
    // but the ThreadBase container still exists.

    if (playbackThread != 0) {
        playbackThread->exit();
        if (!playbackThread->isDuplicating()) {
            closeOutputFinish(playbackThread);
        }
    } else if (mmapThread != 0) {
        ALOGD("mmapThread exit()");
        mmapThread->exit();
        AudioStreamOut *out = mmapThread->clearOutput();
        ALOG_ASSERT(out != NULL, "out shouldn't be NULL");
        // from now on thread->mOutput is NULL
        delete out;
    }
    return NO_ERROR;
}

void AudioFlinger::closeOutputFinish(const sp<PlaybackThread>& thread)
{
    AudioStreamOut *out = thread->clearOutput();
    ALOG_ASSERT(out != NULL, "out shouldn't be NULL");
    // from now on thread->mOutput is NULL
    delete out;
}

void AudioFlinger::closeThreadInternal_l(const sp<PlaybackThread>& thread)
{
    mPlaybackThreads.removeItem(thread->mId);
    thread->exit();
    closeOutputFinish(thread);
}

status_t AudioFlinger::suspendOutput(audio_io_handle_t output)
{
    Mutex::Autolock _l(mLock);
    PlaybackThread *thread = checkPlaybackThread_l(output);

    if (thread == NULL) {
        return BAD_VALUE;
    }

    ALOGV("suspendOutput() %d", output);
    thread->suspend();

    return NO_ERROR;
}

status_t AudioFlinger::restoreOutput(audio_io_handle_t output)
{
    Mutex::Autolock _l(mLock);
    PlaybackThread *thread = checkPlaybackThread_l(output);

    if (thread == NULL) {
        return BAD_VALUE;
    }

    ALOGV("restoreOutput() %d", output);

    thread->restore();

    return NO_ERROR;
}

status_t AudioFlinger::openInput(audio_module_handle_t module,
                                          audio_io_handle_t *input,
                                          audio_config_t *config,
                                          audio_devices_t *devices,
                                          const String8& address,
                                          audio_source_t source,
                                          audio_input_flags_t flags)
{
    Mutex::Autolock _l(mLock);

    if (*devices == AUDIO_DEVICE_NONE) {
        return BAD_VALUE;
    }

    sp<ThreadBase> thread = openInput_l(
            module, input, config, *devices, address, source, flags, AUDIO_DEVICE_NONE, String8{});

    if (thread != 0) {
        // notify client processes of the new input creation
        thread->ioConfigChanged(AUDIO_INPUT_OPENED);
        return NO_ERROR;
    }
    return NO_INIT;
}

sp<AudioFlinger::ThreadBase> AudioFlinger::openInput_l(audio_module_handle_t module,
                                                         audio_io_handle_t *input,
                                                         audio_config_t *config,
                                                         audio_devices_t devices,
                                                         const String8& address,
                                                         audio_source_t source,
                                                         audio_input_flags_t flags,
                                                         audio_devices_t outputDevice,
                                                         const String8& outputDeviceAddress)
{
    AudioHwDevice *inHwDev = findSuitableHwDev_l(module, devices);
    if (inHwDev == NULL) {
        *input = AUDIO_IO_HANDLE_NONE;
        return 0;
    }

    // Some flags are specific to framework and must not leak to the HAL.
    flags = static_cast<audio_input_flags_t>(flags & ~AUDIO_INPUT_FRAMEWORK_FLAGS);

    // Audio Policy can request a specific handle for hardware hotword.
    // The goal here is not to re-open an already opened input.
    // It is to use a pre-assigned I/O handle.
    if (*input == AUDIO_IO_HANDLE_NONE) {
        *input = nextUniqueId(AUDIO_UNIQUE_ID_USE_INPUT);
    } else if (audio_unique_id_get_use(*input) != AUDIO_UNIQUE_ID_USE_INPUT) {
        ALOGE("openInput_l() requested input handle %d is invalid", *input);
        return 0;
    } else if (mRecordThreads.indexOfKey(*input) >= 0) {
        // This should not happen in a transient state with current design.
        ALOGE("openInput_l() requested input handle %d is already assigned", *input);
        return 0;
    }

    audio_config_t halconfig = *config;
    sp<DeviceHalInterface> inHwHal = inHwDev->hwDevice();
    sp<StreamInHalInterface> inStream;
    status_t status = inHwHal->openInputStream(
            *input, devices, &halconfig, flags, address.string(), source,
            outputDevice, outputDeviceAddress, &inStream);
    ALOGV("openInput_l() openInputStream returned input %p, devices %#x, SamplingRate %d"
           ", Format %#x, Channels %#x, flags %#x, status %d addr %s",
            inStream.get(),
            devices,
            halconfig.sample_rate,
            halconfig.format,
            halconfig.channel_mask,
            flags,
            status, address.string());

    // If the input could not be opened with the requested parameters and we can handle the
    // conversion internally, try to open again with the proposed parameters.
    if (status == BAD_VALUE &&
        audio_is_linear_pcm(config->format) &&
        audio_is_linear_pcm(halconfig.format) &&
        (halconfig.sample_rate <= AUDIO_RESAMPLER_DOWN_RATIO_MAX * config->sample_rate) &&
        (audio_channel_count_from_in_mask(halconfig.channel_mask) <= FCC_8) &&
        (audio_channel_count_from_in_mask(config->channel_mask) <= FCC_8)) {
        // FIXME describe the change proposed by HAL (save old values so we can log them here)
        ALOGV("openInput_l() reopening with proposed sampling rate and channel mask");
        inStream.clear();
        status = inHwHal->openInputStream(
                *input, devices, &halconfig, flags, address.string(), source,
                outputDevice, outputDeviceAddress, &inStream);
        // FIXME log this new status; HAL should not propose any further changes
    }

    if (status == NO_ERROR && inStream != 0) {
        AudioStreamIn *inputStream = new AudioStreamIn(inHwDev, inStream, flags);
        if ((flags & AUDIO_INPUT_FLAG_MMAP_NOIRQ) != 0) {
            sp<MmapCaptureThread> thread =
                    new MmapCaptureThread(this, *input,
                                          inHwDev, inputStream,
                                          primaryOutputDevice_l(), devices, mSystemReady);
            mMmapThreads.add(*input, thread);
            ALOGV("openInput_l() created mmap capture thread: ID %d thread %p", *input,
                    thread.get());
            return thread;
        } else {
            // Start record thread
            // RecordThread requires both input and output device indication to forward to audio
            // pre processing modules
            sp<RecordThread> thread = new RecordThread(this,
                                      inputStream,
                                      *input,
                                      primaryOutputDevice_l(),
                                      devices,
                                      mSystemReady
                                      );
            mRecordThreads.add(*input, thread);
            ALOGV("openInput_l() created record thread: ID %d thread %p", *input, thread.get());
            return thread;
        }
    }

    *input = AUDIO_IO_HANDLE_NONE;
    return 0;
}

status_t AudioFlinger::closeInput(audio_io_handle_t input)
{
    return closeInput_nonvirtual(input);
}

status_t AudioFlinger::closeInput_nonvirtual(audio_io_handle_t input)
{
    // keep strong reference on the record thread so that
    // it is not destroyed while exit() is executed
    sp<RecordThread> recordThread;
    sp<MmapCaptureThread> mmapThread;
    {
        Mutex::Autolock _l(mLock);
        recordThread = checkRecordThread_l(input);
        if (recordThread != 0) {
            ALOGV("closeInput() %d", input);

            dumpToThreadLog_l(recordThread);

            // If we still have effect chains, it means that a client still holds a handle
            // on at least one effect. We must either move the chain to an existing thread with the
            // same session ID or put it aside in case a new record thread is opened for a
            // new capture on the same session
            sp<EffectChain> chain;
            {
                Mutex::Autolock _sl(recordThread->mLock);
                Vector< sp<EffectChain> > effectChains = recordThread->getEffectChains_l();
                // Note: maximum one chain per record thread
                if (effectChains.size() != 0) {
                    chain = effectChains[0];
                }
            }
            if (chain != 0) {
                // first check if a record thread is already opened with a client on same session.
                // This should only happen in case of overlap between one thread tear down and the
                // creation of its replacement
                size_t i;
                for (i = 0; i < mRecordThreads.size(); i++) {
                    sp<RecordThread> t = mRecordThreads.valueAt(i);
                    if (t == recordThread) {
                        continue;
                    }
                    if (t->hasAudioSession(chain->sessionId()) != 0) {
                        Mutex::Autolock _l(t->mLock);
                        ALOGV("closeInput() found thread %d for effect session %d",
                              t->id(), chain->sessionId());
                        t->addEffectChain_l(chain);
                        break;
                    }
                }
                // put the chain aside if we could not find a record thread with the same session id
                if (i == mRecordThreads.size()) {
                    putOrphanEffectChain_l(chain);
                }
            }
            mRecordThreads.removeItem(input);
        } else {
            mmapThread = (MmapCaptureThread *)checkMmapThread_l(input);
            if (mmapThread == 0) {
                return BAD_VALUE;
            }
            dumpToThreadLog_l(mmapThread);
            mMmapThreads.removeItem(input);
        }
        const sp<AudioIoDescriptor> ioDesc = new AudioIoDescriptor();
        ioDesc->mIoHandle = input;
        ioConfigChanged(AUDIO_INPUT_CLOSED, ioDesc);
    }
    // FIXME: calling thread->exit() without mLock held should not be needed anymore now that
    // we have a different lock for notification client
    if (recordThread != 0) {
        closeInputFinish(recordThread);
    } else if (mmapThread != 0) {
        mmapThread->exit();
        AudioStreamIn *in = mmapThread->clearInput();
        ALOG_ASSERT(in != NULL, "in shouldn't be NULL");
        // from now on thread->mInput is NULL
        delete in;
    }
    return NO_ERROR;
}

void AudioFlinger::closeInputFinish(const sp<RecordThread>& thread)
{
    thread->exit();
    AudioStreamIn *in = thread->clearInput();
    ALOG_ASSERT(in != NULL, "in shouldn't be NULL");
    // from now on thread->mInput is NULL
    delete in;
}

void AudioFlinger::closeThreadInternal_l(const sp<RecordThread>& thread)
{
    mRecordThreads.removeItem(thread->mId);
    closeInputFinish(thread);
}

status_t AudioFlinger::invalidateStream(audio_stream_type_t stream)
{
    Mutex::Autolock _l(mLock);
    ALOGV("invalidateStream() stream %d", stream);

    for (size_t i = 0; i < mPlaybackThreads.size(); i++) {
        PlaybackThread *thread = mPlaybackThreads.valueAt(i).get();
        thread->invalidateTracks(stream);
    }
    for (size_t i = 0; i < mMmapThreads.size(); i++) {
        mMmapThreads[i]->invalidateTracks(stream);
    }
    return NO_ERROR;
}


audio_unique_id_t AudioFlinger::newAudioUniqueId(audio_unique_id_use_t use)
{
    // This is a binder API, so a malicious client could pass in a bad parameter.
    // Check for that before calling the internal API nextUniqueId().
    if ((unsigned) use >= (unsigned) AUDIO_UNIQUE_ID_USE_MAX) {
        ALOGE("newAudioUniqueId invalid use %d", use);
        return AUDIO_UNIQUE_ID_ALLOCATE;
    }
    return nextUniqueId(use);
}

void AudioFlinger::acquireAudioSessionId(audio_session_t audioSession, pid_t pid)
{
    Mutex::Autolock _l(mLock);
    pid_t caller = IPCThreadState::self()->getCallingPid();
    ALOGV("acquiring %d from %d, for %d", audioSession, caller, pid);
    const uid_t callerUid = IPCThreadState::self()->getCallingUid();
    if (pid != -1 && isAudioServerUid(callerUid)) { // check must match releaseAudioSessionId()
        caller = pid;
    }

    {
        Mutex::Autolock _cl(mClientLock);
        // Ignore requests received from processes not known as notification client. The request
        // is likely proxied by mediaserver (e.g CameraService) and releaseAudioSessionId() can be
        // called from a different pid leaving a stale session reference.  Also we don't know how
        // to clear this reference if the client process dies.
        if (mNotificationClients.indexOfKey(caller) < 0) {
            ALOGW("acquireAudioSessionId() unknown client %d for session %d", caller, audioSession);
            return;
        }
    }

    size_t num = mAudioSessionRefs.size();
    for (size_t i = 0; i < num; i++) {
        AudioSessionRef *ref = mAudioSessionRefs.editItemAt(i);
        if (ref->mSessionid == audioSession && ref->mPid == caller) {
            ref->mCnt++;
            ALOGV(" incremented refcount to %d", ref->mCnt);
            return;
        }
    }
    mAudioSessionRefs.push(new AudioSessionRef(audioSession, caller));
    ALOGV(" added new entry for %d", audioSession);
}

void AudioFlinger::releaseAudioSessionId(audio_session_t audioSession, pid_t pid)
{
    Mutex::Autolock _l(mLock);
    pid_t caller = IPCThreadState::self()->getCallingPid();
    ALOGV("releasing %d from %d for %d", audioSession, caller, pid);
    const uid_t callerUid = IPCThreadState::self()->getCallingUid();
    if (pid != -1 && isAudioServerUid(callerUid)) { // check must match acquireAudioSessionId()
        caller = pid;
    }
    size_t num = mAudioSessionRefs.size();
    for (size_t i = 0; i < num; i++) {
        AudioSessionRef *ref = mAudioSessionRefs.itemAt(i);
        if (ref->mSessionid == audioSession && ref->mPid == caller) {
            ref->mCnt--;
            ALOGV(" decremented refcount to %d", ref->mCnt);
            if (ref->mCnt == 0) {
                mAudioSessionRefs.removeAt(i);
                delete ref;
                purgeStaleEffects_l();
            }
            return;
        }
    }
    // If the caller is audioserver it is likely that the session being released was acquired
    // on behalf of a process not in notification clients and we ignore the warning.
    ALOGW_IF(!isAudioServerUid(callerUid),
            "session id %d not found for pid %d", audioSession, caller);
}

bool AudioFlinger::isSessionAcquired_l(audio_session_t audioSession)
{
    size_t num = mAudioSessionRefs.size();
    for (size_t i = 0; i < num; i++) {
        AudioSessionRef *ref = mAudioSessionRefs.itemAt(i);
        if (ref->mSessionid == audioSession) {
            return true;
        }
    }
    return false;
}

void AudioFlinger::purgeStaleEffects_l() {

    ALOGV("purging stale effects");

    Vector< sp<EffectChain> > chains;

    for (size_t i = 0; i < mPlaybackThreads.size(); i++) {
        sp<PlaybackThread> t = mPlaybackThreads.valueAt(i);
        Mutex::Autolock _l(t->mLock);
        for (size_t j = 0; j < t->mEffectChains.size(); j++) {
            sp<EffectChain> ec = t->mEffectChains[j];
            if (ec->sessionId() > AUDIO_SESSION_OUTPUT_MIX) {
                chains.push(ec);
            }
        }
    }
    for (size_t i = 0; i < mRecordThreads.size(); i++) {
        sp<RecordThread> t = mRecordThreads.valueAt(i);
        Mutex::Autolock _l(t->mLock);
        for (size_t j = 0; j < t->mEffectChains.size(); j++) {
            sp<EffectChain> ec = t->mEffectChains[j];
            chains.push(ec);
        }
    }

    for (size_t i = 0; i < chains.size(); i++) {
        sp<EffectChain> ec = chains[i];
        int sessionid = ec->sessionId();
        sp<ThreadBase> t = ec->mThread.promote();
        if (t == 0) {
            continue;
        }
        size_t numsessionrefs = mAudioSessionRefs.size();
        bool found = false;
        for (size_t k = 0; k < numsessionrefs; k++) {
            AudioSessionRef *ref = mAudioSessionRefs.itemAt(k);
            if (ref->mSessionid == sessionid) {
                ALOGV(" session %d still exists for %d with %d refs",
                    sessionid, ref->mPid, ref->mCnt);
                found = true;
                break;
            }
        }
        if (!found) {
            Mutex::Autolock _l(t->mLock);
            // remove all effects from the chain
            while (ec->mEffects.size()) {
                sp<EffectModule> effect = ec->mEffects[0];
                effect->unPin();
                t->removeEffect_l(effect, /*release*/ true);
                if (effect->purgeHandles()) {
                    t->checkSuspendOnEffectEnabled_l(effect, false, effect->sessionId());
                }
                AudioSystem::unregisterEffect(effect->id());
            }
        }
    }
    return;
}

// dumpToThreadLog_l() must be called with AudioFlinger::mLock held
void AudioFlinger::dumpToThreadLog_l(const sp<ThreadBase> &thread)
{
    audio_utils::FdToString fdToString;
    const int fd = fdToString.fd();
    if (fd >= 0) {
        thread->dump(fd, {} /* args */);
        mThreadLog.logs(-1 /* time */, fdToString.getStringAndClose());
    }
}

// checkThread_l() must be called with AudioFlinger::mLock held
AudioFlinger::ThreadBase *AudioFlinger::checkThread_l(audio_io_handle_t ioHandle) const
{
    ThreadBase *thread = checkMmapThread_l(ioHandle);
    if (thread == 0) {
        switch (audio_unique_id_get_use(ioHandle)) {
        case AUDIO_UNIQUE_ID_USE_OUTPUT:
            thread = checkPlaybackThread_l(ioHandle);
            break;
        case AUDIO_UNIQUE_ID_USE_INPUT:
            thread = checkRecordThread_l(ioHandle);
            break;
        default:
            break;
        }
    }
    return thread;
}

// checkPlaybackThread_l() must be called with AudioFlinger::mLock held
AudioFlinger::PlaybackThread *AudioFlinger::checkPlaybackThread_l(audio_io_handle_t output) const
{
    return mPlaybackThreads.valueFor(output).get();
}

// checkMixerThread_l() must be called with AudioFlinger::mLock held
AudioFlinger::MixerThread *AudioFlinger::checkMixerThread_l(audio_io_handle_t output) const
{
    PlaybackThread *thread = checkPlaybackThread_l(output);
    return thread != NULL && thread->type() != ThreadBase::DIRECT ? (MixerThread *) thread : NULL;
}

// checkRecordThread_l() must be called with AudioFlinger::mLock held
AudioFlinger::RecordThread *AudioFlinger::checkRecordThread_l(audio_io_handle_t input) const
{
    return mRecordThreads.valueFor(input).get();
}

// checkMmapThread_l() must be called with AudioFlinger::mLock held
AudioFlinger::MmapThread *AudioFlinger::checkMmapThread_l(audio_io_handle_t io) const
{
    return mMmapThreads.valueFor(io).get();
}


// checkPlaybackThread_l() must be called with AudioFlinger::mLock held
AudioFlinger::VolumeInterface *AudioFlinger::getVolumeInterface_l(audio_io_handle_t output) const
{
    VolumeInterface *volumeInterface = mPlaybackThreads.valueFor(output).get();
    if (volumeInterface == nullptr) {
        MmapThread *mmapThread = mMmapThreads.valueFor(output).get();
        if (mmapThread != nullptr) {
            if (mmapThread->isOutput()) {
                MmapPlaybackThread *mmapPlaybackThread =
                        static_cast<MmapPlaybackThread *>(mmapThread);
                volumeInterface = mmapPlaybackThread;
            }
        }
    }
    return volumeInterface;
}

Vector <AudioFlinger::VolumeInterface *> AudioFlinger::getAllVolumeInterfaces_l() const
{
    Vector <VolumeInterface *> volumeInterfaces;
    for (size_t i = 0; i < mPlaybackThreads.size(); i++) {
        volumeInterfaces.add(mPlaybackThreads.valueAt(i).get());
    }
    for (size_t i = 0; i < mMmapThreads.size(); i++) {
        if (mMmapThreads.valueAt(i)->isOutput()) {
            MmapPlaybackThread *mmapPlaybackThread =
                    static_cast<MmapPlaybackThread *>(mMmapThreads.valueAt(i).get());
            volumeInterfaces.add(mmapPlaybackThread);
        }
    }
    return volumeInterfaces;
}

audio_unique_id_t AudioFlinger::nextUniqueId(audio_unique_id_use_t use)
{
    // This is the internal API, so it is OK to assert on bad parameter.
    LOG_ALWAYS_FATAL_IF((unsigned) use >= (unsigned) AUDIO_UNIQUE_ID_USE_MAX);
    const int maxRetries = use == AUDIO_UNIQUE_ID_USE_SESSION ? 3 : 1;
    for (int retry = 0; retry < maxRetries; retry++) {
        // The cast allows wraparound from max positive to min negative instead of abort
        uint32_t base = (uint32_t) atomic_fetch_add_explicit(&mNextUniqueIds[use],
                (uint_fast32_t) AUDIO_UNIQUE_ID_USE_MAX, memory_order_acq_rel);
        ALOG_ASSERT(audio_unique_id_get_use(base) == AUDIO_UNIQUE_ID_USE_UNSPECIFIED);
        // allow wrap by skipping 0 and -1 for session ids
        if (!(base == 0 || base == (~0u & ~AUDIO_UNIQUE_ID_USE_MASK))) {
            ALOGW_IF(retry != 0, "unique ID overflow for use %d", use);
            return (audio_unique_id_t) (base | use);
        }
    }
    // We have no way of recovering from wraparound
    LOG_ALWAYS_FATAL("unique ID overflow for use %d", use);
    // TODO Use a floor after wraparound.  This may need a mutex.
}

AudioFlinger::PlaybackThread *AudioFlinger::primaryPlaybackThread_l() const
{
    for (size_t i = 0; i < mPlaybackThreads.size(); i++) {
        PlaybackThread *thread = mPlaybackThreads.valueAt(i).get();
        if(thread->isDuplicating()) {
            continue;
        }
        AudioStreamOut *output = thread->getOutput();
        if (output != NULL && output->audioHwDev == mPrimaryHardwareDev) {
            return thread;
        }
    }
    return NULL;
}

audio_devices_t AudioFlinger::primaryOutputDevice_l() const
{
    PlaybackThread *thread = primaryPlaybackThread_l();

    if (thread == NULL) {
        return 0;
    }

    return thread->outDevice();
}

AudioFlinger::PlaybackThread *AudioFlinger::fastPlaybackThread_l() const
{
    size_t minFrameCount = 0;
    PlaybackThread *minThread = NULL;
    for (size_t i = 0; i < mPlaybackThreads.size(); i++) {
        PlaybackThread *thread = mPlaybackThreads.valueAt(i).get();
        if (!thread->isDuplicating()) {
            size_t frameCount = thread->frameCountHAL();
            if (frameCount != 0 && (minFrameCount == 0 || frameCount < minFrameCount ||
                    (frameCount == minFrameCount && thread->hasFastMixer() &&
                    /*minThread != NULL &&*/ !minThread->hasFastMixer()))) {
                minFrameCount = frameCount;
                minThread = thread;
            }
        }
    }
    return minThread;
}

sp<AudioFlinger::SyncEvent> AudioFlinger::createSyncEvent(AudioSystem::sync_event_t type,
                                    audio_session_t triggerSession,
                                    audio_session_t listenerSession,
                                    sync_event_callback_t callBack,
                                    const wp<RefBase>& cookie)
{
    Mutex::Autolock _l(mLock);

    sp<SyncEvent> event = new SyncEvent(type, triggerSession, listenerSession, callBack, cookie);
    status_t playStatus = NAME_NOT_FOUND;
    status_t recStatus = NAME_NOT_FOUND;
    for (size_t i = 0; i < mPlaybackThreads.size(); i++) {
        playStatus = mPlaybackThreads.valueAt(i)->setSyncEvent(event);
        if (playStatus == NO_ERROR) {
            return event;
        }
    }
    for (size_t i = 0; i < mRecordThreads.size(); i++) {
        recStatus = mRecordThreads.valueAt(i)->setSyncEvent(event);
        if (recStatus == NO_ERROR) {
            return event;
        }
    }
    if (playStatus == NAME_NOT_FOUND || recStatus == NAME_NOT_FOUND) {
        mPendingSyncEvents.add(event);
    } else {
        ALOGV("createSyncEvent() invalid event %d", event->type());
        event.clear();
    }
    return event;
}

// ----------------------------------------------------------------------------
//  Effect management
// ----------------------------------------------------------------------------

sp<EffectsFactoryHalInterface> AudioFlinger::getEffectsFactory() {
    return mEffectsFactoryHal;
}

status_t AudioFlinger::queryNumberEffects(uint32_t *numEffects) const
{
    Mutex::Autolock _l(mLock);
    if (mEffectsFactoryHal.get()) {
        return mEffectsFactoryHal->queryNumberEffects(numEffects);
    } else {
        return -ENODEV;
    }
}

status_t AudioFlinger::queryEffect(uint32_t index, effect_descriptor_t *descriptor) const
{
    Mutex::Autolock _l(mLock);
    if (mEffectsFactoryHal.get()) {
        return mEffectsFactoryHal->getDescriptor(index, descriptor);
    } else {
        return -ENODEV;
    }
}

status_t AudioFlinger::getEffectDescriptor(const effect_uuid_t *pUuid,
                                           const effect_uuid_t *pTypeUuid,
                                           uint32_t preferredTypeFlag,
                                           effect_descriptor_t *descriptor) const
{
    if (pUuid == NULL || pTypeUuid == NULL || descriptor == NULL) {
        return BAD_VALUE;
    }

    Mutex::Autolock _l(mLock);

    if (!mEffectsFactoryHal.get()) {
        return -ENODEV;
    }

    status_t status = NO_ERROR;
    if (!EffectsFactoryHalInterface::isNullUuid(pUuid)) {
        // If uuid is specified, request effect descriptor from that.
        status = mEffectsFactoryHal->getDescriptor(pUuid, descriptor);
    } else if (!EffectsFactoryHalInterface::isNullUuid(pTypeUuid)) {
        // If uuid is not specified, look for an available implementation
        // of the required type instead.

        // Use a temporary descriptor to avoid modifying |descriptor| in the failure case.
        effect_descriptor_t desc;
        desc.flags = 0; // prevent compiler warning

        uint32_t numEffects = 0;
        status = mEffectsFactoryHal->queryNumberEffects(&numEffects);
        if (status < 0) {
            ALOGW("getEffectDescriptor() error %d from FactoryHal queryNumberEffects", status);
            return status;
        }

        bool found = false;
        for (uint32_t i = 0; i < numEffects; i++) {
            status = mEffectsFactoryHal->getDescriptor(i, &desc);
            if (status < 0) {
                ALOGW("getEffectDescriptor() error %d from FactoryHal getDescriptor", status);
                continue;
            }
            if (memcmp(&desc.type, pTypeUuid, sizeof(effect_uuid_t)) == 0) {
                // If matching type found save effect descriptor.
                found = true;
                *descriptor = desc;

                // If there's no preferred flag or this descriptor matches the preferred
                // flag, success! If this descriptor doesn't match the preferred
                // flag, continue enumeration in case a better matching version of this
                // effect type is available. Note that this means if no effect with a
                // correct flag is found, the descriptor returned will correspond to the
                // last effect that at least had a matching type uuid (if any).
                if (preferredTypeFlag == EFFECT_FLAG_TYPE_MASK ||
                    (desc.flags & EFFECT_FLAG_TYPE_MASK) == preferredTypeFlag) {
                    break;
                }
            }
        }

        if (!found) {
            status = NAME_NOT_FOUND;
            ALOGW("getEffectDescriptor(): Effect not found by type.");
        }
    } else {
        status = BAD_VALUE;
        ALOGE("getEffectDescriptor(): Either uuid or type uuid must be non-null UUIDs.");
    }
    return status;
}

sp<IEffect> AudioFlinger::createEffect(
        effect_descriptor_t *pDesc,
        const sp<IEffectClient>& effectClient,
        int32_t priority,
        audio_io_handle_t io,
        audio_session_t sessionId,
        const String16& opPackageName,
        pid_t pid,
        status_t *status,
        int *id,
        int *enabled)
{
    status_t lStatus = NO_ERROR;
    sp<EffectHandle> handle;
    effect_descriptor_t desc;

    const uid_t callingUid = IPCThreadState::self()->getCallingUid();
    if (pid == -1 || !isAudioServerOrMediaServerUid(callingUid)) {
        const pid_t callingPid = IPCThreadState::self()->getCallingPid();
        ALOGW_IF(pid != -1 && pid != callingPid,
                 "%s uid %d pid %d tried to pass itself off as pid %d",
                 __func__, callingUid, callingPid, pid);
        pid = callingPid;
    }

    ALOGV("createEffect pid %d, effectClient %p, priority %d, sessionId %d, io %d, factory %p",
            pid, effectClient.get(), priority, sessionId, io, mEffectsFactoryHal.get());

    if (pDesc == NULL) {
        lStatus = BAD_VALUE;
        goto Exit;
    }

    // check audio settings permission for global effects
    if (sessionId == AUDIO_SESSION_OUTPUT_MIX && !settingsAllowed()) {
        lStatus = PERMISSION_DENIED;
        goto Exit;
    }

    // Session AUDIO_SESSION_OUTPUT_STAGE is reserved for output stage effects
    // that can only be created by audio policy manager
    if (sessionId == AUDIO_SESSION_OUTPUT_STAGE && !isAudioServerUid(callingUid)) {
        lStatus = PERMISSION_DENIED;
        goto Exit;
    }

    if (mEffectsFactoryHal == 0) {
        lStatus = NO_INIT;
        goto Exit;
    }

    {
        // Get the full effect descriptor from the uuid/type.
        // If the session is the output mix, prefer an auxiliary effect,
        // otherwise no preference.
        uint32_t preferredType = (sessionId == AUDIO_SESSION_OUTPUT_MIX ?
                                  EFFECT_FLAG_TYPE_AUXILIARY : EFFECT_FLAG_TYPE_MASK);
        lStatus = getEffectDescriptor(&pDesc->uuid, &pDesc->type, preferredType, &desc);
        if (lStatus < 0) {
            ALOGW("createEffect() error %d from getEffectDescriptor", lStatus);
            goto Exit;
        }

        // Do not allow auxiliary effects on a session different from 0 (output mix)
        if (sessionId != AUDIO_SESSION_OUTPUT_MIX &&
             (desc.flags & EFFECT_FLAG_TYPE_MASK) == EFFECT_FLAG_TYPE_AUXILIARY) {
            lStatus = INVALID_OPERATION;
            goto Exit;
        }

        // check recording permission for visualizer
        if ((memcmp(&desc.type, SL_IID_VISUALIZATION, sizeof(effect_uuid_t)) == 0) &&
            // TODO: Do we need to start/stop op - i.e. is there recording being performed?
            !recordingAllowed(opPackageName, pid, IPCThreadState::self()->getCallingUid())) {
            lStatus = PERMISSION_DENIED;
            goto Exit;
        }

        // return effect descriptor
        *pDesc = desc;
        if (io == AUDIO_IO_HANDLE_NONE && sessionId == AUDIO_SESSION_OUTPUT_MIX) {
            // if the output returned by getOutputForEffect() is removed before we lock the
            // mutex below, the call to checkPlaybackThread_l(io) below will detect it
            // and we will exit safely
            io = AudioSystem::getOutputForEffect(&desc);
            ALOGV("createEffect got output %d", io);
        }

        Mutex::Autolock _l(mLock);

        // If output is not specified try to find a matching audio session ID in one of the
        // output threads.
        // If output is 0 here, sessionId is neither SESSION_OUTPUT_STAGE nor SESSION_OUTPUT_MIX
        // because of code checking output when entering the function.
        // Note: io is never 0 when creating an effect on an input
        if (io == AUDIO_IO_HANDLE_NONE) {
            if (sessionId == AUDIO_SESSION_OUTPUT_STAGE) {
                // output must be specified by AudioPolicyManager when using session
                // AUDIO_SESSION_OUTPUT_STAGE
                lStatus = BAD_VALUE;
                goto Exit;
            }
            // look for the thread where the specified audio session is present
            // thread with same effect session is preferable
            for (size_t i = 0; i < mPlaybackThreads.size(); i++) {
                uint32_t sessionType = mPlaybackThreads.valueAt(i)->hasAudioSession(sessionId);
                if (sessionType != 0) {
                    io = mPlaybackThreads.keyAt(i);
<<<<<<< HEAD
=======
                    // thread with same effect session is preferable
>>>>>>> f1cef0a8
                    if ((sessionType & ThreadBase::EFFECT_SESSION) != 0) {
                        break;
                    }
                }
            }
            if (io == AUDIO_IO_HANDLE_NONE) {
                for (size_t i = 0; i < mRecordThreads.size(); i++) {
                    if (mRecordThreads.valueAt(i)->hasAudioSession(sessionId) != 0) {
                        io = mRecordThreads.keyAt(i);
                        break;
                    }
                }
            }
            if (io == AUDIO_IO_HANDLE_NONE) {
                for (size_t i = 0; i < mMmapThreads.size(); i++) {
                    if (mMmapThreads.valueAt(i)->hasAudioSession(sessionId) != 0) {
                        io = mMmapThreads.keyAt(i);
                        break;
                    }
                }
            }
            // If no output thread contains the requested session ID, default to
            // first output. The effect chain will be moved to the correct output
            // thread when a track with the same session ID is created
            if (io == AUDIO_IO_HANDLE_NONE && mPlaybackThreads.size() > 0) {
                io = mPlaybackThreads.keyAt(0);
            }
            ALOGV("createEffect() got io %d for effect %s", io, desc.name);
        }
        ThreadBase *thread = checkRecordThread_l(io);
        if (thread == NULL) {
            thread = checkPlaybackThread_l(io);
            if (thread == NULL) {
                thread = checkMmapThread_l(io);
                if (thread == NULL) {
                    ALOGE("createEffect() unknown output thread");
                    lStatus = BAD_VALUE;
                    goto Exit;
                }
            }
        } else {
            // Check if one effect chain was awaiting for an effect to be created on this
            // session and used it instead of creating a new one.
            sp<EffectChain> chain = getOrphanEffectChain_l(sessionId);
            if (chain != 0) {
                Mutex::Autolock _l(thread->mLock);
                thread->addEffectChain_l(chain);
            }
        }

        sp<Client> client = registerPid(pid);

        // create effect on selected output thread
        bool pinned = (sessionId > AUDIO_SESSION_OUTPUT_MIX) && isSessionAcquired_l(sessionId);
        handle = thread->createEffect_l(client, effectClient, priority, sessionId,
                &desc, enabled, &lStatus, pinned);
        if (lStatus != NO_ERROR && lStatus != ALREADY_EXISTS) {
            // remove local strong reference to Client with mClientLock held
            Mutex::Autolock _cl(mClientLock);
            client.clear();
        } else {
            // handle must be valid here, but check again to be safe.
            if (handle.get() != nullptr && id != nullptr) *id = handle->id();
        }
    }

    if (lStatus != NO_ERROR && lStatus != ALREADY_EXISTS) {
        // handle must be cleared outside lock.
        handle.clear();
    }

Exit:
    *status = lStatus;
    return handle;
}

status_t AudioFlinger::moveEffects(audio_session_t sessionId, audio_io_handle_t srcOutput,
        audio_io_handle_t dstOutput)
{
    ALOGV("moveEffects() session %d, srcOutput %d, dstOutput %d",
            sessionId, srcOutput, dstOutput);
    Mutex::Autolock _l(mLock);
    if (srcOutput == dstOutput) {
        ALOGW("moveEffects() same dst and src outputs %d", dstOutput);
        return NO_ERROR;
    }
    PlaybackThread *srcThread = checkPlaybackThread_l(srcOutput);
    if (srcThread == NULL) {
        ALOGW("moveEffects() bad srcOutput %d", srcOutput);
        return BAD_VALUE;
    }
    PlaybackThread *dstThread = checkPlaybackThread_l(dstOutput);
    if (dstThread == NULL) {
        ALOGW("moveEffects() bad dstOutput %d", dstOutput);
        return BAD_VALUE;
    }

    Mutex::Autolock _dl(dstThread->mLock);
    Mutex::Autolock _sl(srcThread->mLock);
    return moveEffectChain_l(sessionId, srcThread, dstThread, false);
}

// moveEffectChain_l must be called with both srcThread and dstThread mLocks held
status_t AudioFlinger::moveEffectChain_l(audio_session_t sessionId,
                                   AudioFlinger::PlaybackThread *srcThread,
                                   AudioFlinger::PlaybackThread *dstThread,
                                   bool reRegister)
{
    ALOGV("moveEffectChain_l() session %d from thread %p to thread %p",
            sessionId, srcThread, dstThread);

    sp<EffectChain> chain = srcThread->getEffectChain_l(sessionId);
    if (chain == 0) {
        ALOGW("moveEffectChain_l() effect chain for session %d not on source thread %p",
                sessionId, srcThread);
        return INVALID_OPERATION;
    }

    // Check whether the destination thread and all effects in the chain are compatible
    if (!chain->isCompatibleWithThread_l(dstThread)) {
        ALOGW("moveEffectChain_l() effect chain failed because"
                " destination thread %p is not compatible with effects in the chain",
                dstThread);
        return INVALID_OPERATION;
    }

    // remove chain first. This is useful only if reconfiguring effect chain on same output thread,
    // so that a new chain is created with correct parameters when first effect is added. This is
    // otherwise unnecessary as removeEffect_l() will remove the chain when last effect is
    // removed.
    srcThread->removeEffectChain_l(chain);

    // transfer all effects one by one so that new effect chain is created on new thread with
    // correct buffer sizes and audio parameters and effect engines reconfigured accordingly
    sp<EffectChain> dstChain;
    uint32_t strategy = 0; // prevent compiler warning
    sp<EffectModule> effect = chain->getEffectFromId_l(0);
    Vector< sp<EffectModule> > removed;
    status_t status = NO_ERROR;
    while (effect != 0) {
        srcThread->removeEffect_l(effect);
        removed.add(effect);
        status = dstThread->addEffect_l(effect);
        if (status != NO_ERROR) {
            break;
        }
        // removeEffect_l() has stopped the effect if it was active so it must be restarted
        if (effect->state() == EffectModule::ACTIVE ||
                effect->state() == EffectModule::STOPPING) {
            effect->start();
        }
        // if the move request is not received from audio policy manager, the effect must be
        // re-registered with the new strategy and output
        if (dstChain == 0) {
            dstChain = effect->chain().promote();
            if (dstChain == 0) {
                ALOGW("moveEffectChain_l() cannot get chain from effect %p", effect.get());
                status = NO_INIT;
                break;
            }
            strategy = dstChain->strategy();
        }
        if (reRegister) {
            AudioSystem::unregisterEffect(effect->id());
            AudioSystem::registerEffect(&effect->desc(),
                                        dstThread->id(),
                                        strategy,
                                        sessionId,
                                        effect->id());
            AudioSystem::setEffectEnabled(effect->id(), effect->isEnabled());
        }
        effect = chain->getEffectFromId_l(0);
    }

    if (status != NO_ERROR) {
        for (size_t i = 0; i < removed.size(); i++) {
            srcThread->addEffect_l(removed[i]);
            if (dstChain != 0 && reRegister) {
                AudioSystem::unregisterEffect(removed[i]->id());
                AudioSystem::registerEffect(&removed[i]->desc(),
                                            srcThread->id(),
                                            strategy,
                                            sessionId,
                                            removed[i]->id());
                AudioSystem::setEffectEnabled(effect->id(), effect->isEnabled());
            }
        }
    }

    return status;
}

bool AudioFlinger::isNonOffloadableGlobalEffectEnabled_l()
{
    if (mGlobalEffectEnableTime != 0 &&
            ((systemTime() - mGlobalEffectEnableTime) < kMinGlobalEffectEnabletimeNs)) {
        return true;
    }

    for (size_t i = 0; i < mPlaybackThreads.size(); i++) {
        sp<EffectChain> ec =
                mPlaybackThreads.valueAt(i)->getEffectChain_l(AUDIO_SESSION_OUTPUT_MIX);
        if (ec != 0 && ec->isNonOffloadableEnabled()) {
            return true;
        }
    }
    return false;
}

void AudioFlinger::onNonOffloadableGlobalEffectEnable()
{
    Mutex::Autolock _l(mLock);

    mGlobalEffectEnableTime = systemTime();

    for (size_t i = 0; i < mPlaybackThreads.size(); i++) {
        sp<PlaybackThread> t = mPlaybackThreads.valueAt(i);
        if (t->mType == ThreadBase::OFFLOAD) {
            t->invalidateTracks(AUDIO_STREAM_MUSIC);
        }
    }

}

status_t AudioFlinger::putOrphanEffectChain_l(const sp<AudioFlinger::EffectChain>& chain)
{
    // clear possible suspended state before parking the chain so that it starts in default state
    // when attached to a new record thread
    chain->setEffectSuspended_l(FX_IID_AEC, false);
    chain->setEffectSuspended_l(FX_IID_NS, false);

    audio_session_t session = chain->sessionId();
    ssize_t index = mOrphanEffectChains.indexOfKey(session);
    ALOGV("putOrphanEffectChain_l session %d index %zd", session, index);
    if (index >= 0) {
        ALOGW("putOrphanEffectChain_l chain for session %d already present", session);
        return ALREADY_EXISTS;
    }
    mOrphanEffectChains.add(session, chain);
    return NO_ERROR;
}

sp<AudioFlinger::EffectChain> AudioFlinger::getOrphanEffectChain_l(audio_session_t session)
{
    sp<EffectChain> chain;
    ssize_t index = mOrphanEffectChains.indexOfKey(session);
    ALOGV("getOrphanEffectChain_l session %d index %zd", session, index);
    if (index >= 0) {
        chain = mOrphanEffectChains.valueAt(index);
        mOrphanEffectChains.removeItemsAt(index);
    }
    return chain;
}

bool AudioFlinger::updateOrphanEffectChains(const sp<AudioFlinger::EffectModule>& effect)
{
    Mutex::Autolock _l(mLock);
    audio_session_t session = effect->sessionId();
    ssize_t index = mOrphanEffectChains.indexOfKey(session);
    ALOGV("updateOrphanEffectChains session %d index %zd", session, index);
    if (index >= 0) {
        sp<EffectChain> chain = mOrphanEffectChains.valueAt(index);
        if (chain->removeEffect_l(effect, true) == 0) {
            ALOGV("updateOrphanEffectChains removing effect chain at index %zd", index);
            mOrphanEffectChains.removeItemsAt(index);
        }
        return true;
    }
    return false;
}


// ----------------------------------------------------------------------------

status_t AudioFlinger::onTransact(
        uint32_t code, const Parcel& data, Parcel* reply, uint32_t flags)
{
    return BnAudioFlinger::onTransact(code, data, reply, flags);
}

} // namespace android<|MERGE_RESOLUTION|>--- conflicted
+++ resolved
@@ -3281,10 +3281,7 @@
                 uint32_t sessionType = mPlaybackThreads.valueAt(i)->hasAudioSession(sessionId);
                 if (sessionType != 0) {
                     io = mPlaybackThreads.keyAt(i);
-<<<<<<< HEAD
-=======
                     // thread with same effect session is preferable
->>>>>>> f1cef0a8
                     if ((sessionType & ThreadBase::EFFECT_SESSION) != 0) {
                         break;
                     }
