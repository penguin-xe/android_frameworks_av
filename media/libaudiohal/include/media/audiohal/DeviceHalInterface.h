/*
 * Copyright (C) 2016 The Android Open Source Project
 *
 * Licensed under the Apache License, Version 2.0 (the "License");
 * you may not use this file except in compliance with the License.
 * You may obtain a copy of the License at
 *
 *      http://www.apache.org/licenses/LICENSE-2.0
 *
 * Unless required by applicable law or agreed to in writing, software
 * distributed under the License is distributed on an "AS IS" BASIS,
 * WITHOUT WARRANTIES OR CONDITIONS OF ANY KIND, either express or implied.
 * See the License for the specific language governing permissions and
 * limitations under the License.
 */

#ifndef ANDROID_HARDWARE_DEVICE_HAL_INTERFACE_H
#define ANDROID_HARDWARE_DEVICE_HAL_INTERFACE_H

#include <android/media/audio/common/AudioMMapPolicyInfo.h>
#include <android/media/audio/common/AudioMMapPolicyType.h>
#include <media/audiohal/EffectHalInterface.h>
#include <media/MicrophoneInfo.h>
#include <system/audio.h>
#include <utils/Errors.h>
#include <utils/RefBase.h>
#include <utils/String8.h>

namespace android {

class StreamInHalInterface;
class StreamOutHalInterface;

class DeviceHalInterface : public RefBase
{
  public:
    // Sets the value of 'devices' to a bitmask of 1 or more values of audio_devices_t.
    virtual status_t getSupportedDevices(uint32_t *devices) = 0;

    // Check to see if the audio hardware interface has been initialized.
    virtual status_t initCheck() = 0;

    // Set the audio volume of a voice call. Range is between 0.0 and 1.0.
    virtual status_t setVoiceVolume(float volume) = 0;

    // Set the audio volume for all audio activities other than voice call.
    virtual status_t setMasterVolume(float volume) = 0;

    // Get the current master volume value for the HAL.
    virtual status_t getMasterVolume(float *volume) = 0;

    // Called when the audio mode changes.
    virtual status_t setMode(audio_mode_t mode) = 0;

    // Muting control.
    virtual status_t setMicMute(bool state) = 0;
    virtual status_t getMicMute(bool *state) = 0;
    virtual status_t setMasterMute(bool state) = 0;
    virtual status_t getMasterMute(bool *state) = 0;

    // Set global audio parameters.
    virtual status_t setParameters(const String8& kvPairs) = 0;

    // Get global audio parameters.
    virtual status_t getParameters(const String8& keys, String8 *values) = 0;

    // Returns audio input buffer size according to parameters passed.
    virtual status_t getInputBufferSize(const struct audio_config *config,
            size_t *size) = 0;

    // Creates and opens the audio hardware output stream. The stream is closed
    // by releasing all references to the returned object.
    virtual status_t openOutputStream(
            audio_io_handle_t handle,
            audio_devices_t deviceType,
            audio_output_flags_t flags,
            struct audio_config *config,
            const char *address,
            sp<StreamOutHalInterface> *outStream) = 0;

    // Creates and opens the audio hardware input stream. The stream is closed
    // by releasing all references to the returned object.
    virtual status_t openInputStream(
            audio_io_handle_t handle,
            audio_devices_t devices,
            struct audio_config *config,
            audio_input_flags_t flags,
            const char *address,
            audio_source_t source,
            audio_devices_t outputDevice,
            const char *outputDeviceAddress,
            sp<StreamInHalInterface> *inStream) = 0;

    // Returns whether createAudioPatch and releaseAudioPatch operations are supported.
    virtual status_t supportsAudioPatches(bool *supportsPatches) = 0;

    // Creates an audio patch between several source and sink ports.
    virtual status_t createAudioPatch(
            unsigned int num_sources,
            const struct audio_port_config *sources,
            unsigned int num_sinks,
            const struct audio_port_config *sinks,
            audio_patch_handle_t *patch) = 0;

    // Releases an audio patch.
    virtual status_t releaseAudioPatch(audio_patch_handle_t patch) = 0;

    // Fills the list of supported attributes for a given audio port.
    virtual status_t getAudioPort(struct audio_port *port) = 0;

    // Fills the list of supported attributes for a given audio port.
    virtual status_t getAudioPort(struct audio_port_v7 *port) = 0;

    // Set audio port configuration.
    virtual status_t setAudioPortConfig(const struct audio_port_config *config) = 0;

    // List microphones
    virtual status_t getMicrophones(std::vector<media::MicrophoneInfo> *microphones) = 0;

    virtual status_t addDeviceEffect(
            audio_port_handle_t device, sp<EffectHalInterface> effect) = 0;
    virtual status_t removeDeviceEffect(
            audio_port_handle_t device, sp<EffectHalInterface> effect) = 0;

<<<<<<< HEAD
=======
    virtual status_t getMmapPolicyInfos(
            media::audio::common::AudioMMapPolicyType policyType,
            std::vector<media::audio::common::AudioMMapPolicyInfo> *policyInfos)  = 0;
    virtual int32_t getAAudioMixerBurstCount() = 0;
    virtual int32_t getAAudioHardwareBurstMinUsec() = 0;

>>>>>>> 853fde3f
    virtual status_t dump(int fd, const Vector<String16>& args) = 0;

  protected:
    // Subclasses can not be constructed directly by clients.
    DeviceHalInterface() {}

    // The destructor automatically closes the device.
    virtual ~DeviceHalInterface() {}
};

} // namespace android

#endif // ANDROID_HARDWARE_DEVICE_HAL_INTERFACE_H<|MERGE_RESOLUTION|>--- conflicted
+++ resolved
@@ -122,15 +122,12 @@
     virtual status_t removeDeviceEffect(
             audio_port_handle_t device, sp<EffectHalInterface> effect) = 0;
 
-<<<<<<< HEAD
-=======
     virtual status_t getMmapPolicyInfos(
             media::audio::common::AudioMMapPolicyType policyType,
             std::vector<media::audio::common::AudioMMapPolicyInfo> *policyInfos)  = 0;
     virtual int32_t getAAudioMixerBurstCount() = 0;
     virtual int32_t getAAudioHardwareBurstMinUsec() = 0;
 
->>>>>>> 853fde3f
     virtual status_t dump(int fd, const Vector<String16>& args) = 0;
 
   protected:
