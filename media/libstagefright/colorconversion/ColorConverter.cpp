/*
 * Copyright (C) 2009 The Android Open Source Project
 *
 * Licensed under the Apache License, Version 2.0 (the "License");
 * you may not use this file except in compliance with the License.
 * You may obtain a copy of the License at
 *
 *      http://www.apache.org/licenses/LICENSE-2.0
 *
 * Unless required by applicable law or agreed to in writing, software
 * distributed under the License is distributed on an "AS IS" BASIS,
 * WITHOUT WARRANTIES OR CONDITIONS OF ANY KIND, either express or implied.
 * See the License for the specific language governing permissions and
 * limitations under the License.
 */

//#define LOG_NDEBUG 0
#define LOG_TAG "ColorConverter"
#include <android-base/macros.h>
#include <utils/Log.h>

#include <media/stagefright/foundation/ADebug.h>
#include <media/stagefright/foundation/ALooper.h>
#include <media/stagefright/foundation/ColorUtils.h>
#include <media/stagefright/ColorConverter.h>
#include <media/stagefright/MediaErrors.h>

#include "libyuv/convert_from.h"
#include "libyuv/convert_argb.h"
#include "libyuv/planar_functions.h"
#include "libyuv/video_common.h"
#include <functional>
#include <sys/time.h>

#define USE_LIBYUV
#define PERF_PROFILING 0


#if defined(__aarch64__) || defined(__ARM_NEON__)
#define USE_NEON_Y410 1
#else
#define USE_NEON_Y410 0
#endif

#if USE_NEON_Y410
#include <arm_neon.h>
#endif

namespace android {

static bool isRGB(OMX_COLOR_FORMATTYPE colorFormat) {
    return colorFormat == OMX_COLOR_Format16bitRGB565
            || colorFormat == OMX_COLOR_Format32BitRGBA8888
            || colorFormat == OMX_COLOR_Format32bitBGRA8888;
}

bool ColorConverter::ColorSpace::isBt709() {
    return (mStandard == ColorUtils::kColorStandardBT709);
}


bool ColorConverter::ColorSpace::isJpeg() {
    return ((mStandard == ColorUtils::kColorStandardBT601_625)
            || (mStandard == ColorUtils::kColorStandardBT601_525))
            && (mRange == ColorUtils::kColorRangeFull);
}

ColorConverter::ColorConverter(
        OMX_COLOR_FORMATTYPE from, OMX_COLOR_FORMATTYPE to)
    : mSrcFormat(from),
      mDstFormat(to),
      mSrcColorSpace({0, 0, 0}),
      mClip(NULL) {
}

ColorConverter::~ColorConverter() {
    delete[] mClip;
    mClip = NULL;
}

bool ColorConverter::isValid() const {
    switch (mSrcFormat) {
        case OMX_COLOR_FormatYUV420Planar16:
            if (mDstFormat == OMX_COLOR_FormatYUV444Y410) {
                return true;
            }
            FALLTHROUGH_INTENDED;
        case OMX_COLOR_FormatYUV420Planar:
            return mDstFormat == OMX_COLOR_Format16bitRGB565
                    || mDstFormat == OMX_COLOR_Format32BitRGBA8888
                    || mDstFormat == OMX_COLOR_Format32bitBGRA8888;

        case OMX_COLOR_FormatCbYCrY:
        case OMX_QCOM_COLOR_FormatYVU420SemiPlanar:
        case OMX_TI_COLOR_FormatYUV420PackedSemiPlanar:
            return mDstFormat == OMX_COLOR_Format16bitRGB565;

        case OMX_COLOR_FormatYUV420SemiPlanar:
#ifdef USE_LIBYUV
            return mDstFormat == OMX_COLOR_Format16bitRGB565
                    || mDstFormat == OMX_COLOR_Format32BitRGBA8888;
#else
            return mDstFormat == OMX_COLOR_Format16bitRGB565;
#endif

        default:
            return false;
    }
}

bool ColorConverter::isDstRGB() const {
    return isRGB(mDstFormat);
}

void ColorConverter::setSrcColorSpace(
        uint32_t standard, uint32_t range, uint32_t transfer) {
    if (isRGB(mSrcFormat)) {
        ALOGW("Can't set color space on RGB source");
        return;
    }
    mSrcColorSpace.mStandard = standard;
    mSrcColorSpace.mRange = range;
    mSrcColorSpace.mTransfer = transfer;
}

/*
 * If stride is non-zero, client's stride will be used. For planar
 * or semi-planar YUV formats, stride must be even numbers.
 * If stride is zero, it will be calculated based on width and bpp
 * of the format, assuming no padding on the right edge.
 */
ColorConverter::BitmapParams::BitmapParams(
        void *bits,
        size_t width, size_t height, size_t stride,
        size_t cropLeft, size_t cropTop,
        size_t cropRight, size_t cropBottom,
        OMX_COLOR_FORMATTYPE colorFromat)
    : mBits(bits),
      mColorFormat(colorFromat),
      mWidth(width),
      mHeight(height),
      mCropLeft(cropLeft),
      mCropTop(cropTop),
      mCropRight(cropRight),
      mCropBottom(cropBottom) {
    switch(mColorFormat) {
    case OMX_COLOR_Format16bitRGB565:
    case OMX_COLOR_FormatYUV420Planar16:
    case OMX_COLOR_FormatCbYCrY:
        mBpp = 2;
        mStride = 2 * mWidth;
        break;

    case OMX_COLOR_Format32bitBGRA8888:
    case OMX_COLOR_Format32BitRGBA8888:
    case OMX_COLOR_FormatYUV444Y410:
        mBpp = 4;
        mStride = 4 * mWidth;
        break;

    case OMX_COLOR_FormatYUV420Planar:
    case OMX_QCOM_COLOR_FormatYVU420SemiPlanar:
    case OMX_COLOR_FormatYUV420SemiPlanar:
    case OMX_TI_COLOR_FormatYUV420PackedSemiPlanar:
        mBpp = 1;
        mStride = mWidth;
        break;

    default:
        ALOGE("Unsupported color format %d", mColorFormat);
        mBpp = 1;
        mStride = mWidth;
        break;
    }
    // use client's stride if it's specified.
    if (stride != 0) {
        mStride = stride;
    }
}

size_t ColorConverter::BitmapParams::cropWidth() const {
    return mCropRight - mCropLeft + 1;
}

size_t ColorConverter::BitmapParams::cropHeight() const {
    return mCropBottom - mCropTop + 1;
}

status_t ColorConverter::convert(
        const void *srcBits,
        size_t srcWidth, size_t srcHeight, size_t srcStride,
        size_t srcCropLeft, size_t srcCropTop,
        size_t srcCropRight, size_t srcCropBottom,
        void *dstBits,
        size_t dstWidth, size_t dstHeight, size_t dstStride,
        size_t dstCropLeft, size_t dstCropTop,
        size_t dstCropRight, size_t dstCropBottom) {
    BitmapParams src(
            const_cast<void *>(srcBits),
            srcWidth, srcHeight, srcStride,
            srcCropLeft, srcCropTop, srcCropRight, srcCropBottom, mSrcFormat);

    BitmapParams dst(
            dstBits,
            dstWidth, dstHeight, dstStride,
            dstCropLeft, dstCropTop, dstCropRight, dstCropBottom, mDstFormat);

    if (!((src.mCropLeft & 1) == 0
        && src.cropWidth() == dst.cropWidth()
        && src.cropHeight() == dst.cropHeight())) {
        return ERROR_UNSUPPORTED;
    }

    status_t err;

    switch (mSrcFormat) {
        case OMX_COLOR_FormatYUV420Planar:
#ifdef USE_LIBYUV
            err = convertYUV420PlanarUseLibYUV(src, dst);
#else
            err = convertYUV420Planar(src, dst);
#endif
            break;

        case OMX_COLOR_FormatYUV420Planar16:
        {
#if PERF_PROFILING
            int64_t startTimeUs = ALooper::GetNowUs();
#endif
            err = convertYUV420Planar16(src, dst);
#if PERF_PROFILING
            int64_t endTimeUs = ALooper::GetNowUs();
            ALOGD("convertYUV420Planar16 took %lld us", (long long) (endTimeUs - startTimeUs));
#endif
            break;
        }

        case OMX_COLOR_FormatCbYCrY:
            err = convertCbYCrY(src, dst);
            break;

        case OMX_QCOM_COLOR_FormatYVU420SemiPlanar:
            err = convertQCOMYUV420SemiPlanar(src, dst);
            break;

        case OMX_COLOR_FormatYUV420SemiPlanar:
#ifdef USE_LIBYUV
            err = convertYUV420SemiPlanarUseLibYUV(src, dst);
#else
            err = convertYUV420SemiPlanar(src, dst);
#endif
            break;

        case OMX_TI_COLOR_FormatYUV420PackedSemiPlanar:
            err = convertTIYUV420PackedSemiPlanar(src, dst);
            break;

        default:
        {
            CHECK(!"Should not be here. Unknown color conversion.");
            break;
        }
    }

    return err;
}

status_t ColorConverter::convertCbYCrY(
        const BitmapParams &src, const BitmapParams &dst) {
    // XXX Untested

    uint8_t *kAdjustedClip = initClip();

    uint16_t *dst_ptr = (uint16_t *)dst.mBits
        + dst.mCropTop * dst.mWidth + dst.mCropLeft;

    const uint8_t *src_ptr = (const uint8_t *)src.mBits
        + (src.mCropTop * dst.mWidth + src.mCropLeft) * 2;

    for (size_t y = 0; y < src.cropHeight(); ++y) {
        for (size_t x = 0; x < src.cropWidth(); x += 2) {
            signed y1 = (signed)src_ptr[2 * x + 1] - 16;
            signed y2 = (signed)src_ptr[2 * x + 3] - 16;
            signed u = (signed)src_ptr[2 * x] - 128;
            signed v = (signed)src_ptr[2 * x + 2] - 128;

            signed u_b = u * 517;
            signed u_g = -u * 100;
            signed v_g = -v * 208;
            signed v_r = v * 409;

            signed tmp1 = y1 * 298;
            signed b1 = (tmp1 + u_b) / 256;
            signed g1 = (tmp1 + v_g + u_g) / 256;
            signed r1 = (tmp1 + v_r) / 256;

            signed tmp2 = y2 * 298;
            signed b2 = (tmp2 + u_b) / 256;
            signed g2 = (tmp2 + v_g + u_g) / 256;
            signed r2 = (tmp2 + v_r) / 256;

            uint32_t rgb1 =
                ((kAdjustedClip[r1] >> 3) << 11)
                | ((kAdjustedClip[g1] >> 2) << 5)
                | (kAdjustedClip[b1] >> 3);

            uint32_t rgb2 =
                ((kAdjustedClip[r2] >> 3) << 11)
                | ((kAdjustedClip[g2] >> 2) << 5)
                | (kAdjustedClip[b2] >> 3);

            if (x + 1 < src.cropWidth()) {
                *(uint32_t *)(&dst_ptr[x]) = (rgb2 << 16) | rgb1;
            } else {
                dst_ptr[x] = rgb1;
            }
        }

        src_ptr += src.mWidth * 2;
        dst_ptr += dst.mWidth;
    }

    return OK;
}

#define DECLARE_YUV2RGBFUNC(func, rgb) int (*func)(     \
<<<<<<< HEAD
        const uint8*, int, const uint8*, int,           \
        const uint8*, int, uint8*, int, int, int)       \
=======
        const uint8_t*, int, const uint8_t*, int,           \
        const uint8_t*, int, uint8_t*, int, int, int)       \
>>>>>>> c1aabf30
        = mSrcColorSpace.isBt709() ? libyuv::H420To##rgb \
        : mSrcColorSpace.isJpeg() ? libyuv::J420To##rgb  \
        : libyuv::I420To##rgb

status_t ColorConverter::convertYUV420PlanarUseLibYUV(
        const BitmapParams &src, const BitmapParams &dst) {
    uint8_t *dst_ptr = (uint8_t *)dst.mBits
        + dst.mCropTop * dst.mStride + dst.mCropLeft * dst.mBpp;

    const uint8_t *src_y =
        (const uint8_t *)src.mBits + src.mCropTop * src.mStride + src.mCropLeft;

    const uint8_t *src_u =
        (const uint8_t *)src.mBits + src.mStride * src.mHeight
        + (src.mCropTop / 2) * (src.mStride / 2) + (src.mCropLeft / 2);

    const uint8_t *src_v =
        src_u + (src.mStride / 2) * (src.mHeight / 2);

    switch (mDstFormat) {
    case OMX_COLOR_Format16bitRGB565:
    {
        DECLARE_YUV2RGBFUNC(func, RGB565);
        (*func)(src_y, src.mStride, src_u, src.mStride / 2, src_v, src.mStride / 2,
<<<<<<< HEAD
                (uint8 *)dst_ptr, dst.mStride, src.cropWidth(), src.cropHeight());
=======
                (uint8_t *)dst_ptr, dst.mStride, src.cropWidth(), src.cropHeight());
>>>>>>> c1aabf30
        break;
    }

    case OMX_COLOR_Format32BitRGBA8888:
    {
        DECLARE_YUV2RGBFUNC(func, ABGR);
        (*func)(src_y, src.mStride, src_u, src.mStride / 2, src_v, src.mStride / 2,
<<<<<<< HEAD
                (uint8 *)dst_ptr, dst.mStride, src.cropWidth(), src.cropHeight());
=======
                (uint8_t *)dst_ptr, dst.mStride, src.cropWidth(), src.cropHeight());
>>>>>>> c1aabf30
        break;
    }

    case OMX_COLOR_Format32bitBGRA8888:
    {
        DECLARE_YUV2RGBFUNC(func, ARGB);
        (*func)(src_y, src.mStride, src_u, src.mStride / 2, src_v, src.mStride / 2,
<<<<<<< HEAD
                (uint8 *)dst_ptr, dst.mStride, src.cropWidth(), src.cropHeight());
=======
                (uint8_t *)dst_ptr, dst.mStride, src.cropWidth(), src.cropHeight());
>>>>>>> c1aabf30
        break;
    }

    default:
        return ERROR_UNSUPPORTED;
    }

    return OK;
}

status_t ColorConverter::convertYUV420SemiPlanarUseLibYUV(
        const BitmapParams &src, const BitmapParams &dst) {
    uint8_t *dst_ptr = (uint8_t *)dst.mBits
        + dst.mCropTop * dst.mStride + dst.mCropLeft * dst.mBpp;

    const uint8_t *src_y =
        (const uint8_t *)src.mBits + src.mCropTop * src.mStride + src.mCropLeft;

    const uint8_t *src_u =
        (const uint8_t *)src.mBits + src.mStride * src.mHeight
        + (src.mCropTop / 2) * src.mStride + src.mCropLeft;

    switch (mDstFormat) {
    case OMX_COLOR_Format16bitRGB565:
<<<<<<< HEAD
        libyuv::NV12ToRGB565(src_y, src.mStride, src_u, src.mStride, (uint8 *)dst_ptr,
=======
        libyuv::NV12ToRGB565(src_y, src.mStride, src_u, src.mStride, (uint8_t *)dst_ptr,
>>>>>>> c1aabf30
                dst.mStride, src.cropWidth(), src.cropHeight());
        break;

    case OMX_COLOR_Format32bitBGRA8888:
<<<<<<< HEAD
        libyuv::NV12ToARGB(src_y, src.mStride, src_u, src.mStride, (uint8 *)dst_ptr,
=======
        libyuv::NV12ToARGB(src_y, src.mStride, src_u, src.mStride, (uint8_t *)dst_ptr,
>>>>>>> c1aabf30
                dst.mStride, src.cropWidth(), src.cropHeight());
        break;

    case OMX_COLOR_Format32BitRGBA8888:
<<<<<<< HEAD
        libyuv::NV12ToABGR(src_y, src.mStride, src_u, src.mStride, (uint8 *)dst_ptr,
=======
        libyuv::NV12ToABGR(src_y, src.mStride, src_u, src.mStride, (uint8_t *)dst_ptr,
>>>>>>> c1aabf30
                dst.mStride, src.cropWidth(), src.cropHeight());
        break;

    default:
        return ERROR_UNSUPPORTED;
   }

   return OK;
}

std::function<void (void *, void *, void *, size_t,
                    signed *, signed *, signed *, signed *)>
getReadFromSrc(OMX_COLOR_FORMATTYPE srcFormat) {
    switch(srcFormat) {
    case OMX_COLOR_FormatYUV420Planar:
        return [](void *src_y, void *src_u, void *src_v, size_t x,
                  signed *y1, signed *y2, signed *u, signed *v) {
            *y1 = ((uint8_t*)src_y)[x] - 16;
            *y2 = ((uint8_t*)src_y)[x + 1] - 16;
            *u = ((uint8_t*)src_u)[x / 2] - 128;
            *v = ((uint8_t*)src_v)[x / 2] - 128;
        };
    case OMX_COLOR_FormatYUV420Planar16:
        return [](void *src_y, void *src_u, void *src_v, size_t x,
                signed *y1, signed *y2, signed *u, signed *v) {
            *y1 = (signed)(((uint16_t*)src_y)[x] >> 2) - 16;
            *y2 = (signed)(((uint16_t*)src_y)[x + 1] >> 2) - 16;
            *u = (signed)(((uint16_t*)src_u)[x / 2] >> 2) - 128;
            *v = (signed)(((uint16_t*)src_v)[x / 2] >> 2) - 128;
        };
    default:
        TRESPASS();
    }
    return nullptr;
}

std::function<void (void *, bool, signed, signed, signed, signed, signed, signed)>
getWriteToDst(OMX_COLOR_FORMATTYPE dstFormat, uint8_t *kAdjustedClip) {
    switch (dstFormat) {
    case OMX_COLOR_Format16bitRGB565:
    {
        return [kAdjustedClip](void *dst_ptr, bool uncropped,
                               signed r1, signed g1, signed b1,
                               signed r2, signed g2, signed b2) {
            uint32_t rgb1 =
                ((kAdjustedClip[r1] >> 3) << 11)
                | ((kAdjustedClip[g1] >> 2) << 5)
                | (kAdjustedClip[b1] >> 3);

            if (uncropped) {
                uint32_t rgb2 =
                    ((kAdjustedClip[r2] >> 3) << 11)
                    | ((kAdjustedClip[g2] >> 2) << 5)
                    | (kAdjustedClip[b2] >> 3);

                *(uint32_t *)dst_ptr = (rgb2 << 16) | rgb1;
            } else {
                *(uint16_t *)dst_ptr = rgb1;
            }
        };
    }
    case OMX_COLOR_Format32BitRGBA8888:
    {
        return [kAdjustedClip](void *dst_ptr, bool uncropped,
                               signed r1, signed g1, signed b1,
                               signed r2, signed g2, signed b2) {
            ((uint32_t *)dst_ptr)[0] =
                    (kAdjustedClip[r1])
                    | (kAdjustedClip[g1] << 8)
                    | (kAdjustedClip[b1] << 16)
                    | (0xFF << 24);

            if (uncropped) {
                ((uint32_t *)dst_ptr)[1] =
                        (kAdjustedClip[r2])
                        | (kAdjustedClip[g2] << 8)
                        | (kAdjustedClip[b2] << 16)
                        | (0xFF << 24);
            }
        };
    }
    case OMX_COLOR_Format32bitBGRA8888:
    {
        return [kAdjustedClip](void *dst_ptr, bool uncropped,
                               signed r1, signed g1, signed b1,
                               signed r2, signed g2, signed b2) {
            ((uint32_t *)dst_ptr)[0] =
                    (kAdjustedClip[b1])
                    | (kAdjustedClip[g1] << 8)
                    | (kAdjustedClip[r1] << 16)
                    | (0xFF << 24);

            if (uncropped) {
                ((uint32_t *)dst_ptr)[1] =
                        (kAdjustedClip[b2])
                        | (kAdjustedClip[g2] << 8)
                        | (kAdjustedClip[r2] << 16)
                        | (0xFF << 24);
            }
        };
    }
    default:
        TRESPASS();
    }
    return nullptr;
}

status_t ColorConverter::convertYUV420Planar(
        const BitmapParams &src, const BitmapParams &dst) {
    uint8_t *kAdjustedClip = initClip();

    auto readFromSrc = getReadFromSrc(mSrcFormat);
    auto writeToDst = getWriteToDst(mDstFormat, kAdjustedClip);

    uint8_t *dst_ptr = (uint8_t *)dst.mBits
            + dst.mCropTop * dst.mStride + dst.mCropLeft * dst.mBpp;

    uint8_t *src_y = (uint8_t *)src.mBits
            + src.mCropTop * src.mStride + src.mCropLeft * src.mBpp;

    uint8_t *src_u = (uint8_t *)src.mBits + src.mStride * src.mHeight
            + (src.mCropTop / 2) * (src.mStride / 2) + src.mCropLeft / 2 * src.mBpp;

    uint8_t *src_v = src_u + (src.mStride / 2) * (src.mHeight / 2);

    for (size_t y = 0; y < src.cropHeight(); ++y) {
        for (size_t x = 0; x < src.cropWidth(); x += 2) {
            // B = 1.164 * (Y - 16) + 2.018 * (U - 128)
            // G = 1.164 * (Y - 16) - 0.813 * (V - 128) - 0.391 * (U - 128)
            // R = 1.164 * (Y - 16) + 1.596 * (V - 128)

            // B = 298/256 * (Y - 16) + 517/256 * (U - 128)
            // G = .................. - 208/256 * (V - 128) - 100/256 * (U - 128)
            // R = .................. + 409/256 * (V - 128)

            // min_B = (298 * (- 16) + 517 * (- 128)) / 256 = -277
            // min_G = (298 * (- 16) - 208 * (255 - 128) - 100 * (255 - 128)) / 256 = -172
            // min_R = (298 * (- 16) + 409 * (- 128)) / 256 = -223

            // max_B = (298 * (255 - 16) + 517 * (255 - 128)) / 256 = 534
            // max_G = (298 * (255 - 16) - 208 * (- 128) - 100 * (- 128)) / 256 = 432
            // max_R = (298 * (255 - 16) + 409 * (255 - 128)) / 256 = 481

            // clip range -278 .. 535

            signed y1, y2, u, v;
            readFromSrc(src_y, src_u, src_v, x, &y1, &y2, &u, &v);

            signed u_b = u * 517;
            signed u_g = -u * 100;
            signed v_g = -v * 208;
            signed v_r = v * 409;

            signed tmp1 = y1 * 298;
            signed b1 = (tmp1 + u_b) / 256;
            signed g1 = (tmp1 + v_g + u_g) / 256;
            signed r1 = (tmp1 + v_r) / 256;

            signed tmp2 = y2 * 298;
            signed b2 = (tmp2 + u_b) / 256;
            signed g2 = (tmp2 + v_g + u_g) / 256;
            signed r2 = (tmp2 + v_r) / 256;

            bool uncropped = x + 1 < src.cropWidth();
            writeToDst(dst_ptr + x * dst.mBpp, uncropped, r1, g1, b1, r2, g2, b2);
        }

        src_y += src.mStride;

        if (y & 1) {
            src_u += src.mStride / 2;
            src_v += src.mStride / 2;
        }

        dst_ptr += dst.mStride;
    }

    return OK;
}

status_t ColorConverter::convertYUV420Planar16(
        const BitmapParams &src, const BitmapParams &dst) {
    if (mDstFormat == OMX_COLOR_FormatYUV444Y410) {
        return convertYUV420Planar16ToY410(src, dst);
    }

    return convertYUV420Planar(src, dst);
}

/*
 * Pack 10-bit YUV into RGBA_1010102.
 *
 * Media sends 10-bit YUV in a RGBA_1010102 format buffer. SF will handle
 * the conversion to RGB using RenderEngine fallback.
 *
 * We do not perform a YUV->RGB conversion here, however the conversion with
 * BT2020 to Full range is below for reference:
 *
 *   B = 1.168  *(Y - 64) + 2.148  *(U - 512)
 *   G = 1.168  *(Y - 64) - 0.652  *(V - 512) - 0.188  *(U - 512)
 *   R = 1.168  *(Y - 64) + 1.683  *(V - 512)
 *
 *   B = 1196/1024  *(Y - 64) + 2200/1024  *(U - 512)
 *   G = .................... -  668/1024  *(V - 512) - 192/1024  *(U - 512)
 *   R = .................... + 1723/1024  *(V - 512)
 *
 *   min_B = (1196  *(- 64) + 2200  *(- 512)) / 1024 = -1175
 *   min_G = (1196  *(- 64) - 668  *(1023 - 512) - 192  *(1023 - 512)) / 1024 = -504
 *   min_R = (1196  *(- 64) + 1723  *(- 512)) / 1024 = -937
 *
 *   max_B = (1196  *(1023 - 64) + 2200  *(1023 - 512)) / 1024 = 2218
 *   max_G = (1196  *(1023 - 64) - 668  *(- 512) - 192  *(- 512)) / 1024 = 1551
 *   max_R = (1196  *(1023 - 64) + 1723  *(1023 - 512)) / 1024 = 1980
 *
 *   clip range -1175 .. 2218
 *
 */

#if !USE_NEON_Y410

status_t ColorConverter::convertYUV420Planar16ToY410(
        const BitmapParams &src, const BitmapParams &dst) {
    uint8_t *dst_ptr = (uint8_t *)dst.mBits
        + dst.mCropTop * dst.mStride + dst.mCropLeft * dst.mBpp;

    const uint8_t *src_y =
        (const uint8_t *)src.mBits + src.mCropTop * src.mStride + src.mCropLeft * src.mBpp;

    const uint8_t *src_u =
        (const uint8_t *)src.mBits + src.mStride * src.mHeight
        + (src.mCropTop / 2) * (src.mStride / 2) + (src.mCropLeft / 2) * src.mBpp;

    const uint8_t *src_v =
        src_u + (src.mStride / 2) * (src.mHeight / 2);

    // Converting two lines at a time, slightly faster
    for (size_t y = 0; y < src.cropHeight(); y += 2) {
        uint32_t *dst_top = (uint32_t *) dst_ptr;
        uint32_t *dst_bot = (uint32_t *) (dst_ptr + dst.mStride);
        uint16_t *ptr_ytop = (uint16_t*) src_y;
        uint16_t *ptr_ybot = (uint16_t*) (src_y + src.mStride);
        uint16_t *ptr_u = (uint16_t*) src_u;
        uint16_t *ptr_v = (uint16_t*) src_v;

        uint32_t u01, v01, y01, y23, y45, y67, uv0, uv1;
        size_t x = 0;
        for (; x < src.cropWidth() - 3; x += 4) {
            u01 = *((uint32_t*)ptr_u); ptr_u += 2;
            v01 = *((uint32_t*)ptr_v); ptr_v += 2;

            y01 = *((uint32_t*)ptr_ytop); ptr_ytop += 2;
            y23 = *((uint32_t*)ptr_ytop); ptr_ytop += 2;
            y45 = *((uint32_t*)ptr_ybot); ptr_ybot += 2;
            y67 = *((uint32_t*)ptr_ybot); ptr_ybot += 2;

            uv0 = (u01 & 0x3FF) | ((v01 & 0x3FF) << 20);
            uv1 = (u01 >> 16) | ((v01 >> 16) << 20);

            *dst_top++ = ((y01 & 0x3FF) << 10) | uv0;
            *dst_top++ = ((y01 >> 16) << 10) | uv0;
            *dst_top++ = ((y23 & 0x3FF) << 10) | uv1;
            *dst_top++ = ((y23 >> 16) << 10) | uv1;

            *dst_bot++ = ((y45 & 0x3FF) << 10) | uv0;
            *dst_bot++ = ((y45 >> 16) << 10) | uv0;
            *dst_bot++ = ((y67 & 0x3FF) << 10) | uv1;
            *dst_bot++ = ((y67 >> 16) << 10) | uv1;
        }

        // There should be at most 2 more pixels to process. Note that we don't
        // need to consider odd case as the buffer is always aligned to even.
        if (x < src.cropWidth()) {
            u01 = *ptr_u;
            v01 = *ptr_v;
            y01 = *((uint32_t*)ptr_ytop);
            y45 = *((uint32_t*)ptr_ybot);
            uv0 = (u01 & 0x3FF) | ((v01 & 0x3FF) << 20);
            *dst_top++ = ((y01 & 0x3FF) << 10) | uv0;
            *dst_top++ = ((y01 >> 16) << 10) | uv0;
            *dst_bot++ = ((y45 & 0x3FF) << 10) | uv0;
            *dst_bot++ = ((y45 >> 16) << 10) | uv0;
        }

        src_y += src.mStride * 2;
        src_u += src.mStride / 2;
        src_v += src.mStride / 2;
        dst_ptr += dst.mStride * 2;
    }

    return OK;
}

#else

status_t ColorConverter::convertYUV420Planar16ToY410(
        const BitmapParams &src, const BitmapParams &dst) {
    uint8_t *out = (uint8_t *)dst.mBits
        + dst.mCropTop * dst.mStride + dst.mCropLeft * dst.mBpp;

    const uint8_t *src_y =
        (const uint8_t *)src.mBits + src.mCropTop * src.mStride + src.mCropLeft * src.mBpp;

    const uint8_t *src_u =
        (const uint8_t *)src.mBits + src.mStride * src.mHeight
        + (src.mCropTop / 2) * (src.mStride / 2) + (src.mCropLeft / 2) * src.mBpp;

    const uint8_t *src_v =
        src_u + (src.mStride / 2) * (src.mHeight / 2);

    for (size_t y = 0; y < src.cropHeight(); y++) {
        uint16_t *ptr_y = (uint16_t*) src_y;
        uint16_t *ptr_u = (uint16_t*) src_u;
        uint16_t *ptr_v = (uint16_t*) src_v;
        uint32_t *ptr_out = (uint32_t *) out;

        // Process 16-pixel at a time.
        uint32_t *ptr_limit = ptr_out + (src.cropWidth() & ~15);
        while (ptr_out < ptr_limit) {
            uint16x4_t u0123 = vld1_u16(ptr_u); ptr_u += 4;
            uint16x4_t u4567 = vld1_u16(ptr_u); ptr_u += 4;
            uint16x4_t v0123 = vld1_u16(ptr_v); ptr_v += 4;
            uint16x4_t v4567 = vld1_u16(ptr_v); ptr_v += 4;
            uint16x4_t y0123 = vld1_u16(ptr_y); ptr_y += 4;
            uint16x4_t y4567 = vld1_u16(ptr_y); ptr_y += 4;
            uint16x4_t y89ab = vld1_u16(ptr_y); ptr_y += 4;
            uint16x4_t ycdef = vld1_u16(ptr_y); ptr_y += 4;

            uint32x2_t uvtempl;
            uint32x4_t uvtempq;

            uvtempq = vaddw_u16(vshll_n_u16(v0123, 20), u0123);

            uvtempl = vget_low_u32(uvtempq);
            uint32x4_t uv0011 = vreinterpretq_u32_u64(
                    vaddw_u32(vshll_n_u32(uvtempl, 32), uvtempl));

            uvtempl = vget_high_u32(uvtempq);
            uint32x4_t uv2233 = vreinterpretq_u32_u64(
                    vaddw_u32(vshll_n_u32(uvtempl, 32), uvtempl));

            uvtempq = vaddw_u16(vshll_n_u16(v4567, 20), u4567);

            uvtempl = vget_low_u32(uvtempq);
            uint32x4_t uv4455 = vreinterpretq_u32_u64(
                    vaddw_u32(vshll_n_u32(uvtempl, 32), uvtempl));

            uvtempl = vget_high_u32(uvtempq);
            uint32x4_t uv6677 = vreinterpretq_u32_u64(
                    vaddw_u32(vshll_n_u32(uvtempl, 32), uvtempl));

            uint32x4_t dsttemp;

            dsttemp = vorrq_u32(uv0011, vshll_n_u16(y0123, 10));
            vst1q_u32(ptr_out, dsttemp); ptr_out += 4;

            dsttemp = vorrq_u32(uv2233, vshll_n_u16(y4567, 10));
            vst1q_u32(ptr_out, dsttemp); ptr_out += 4;

            dsttemp = vorrq_u32(uv4455, vshll_n_u16(y89ab, 10));
            vst1q_u32(ptr_out, dsttemp); ptr_out += 4;

            dsttemp = vorrq_u32(uv6677, vshll_n_u16(ycdef, 10));
            vst1q_u32(ptr_out, dsttemp); ptr_out += 4;
        }

        src_y += src.mStride;
        if (y & 1) {
            src_u += src.mStride / 2;
            src_v += src.mStride / 2;
        }
        out += dst.mStride;
    }

    // Process the left-overs out-of-loop, 2-pixel at a time. Note that we don't
    // need to consider odd case as the buffer is always aligned to even.
    if (src.cropWidth() & 15) {
        size_t xstart = (src.cropWidth() & ~15);

        uint8_t *out = (uint8_t *)dst.mBits + dst.mCropTop * dst.mStride
                + (dst.mCropLeft + xstart) * dst.mBpp;

        const uint8_t *src_y = (const uint8_t *)src.mBits + src.mCropTop * src.mStride
                + (src.mCropLeft + xstart) * src.mBpp;

        const uint8_t *src_u = (const uint8_t *)src.mBits + src.mStride * src.mHeight
            + (src.mCropTop / 2) * (src.mStride / 2)
            + ((src.mCropLeft + xstart) / 2) * src.mBpp;

        const uint8_t *src_v = src_u + (src.mStride / 2) * (src.mHeight / 2);

        for (size_t y = 0; y < src.cropHeight(); y++) {
            uint16_t *ptr_y = (uint16_t*) src_y;
            uint16_t *ptr_u = (uint16_t*) src_u;
            uint16_t *ptr_v = (uint16_t*) src_v;
            uint32_t *ptr_out = (uint32_t *) out;
            for (size_t x = xstart; x < src.cropWidth(); x += 2) {
                uint16_t u = *ptr_u++;
                uint16_t v = *ptr_v++;
                uint32_t y01 = *((uint32_t*)ptr_y); ptr_y += 2;
                uint32_t uv = u | (((uint32_t)v) << 20);
                *ptr_out++ = ((y01 & 0x3FF) << 10) | uv;
                *ptr_out++ = ((y01 >> 16) << 10) | uv;
            }
            src_y += src.mStride;
            if (y & 1) {
                src_u += src.mStride / 2;
                src_v += src.mStride / 2;
            }
            out += dst.mStride;
        }
    }

    return OK;
}

#endif // USE_NEON_Y410

status_t ColorConverter::convertQCOMYUV420SemiPlanar(
        const BitmapParams &src, const BitmapParams &dst) {
    uint8_t *kAdjustedClip = initClip();

    uint16_t *dst_ptr = (uint16_t *)dst.mBits
        + dst.mCropTop * dst.mWidth + dst.mCropLeft;

    const uint8_t *src_y =
        (const uint8_t *)src.mBits + src.mCropTop * src.mWidth + src.mCropLeft;

    const uint8_t *src_u =
        (const uint8_t *)src_y + src.mWidth * src.mHeight
        + src.mCropTop * src.mWidth + src.mCropLeft;

    for (size_t y = 0; y < src.cropHeight(); ++y) {
        for (size_t x = 0; x < src.cropWidth(); x += 2) {
            signed y1 = (signed)src_y[x] - 16;
            signed y2 = (signed)src_y[x + 1] - 16;

            signed u = (signed)src_u[x & ~1] - 128;
            signed v = (signed)src_u[(x & ~1) + 1] - 128;

            signed u_b = u * 517;
            signed u_g = -u * 100;
            signed v_g = -v * 208;
            signed v_r = v * 409;

            signed tmp1 = y1 * 298;
            signed b1 = (tmp1 + u_b) / 256;
            signed g1 = (tmp1 + v_g + u_g) / 256;
            signed r1 = (tmp1 + v_r) / 256;

            signed tmp2 = y2 * 298;
            signed b2 = (tmp2 + u_b) / 256;
            signed g2 = (tmp2 + v_g + u_g) / 256;
            signed r2 = (tmp2 + v_r) / 256;

            uint32_t rgb1 =
                ((kAdjustedClip[b1] >> 3) << 11)
                | ((kAdjustedClip[g1] >> 2) << 5)
                | (kAdjustedClip[r1] >> 3);

            uint32_t rgb2 =
                ((kAdjustedClip[b2] >> 3) << 11)
                | ((kAdjustedClip[g2] >> 2) << 5)
                | (kAdjustedClip[r2] >> 3);

            if (x + 1 < src.cropWidth()) {
                *(uint32_t *)(&dst_ptr[x]) = (rgb2 << 16) | rgb1;
            } else {
                dst_ptr[x] = rgb1;
            }
        }

        src_y += src.mWidth;

        if (y & 1) {
            src_u += src.mWidth;
        }

        dst_ptr += dst.mWidth;
    }

    return OK;
}

status_t ColorConverter::convertYUV420SemiPlanar(
        const BitmapParams &src, const BitmapParams &dst) {
    // XXX Untested

    uint8_t *kAdjustedClip = initClip();

    uint16_t *dst_ptr = (uint16_t *)((uint8_t *)
            dst.mBits + dst.mCropTop * dst.mStride + dst.mCropLeft * dst.mBpp);

    const uint8_t *src_y =
        (const uint8_t *)src.mBits + src.mCropTop * src.mStride + src.mCropLeft;

    const uint8_t *src_u =
        (const uint8_t *)src.mBits + src.mHeight * src.mStride +
        (src.mCropTop / 2) * src.mStride + src.mCropLeft;

    for (size_t y = 0; y < src.cropHeight(); ++y) {
        for (size_t x = 0; x < src.cropWidth(); x += 2) {
            signed y1 = (signed)src_y[x] - 16;
            signed y2 = (signed)src_y[x + 1] - 16;

            signed v = (signed)src_u[x & ~1] - 128;
            signed u = (signed)src_u[(x & ~1) + 1] - 128;

            signed u_b = u * 517;
            signed u_g = -u * 100;
            signed v_g = -v * 208;
            signed v_r = v * 409;

            signed tmp1 = y1 * 298;
            signed b1 = (tmp1 + u_b) / 256;
            signed g1 = (tmp1 + v_g + u_g) / 256;
            signed r1 = (tmp1 + v_r) / 256;

            signed tmp2 = y2 * 298;
            signed b2 = (tmp2 + u_b) / 256;
            signed g2 = (tmp2 + v_g + u_g) / 256;
            signed r2 = (tmp2 + v_r) / 256;

            uint32_t rgb1 =
                ((kAdjustedClip[b1] >> 3) << 11)
                | ((kAdjustedClip[g1] >> 2) << 5)
                | (kAdjustedClip[r1] >> 3);

            uint32_t rgb2 =
                ((kAdjustedClip[b2] >> 3) << 11)
                | ((kAdjustedClip[g2] >> 2) << 5)
                | (kAdjustedClip[r2] >> 3);

            if (x + 1 < src.cropWidth()) {
                *(uint32_t *)(&dst_ptr[x]) = (rgb2 << 16) | rgb1;
            } else {
                dst_ptr[x] = rgb1;
            }
        }

        src_y += src.mStride;

        if (y & 1) {
            src_u += src.mStride;
        }

        dst_ptr = (uint16_t*)((uint8_t*)dst_ptr + dst.mStride);
    }

    return OK;
}

status_t ColorConverter::convertTIYUV420PackedSemiPlanar(
        const BitmapParams &src, const BitmapParams &dst) {
    uint8_t *kAdjustedClip = initClip();

    uint16_t *dst_ptr = (uint16_t *)dst.mBits
        + dst.mCropTop * dst.mWidth + dst.mCropLeft;

    const uint8_t *src_y =
        (const uint8_t *)src.mBits + src.mCropTop * src.mWidth + src.mCropLeft;

    const uint8_t *src_u =
        (const uint8_t *)src_y + src.mWidth * (src.mHeight - src.mCropTop / 2);

    for (size_t y = 0; y < src.cropHeight(); ++y) {
        for (size_t x = 0; x < src.cropWidth(); x += 2) {
            signed y1 = (signed)src_y[x] - 16;
            signed y2 = (signed)src_y[x + 1] - 16;

            signed u = (signed)src_u[x & ~1] - 128;
            signed v = (signed)src_u[(x & ~1) + 1] - 128;

            signed u_b = u * 517;
            signed u_g = -u * 100;
            signed v_g = -v * 208;
            signed v_r = v * 409;

            signed tmp1 = y1 * 298;
            signed b1 = (tmp1 + u_b) / 256;
            signed g1 = (tmp1 + v_g + u_g) / 256;
            signed r1 = (tmp1 + v_r) / 256;

            signed tmp2 = y2 * 298;
            signed b2 = (tmp2 + u_b) / 256;
            signed g2 = (tmp2 + v_g + u_g) / 256;
            signed r2 = (tmp2 + v_r) / 256;

            uint32_t rgb1 =
                ((kAdjustedClip[r1] >> 3) << 11)
                | ((kAdjustedClip[g1] >> 2) << 5)
                | (kAdjustedClip[b1] >> 3);

            uint32_t rgb2 =
                ((kAdjustedClip[r2] >> 3) << 11)
                | ((kAdjustedClip[g2] >> 2) << 5)
                | (kAdjustedClip[b2] >> 3);

            if (x + 1 < src.cropWidth()) {
                *(uint32_t *)(&dst_ptr[x]) = (rgb2 << 16) | rgb1;
            } else {
                dst_ptr[x] = rgb1;
            }
        }

        src_y += src.mWidth;

        if (y & 1) {
            src_u += src.mWidth;
        }

        dst_ptr += dst.mWidth;
    }

    return OK;
}

uint8_t *ColorConverter::initClip() {
    static const signed kClipMin = -278;
    static const signed kClipMax = 535;

    if (mClip == NULL) {
        mClip = new uint8_t[kClipMax - kClipMin + 1];

        for (signed i = kClipMin; i <= kClipMax; ++i) {
            mClip[i - kClipMin] = (i < 0) ? 0 : (i > 255) ? 255 : (uint8_t)i;
        }
    }

    return &mClip[-kClipMin];
}

}  // namespace android<|MERGE_RESOLUTION|>--- conflicted
+++ resolved
@@ -324,13 +324,8 @@
 }
 
 #define DECLARE_YUV2RGBFUNC(func, rgb) int (*func)(     \
-<<<<<<< HEAD
-        const uint8*, int, const uint8*, int,           \
-        const uint8*, int, uint8*, int, int, int)       \
-=======
         const uint8_t*, int, const uint8_t*, int,           \
         const uint8_t*, int, uint8_t*, int, int, int)       \
->>>>>>> c1aabf30
         = mSrcColorSpace.isBt709() ? libyuv::H420To##rgb \
         : mSrcColorSpace.isJpeg() ? libyuv::J420To##rgb  \
         : libyuv::I420To##rgb
@@ -355,11 +350,7 @@
     {
         DECLARE_YUV2RGBFUNC(func, RGB565);
         (*func)(src_y, src.mStride, src_u, src.mStride / 2, src_v, src.mStride / 2,
-<<<<<<< HEAD
-                (uint8 *)dst_ptr, dst.mStride, src.cropWidth(), src.cropHeight());
-=======
                 (uint8_t *)dst_ptr, dst.mStride, src.cropWidth(), src.cropHeight());
->>>>>>> c1aabf30
         break;
     }
 
@@ -367,11 +358,7 @@
     {
         DECLARE_YUV2RGBFUNC(func, ABGR);
         (*func)(src_y, src.mStride, src_u, src.mStride / 2, src_v, src.mStride / 2,
-<<<<<<< HEAD
-                (uint8 *)dst_ptr, dst.mStride, src.cropWidth(), src.cropHeight());
-=======
                 (uint8_t *)dst_ptr, dst.mStride, src.cropWidth(), src.cropHeight());
->>>>>>> c1aabf30
         break;
     }
 
@@ -379,11 +366,7 @@
     {
         DECLARE_YUV2RGBFUNC(func, ARGB);
         (*func)(src_y, src.mStride, src_u, src.mStride / 2, src_v, src.mStride / 2,
-<<<<<<< HEAD
-                (uint8 *)dst_ptr, dst.mStride, src.cropWidth(), src.cropHeight());
-=======
                 (uint8_t *)dst_ptr, dst.mStride, src.cropWidth(), src.cropHeight());
->>>>>>> c1aabf30
         break;
     }
 
@@ -408,29 +391,17 @@
 
     switch (mDstFormat) {
     case OMX_COLOR_Format16bitRGB565:
-<<<<<<< HEAD
-        libyuv::NV12ToRGB565(src_y, src.mStride, src_u, src.mStride, (uint8 *)dst_ptr,
-=======
         libyuv::NV12ToRGB565(src_y, src.mStride, src_u, src.mStride, (uint8_t *)dst_ptr,
->>>>>>> c1aabf30
                 dst.mStride, src.cropWidth(), src.cropHeight());
         break;
 
     case OMX_COLOR_Format32bitBGRA8888:
-<<<<<<< HEAD
-        libyuv::NV12ToARGB(src_y, src.mStride, src_u, src.mStride, (uint8 *)dst_ptr,
-=======
         libyuv::NV12ToARGB(src_y, src.mStride, src_u, src.mStride, (uint8_t *)dst_ptr,
->>>>>>> c1aabf30
                 dst.mStride, src.cropWidth(), src.cropHeight());
         break;
 
     case OMX_COLOR_Format32BitRGBA8888:
-<<<<<<< HEAD
-        libyuv::NV12ToABGR(src_y, src.mStride, src_u, src.mStride, (uint8 *)dst_ptr,
-=======
         libyuv::NV12ToABGR(src_y, src.mStride, src_u, src.mStride, (uint8_t *)dst_ptr,
->>>>>>> c1aabf30
                 dst.mStride, src.cropWidth(), src.cropHeight());
         break;
 
