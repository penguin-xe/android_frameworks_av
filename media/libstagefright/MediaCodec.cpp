--- conflicted
+++ resolved
@@ -1753,7 +1753,6 @@
     bool secureCodec = false;
     const char *owner = "";
     if (!name.startsWith("android.filter.")) {
-<<<<<<< HEAD
         //make sure if the component name contains qcom/qti, we don't return error
         //as these components are not present in media_codecs.xml and MediaCodecList won't find
         //these component by findCodecByName
@@ -1763,38 +1762,22 @@
               && !(name.find("tme",0) > 0)) {
             err = mGetCodecInfo(name, &mCodecInfo);
             if (err != OK) {
+                mErrorLog.log(LOG_TAG, base::StringPrintf(
+                    "Getting codec info with name '%s' failed (err=%d)", name.c_str(), err));
                 mCodec = NULL;  // remove the codec.
                 return err;
             }
 
             if (mCodecInfo == nullptr) {
-              ALOGE("Getting codec info with name '%s' failed", name.c_str());
-              return NAME_NOT_FOUND;
+                mErrorLog.log(LOG_TAG, base::StringPrintf(
+                    "Getting codec info with name '%s' failed", name.c_str()));
+                return NAME_NOT_FOUND;
             }
             secureCodec = name.endsWith(".secure");
             Vector<AString> mediaTypes;
             mCodecInfo->getSupportedMediaTypes(&mediaTypes);
             for (size_t i = 0; i < mediaTypes.size(); ++i) {
                 if (mediaTypes[i].startsWith("video/")) {
-=======
-        err = mGetCodecInfo(name, &mCodecInfo);
-        if (err != OK) {
-            mErrorLog.log(LOG_TAG, base::StringPrintf(
-                    "Getting codec info with name '%s' failed (err=%d)", name.c_str(), err));
-            mCodec = NULL;  // remove the codec.
-            return err;
-        }
-        if (mCodecInfo == nullptr) {
-            mErrorLog.log(LOG_TAG, base::StringPrintf(
-                    "Getting codec info with name '%s' failed", name.c_str()));
-            return NAME_NOT_FOUND;
-        }
-        secureCodec = name.endsWith(".secure");
-        Vector<AString> mediaTypes;
-        mCodecInfo->getSupportedMediaTypes(&mediaTypes);
-        for (size_t i = 0; i < mediaTypes.size(); ++i) {
-            if (mediaTypes[i].startsWith("video/")) {
->>>>>>> 5fd00594
                 mDomain = DOMAIN_VIDEO;
                 break;
             } else if (mediaTypes[i].startsWith("audio/")) {
@@ -5708,20 +5691,16 @@
     }
 
     if (offset + size > buffer->capacity()) {
-<<<<<<< HEAD
         if ( ((int)size < 0) && !(flags & BUFFER_FLAG_EOS)) {
             size = 0;
             ALOGD("EOS, reset size to zero");
         } else {
-            return -EINVAL;
-        }
-=======
-        mErrorLog.log(LOG_TAG, base::StringPrintf(
+            mErrorLog.log(LOG_TAG, base::StringPrintf(
                 "buffer offset and size goes beyond the capacity: "
                 "offset=%zu, size=%zu, cap=%zu",
                 offset, size, buffer->capacity()));
-        return -EINVAL;
->>>>>>> 5fd00594
+            return -EINVAL;
+        }
     }
     buffer->setRange(offset, size);
     status_t err = OK;
@@ -6201,13 +6180,8 @@
                 memcpy(csd->data(), "\x00\x00\x00\x01", 4);
                 memcpy(csd->data() + 4, nalStart, nalSize);
 
-<<<<<<< HEAD
                 mOutputFormat->setBuffer(
-                        AStringPrintf("csd-%u", csdIndex).c_str(), csd);
-=======
-            mOutputFormat->setBuffer(
-                    base::StringPrintf("csd-%u", csdIndex).c_str(), csd);
->>>>>>> 5fd00594
+                        base::StringPrintf("csd-%u", csdIndex).c_str(), csd);
 
                 ++csdIndex;
             }
