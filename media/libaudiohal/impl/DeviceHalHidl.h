--- conflicted
+++ resolved
@@ -132,11 +132,7 @@
         return INVALID_OPERATION;
     }
 
-<<<<<<< HEAD
-    int32_t supportsBluetoothLatencyModes(bool* supports __unused) override {
-=======
     int32_t supportsBluetoothVariableLatency(bool* supports __unused) override {
->>>>>>> dc2f403f
         // TODO: Implement the HAL query when moving to AIDL HAL.
         return INVALID_OPERATION;
     }
