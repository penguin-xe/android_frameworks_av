--- conflicted
+++ resolved
@@ -875,15 +875,10 @@
     } else if (name.startsWithIgnoreCase("omx.")) {
         // at this time only ACodec specifies a mime type.
         return AVFactory::get()->createACodec();
-<<<<<<< HEAD
-    } else if (name.startsWithIgnoreCase("android.filter.")) {
-        return AVFactory::get()->createMediaFilter();
-=======
     } else if (name.startsWithIgnoreCase("android.filter.qti")) {
         return AVFactory::get()->createMediaFilter();
     } else if (name.startsWithIgnoreCase("android.filter")) {
         return new MediaFilter;
->>>>>>> 8a04a386
     } else {
         return NULL;
     }
@@ -913,14 +908,9 @@
     //as these components are not present in media_codecs.xml and MediaCodecList won't find
     //these component by findCodecByName
     //Video and Flac decoder are present in list so exclude them.
-<<<<<<< HEAD
-    if (!(name.find("qcom", 0) > 0 || name.find("qti", 0) > 0)
-          || name.find("video", 0) > 0 || name.find("flac", 0) > 0) {
-=======
     if ((!(name.find("qcom", 0) > 0 || name.find("qti", 0) > 0 || name.find("filter", 0) > 0)
           || name.find("video", 0) > 0 || name.find("flac", 0) > 0)
           && !(name.find("tme",0) > 0)) {
->>>>>>> 8a04a386
         const sp<IMediaCodecList> mcl = MediaCodecList::getInstance();
         if (mcl == NULL) {
             mCodec = NULL;  // remove the codec.
@@ -930,7 +920,6 @@
             ssize_t codecIdx = mcl->findCodecByName(codecName.c_str());
             if (codecIdx < 0) {
                 continue;
-<<<<<<< HEAD
             }
             mCodecInfo = mcl->getCodecInfo(codecIdx);
             Vector<AString> mimes;
@@ -941,32 +930,17 @@
                     break;
                 }
             }
-=======
-            }
-            mCodecInfo = mcl->getCodecInfo(codecIdx);
-            Vector<AString> mimes;
-            mCodecInfo->getSupportedMimes(&mimes);
-            for (size_t i = 0; i < mimes.size(); i++) {
-                if (mimes[i].startsWith("video/")) {
-                    mIsVideo = true;
-                    break;
-                }
-            }
->>>>>>> 8a04a386
             break;
         }
         if (mCodecInfo == nullptr) {
             ALOGE("component not found");
             return NAME_NOT_FOUND;
         }
-<<<<<<< HEAD
     }
 
     mCodec = GetCodecBase(name, mCodecInfo->getOwnerName());
     if (mCodec == NULL) {
         return NAME_NOT_FOUND;
-=======
->>>>>>> 8a04a386
     }
 
     if (mIsVideo) {
