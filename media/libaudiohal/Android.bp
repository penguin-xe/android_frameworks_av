--- conflicted
+++ resolved
@@ -13,15 +13,6 @@
     ],
 
     shared_libs: [
-<<<<<<< HEAD
-        "android.hardware.audio.effect@2.0",
-        "android.hardware.audio.effect@4.0",
-        "android.hardware.audio.effect@5.0",
-        "android.hardware.audio@2.0",
-        "android.hardware.audio@4.0",
-        "android.hardware.audio@5.0",
-=======
->>>>>>> c1aabf30
         "libaudiohal@2.0",
         "libaudiohal@4.0",
         "libaudiohal@5.0",
