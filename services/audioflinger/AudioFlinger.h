--- conflicted
+++ resolved
@@ -299,17 +299,11 @@
     virtual status_t getSupportedLatencyModes(audio_io_handle_t output,
             std::vector<audio_latency_mode_t>* modes);
 
-<<<<<<< HEAD
-    virtual status_t setBluetoothLatencyModesEnabled(bool enabled);
-
-    virtual status_t supportsBluetoothLatencyModes(bool* support);
-=======
     virtual status_t setBluetoothVariableLatencyEnabled(bool enabled);
 
     virtual status_t isBluetoothVariableLatencyEnabled(bool* enabled);
 
     virtual status_t supportsBluetoothVariableLatency(bool* support);
->>>>>>> dc2f403f
 
     status_t onTransactWrapper(TransactionCode code, const Parcel& data, uint32_t flags,
         const std::function<status_t()>& delegate) override;
