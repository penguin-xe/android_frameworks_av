/*
 * Copyright (C) 2015 The Android Open Source Project
 *
 * Licensed under the Apache License, Version 2.0 (the "License");
 * you may not use this file except in compliance with the License.
 * You may obtain a copy of the License at
 *
 *      http://www.apache.org/licenses/LICENSE-2.0
 *
 * Unless required by applicable law or agreed to in writing, software
 * distributed under the License is distributed on an "AS IS" BASIS,
 * WITHOUT WARRANTIES OR CONDITIONS OF ANY KIND, either express or implied.
 * See the License for the specific language governing permissions and
 * limitations under the License.
 */

#define LOG_TAG "APM::AudioPort"
//#define LOG_NDEBUG 0
#include "TypeConverter.h"
#include "AudioPort.h"
#include "HwModule.h"
#include "AudioGain.h"
#include <policy.h>

#ifndef ARRAY_SIZE
#define ARRAY_SIZE(a) (sizeof(a) / sizeof((a)[0]))
#endif

namespace android {

int32_t volatile AudioPort::mNextUniqueId = 1;

// --- AudioPort class implementation
void AudioPort::attach(const sp<HwModule>& module)
{
    mModule = module;
}

// Note that is a different namespace than AudioFlinger unique IDs
audio_port_handle_t AudioPort::getNextUniqueId()
{
    return static_cast<audio_port_handle_t>(android_atomic_inc(&mNextUniqueId));
}

audio_module_handle_t AudioPort::getModuleHandle() const
{
    if (mModule == 0) {
        return AUDIO_MODULE_HANDLE_NONE;
    }
    return mModule->mHandle;
}

uint32_t AudioPort::getModuleVersion() const
{
    if (mModule == 0) {
        return 0;
    }
    return mModule->getHalVersion();
}

const char *AudioPort::getModuleName() const
{
    if (mModule == 0) {
        return "invalid module";
    }
    return mModule->getName();
}

void AudioPort::toAudioPort(struct audio_port *port) const
{
<<<<<<< HEAD
    // TODO: update this function once audio_port structure reflects the new profile definition.
    // For compatibility reason: flatening the AudioProfile into audio_port structure.
    SortedVector<audio_format_t> flatenedFormats;
    SampleRateVector flatenedRates;
    ChannelsVector flatenedChannels;
    for (size_t profileIndex = 0; profileIndex < mProfiles.size(); profileIndex++) {
        if (mProfiles[profileIndex]->isValid()) {
            audio_format_t formatToExport = mProfiles[profileIndex]->getFormat();
            const SampleRateVector &ratesToExport = mProfiles[profileIndex]->getSampleRates();
            const ChannelsVector &channelsToExport = mProfiles[profileIndex]->getChannels();

            if (flatenedFormats.indexOf(formatToExport) < 0) {
                flatenedFormats.add(formatToExport);
=======
    port->role = mRole;
    port->type = mType;
    strlcpy(port->name, mName, AUDIO_PORT_MAX_NAME_LEN);
    unsigned int i;
    for (i = 0; i < mSamplingRates.size() && i < AUDIO_PORT_MAX_SAMPLING_RATES; i++) {
        if (mSamplingRates[i] != 0) {
            port->sample_rates[i] = mSamplingRates[i];
        }
    }
    port->num_sample_rates = i;
    for (i = 0; i < mChannelMasks.size() && i < AUDIO_PORT_MAX_CHANNEL_MASKS; i++) {
        if (mChannelMasks[i] != 0) {
            port->channel_masks[i] = mChannelMasks[i];
        }
    }
    port->num_channel_masks = i;
    for (i = 0; i < mFormats.size() && i < AUDIO_PORT_MAX_FORMATS; i++) {
        if (mFormats[i] != 0) {
            port->formats[i] = mFormats[i];
        }
    }
    port->num_formats = i;

    ALOGV("AudioPort::toAudioPort() num gains %zu", mGains.size());

    for (i = 0; i < mGains.size() && i < AUDIO_PORT_MAX_GAINS; i++) {
        port->gains[i] = mGains[i]->mGain;
    }
    port->num_gains = i;
}

void AudioPort::importAudioPort(const sp<AudioPort>& port) {
    for (size_t k = 0 ; k < port->mSamplingRates.size() ; k++) {
        const uint32_t rate = port->mSamplingRates.itemAt(k);
        if (rate != 0) { // skip "dynamic" rates
            bool hasRate = false;
            for (size_t l = 0 ; l < mSamplingRates.size() ; l++) {
                if (rate == mSamplingRates.itemAt(l)) {
                    hasRate = true;
                    break;
                }
            }
            if (!hasRate) { // never import a sampling rate twice
                mSamplingRates.add(rate);
>>>>>>> fd923e7f
            }
            for (size_t rateIndex = 0; rateIndex < ratesToExport.size(); rateIndex++) {
                uint32_t rate = ratesToExport[rateIndex];
                if (flatenedRates.indexOf(rate) < 0) {
                    flatenedRates.add(rate);
                }
            }
            for (size_t chanIndex = 0; chanIndex < channelsToExport.size(); chanIndex++) {
                audio_channel_mask_t channels = channelsToExport[chanIndex];
                if (flatenedChannels.indexOf(channels) < 0) {
                    flatenedChannels.add(channels);
                }
            }
            if (flatenedRates.size() > AUDIO_PORT_MAX_SAMPLING_RATES ||
                    flatenedChannels.size() > AUDIO_PORT_MAX_CHANNEL_MASKS ||
                    flatenedFormats.size() > AUDIO_PORT_MAX_FORMATS) {
                ALOGE("%s: bailing out: cannot export profiles to port config", __FUNCTION__);
                return;
            }
        }
    }
    port->role = mRole;
    port->type = mType;
    strlcpy(port->name, mName, AUDIO_PORT_MAX_NAME_LEN);
    port->num_sample_rates = flatenedRates.size();
    port->num_channel_masks = flatenedChannels.size();
    port->num_formats = flatenedFormats.size();
    for (size_t i = 0; i < flatenedRates.size(); i++) {
        port->sample_rates[i] = flatenedRates[i];
    }
    for (size_t i = 0; i < flatenedChannels.size(); i++) {
        port->channel_masks[i] = flatenedChannels[i];
    }
    for (size_t i = 0; i < flatenedFormats.size(); i++) {
        port->formats[i] = flatenedFormats[i];
    }

    ALOGV("AudioPort::toAudioPort() num gains %zu", mGains.size());

    uint32_t i;
    for (i = 0; i < mGains.size() && i < AUDIO_PORT_MAX_GAINS; i++) {
        port->gains[i] = mGains[i]->getGain();
    }
    port->num_gains = i;
}

void AudioPort::importAudioPort(const sp<AudioPort> port)
{
    size_t indexToImport;
    for (indexToImport = 0; indexToImport < port->mProfiles.size(); indexToImport++) {
        const sp<AudioProfile> &profileToImport = port->mProfiles[indexToImport];
        if (profileToImport->isValid()) {
            // Import only valid port, i.e. valid format, non empty rates and channels masks
            bool hasSameProfile = false;
            for (size_t profileIndex = 0; profileIndex < mProfiles.size(); profileIndex++) {
                if (*mProfiles[profileIndex] == *profileToImport) {
                    // never import a profile twice
                    hasSameProfile = true;
                    break;
                }
            }
            if (hasSameProfile) { // never import a same profile twice
                continue;
            }
            addAudioProfile(profileToImport);
        }
    }
}

void AudioPort::pickSamplingRate(uint32_t &pickedRate,const SampleRateVector &samplingRates) const
{
    pickedRate = 0;
    // For direct outputs, pick minimum sampling rate: this helps ensuring that the
    // channel count / sampling rate combination chosen will be supported by the connected
    // sink
    if (isDirectOutput()) {
        uint32_t samplingRate = UINT_MAX;
        for (size_t i = 0; i < samplingRates.size(); i ++) {
            if ((samplingRates[i] < samplingRate) && (samplingRates[i] > 0)) {
                samplingRate = samplingRates[i];
            }
        }
        pickedRate = (samplingRate == UINT_MAX) ? 0 : samplingRate;
    } else {
        uint32_t maxRate = SAMPLE_RATE_HZ_MAX;

        // For mixed output and inputs, use max mixer sampling rates. Do not
        // limit sampling rate otherwise
        // For inputs, also see checkCompatibleSamplingRate().
        if (mType != AUDIO_PORT_TYPE_MIX) {
            maxRate = UINT_MAX;
        }
        // TODO: should mSamplingRates[] be ordered in terms of our preference
        // and we return the first (and hence most preferred) match?  This is of concern if
        // we want to choose 96kHz over 192kHz for USB driver stability or resource constraints.
        for (size_t i = 0; i < samplingRates.size(); i ++) {
            if ((samplingRates[i] > pickedRate) && (samplingRates[i] <= maxRate)) {
                pickedRate = samplingRates[i];
            }
        }
    }
}

void AudioPort::pickChannelMask(audio_channel_mask_t &pickedChannelMask,
                                const ChannelsVector &channelMasks) const
{
    pickedChannelMask = AUDIO_CHANNEL_NONE;
    // For direct outputs, pick minimum channel count: this helps ensuring that the
    // channel count / sampling rate combination chosen will be supported by the connected
    // sink
    if (isDirectOutput()) {
        uint32_t channelCount = UINT_MAX;
        for (size_t i = 0; i < channelMasks.size(); i ++) {
            uint32_t cnlCount;
            if (useInputChannelMask()) {
                cnlCount = audio_channel_count_from_in_mask(channelMasks[i]);
            } else {
                cnlCount = audio_channel_count_from_out_mask(channelMasks[i]);
            }
            if ((cnlCount < channelCount) && (cnlCount > 0)) {
                pickedChannelMask = channelMasks[i];
                channelCount = cnlCount;
            }
        }
    } else {
        uint32_t channelCount = 0;
        uint32_t maxCount = MAX_MIXER_CHANNEL_COUNT;

        // For mixed output and inputs, use max mixer channel count. Do not
        // limit channel count otherwise
        if (mType != AUDIO_PORT_TYPE_MIX) {
            maxCount = UINT_MAX;
        }
        for (size_t i = 0; i < channelMasks.size(); i ++) {
            uint32_t cnlCount;
            if (useInputChannelMask()) {
                cnlCount = audio_channel_count_from_in_mask(channelMasks[i]);
            } else {
                cnlCount = audio_channel_count_from_out_mask(channelMasks[i]);
            }
            if ((cnlCount > channelCount) && (cnlCount <= maxCount)) {
                pickedChannelMask = channelMasks[i];
                channelCount = cnlCount;
            }
        }
    }
}

/* format in order of increasing preference */
const audio_format_t AudioPort::sPcmFormatCompareTable[] = {
        AUDIO_FORMAT_DEFAULT,
        AUDIO_FORMAT_PCM_16_BIT,
        AUDIO_FORMAT_PCM_8_24_BIT,
        AUDIO_FORMAT_PCM_24_BIT_PACKED,
        AUDIO_FORMAT_PCM_32_BIT,
        AUDIO_FORMAT_PCM_FLOAT,
};

int AudioPort::compareFormats(audio_format_t format1, audio_format_t format2)
{
    // NOTE: AUDIO_FORMAT_INVALID is also considered not PCM and will be compared equal to any
    // compressed format and better than any PCM format. This is by design of pickFormat()
    if (!audio_is_linear_pcm(format1)) {
        if (!audio_is_linear_pcm(format2)) {
            return 0;
        }
        return 1;
    }
    if (!audio_is_linear_pcm(format2)) {
        return -1;
    }

    int index1 = -1, index2 = -1;
    for (size_t i = 0;
            (i < ARRAY_SIZE(sPcmFormatCompareTable)) && ((index1 == -1) || (index2 == -1));
            i ++) {
        if (sPcmFormatCompareTable[i] == format1) {
            index1 = i;
        }
        if (sPcmFormatCompareTable[i] == format2) {
            index2 = i;
        }
    }
    // format1 not found => index1 < 0 => format2 > format1
    // format2 not found => index2 < 0 => format2 < format1
    return index1 - index2;
}

bool AudioPort::isBetterFormatMatch(audio_format_t newFormat,
                                    audio_format_t currentFormat,
                                    audio_format_t targetFormat)
{
    if (newFormat == currentFormat) {
        return false;
    }
    if (currentFormat == AUDIO_FORMAT_INVALID) {
        return true;
    }
    if (newFormat == targetFormat) {
        return true;
    }
    int currentDiffBytes = (int)audio_bytes_per_sample(targetFormat) -
            audio_bytes_per_sample(currentFormat);
    int newDiffBytes = (int)audio_bytes_per_sample(targetFormat) -
            audio_bytes_per_sample(newFormat);

    if (abs(newDiffBytes) < abs(currentDiffBytes)) {
        return true;
    } else if (abs(newDiffBytes) == abs(currentDiffBytes)) {
        return (newDiffBytes >= 0);
    }
    return false;
}

void AudioPort::pickAudioProfile(uint32_t &samplingRate,
                                 audio_channel_mask_t &channelMask,
                                 audio_format_t &format) const
{
    format = AUDIO_FORMAT_DEFAULT;
    samplingRate = 0;
    channelMask = AUDIO_CHANNEL_NONE;

    // special case for uninitialized dynamic profile
    if (!mProfiles.hasValidProfile()) {
        return;
    }
    audio_format_t bestFormat = sPcmFormatCompareTable[ARRAY_SIZE(sPcmFormatCompareTable) - 1];
    // For mixed output and inputs, use best mixer output format.
    // Do not limit format otherwise
    if ((mType != AUDIO_PORT_TYPE_MIX) || isDirectOutput()) {
        bestFormat = AUDIO_FORMAT_INVALID;
    }

    for (size_t i = 0; i < mProfiles.size(); i ++) {
        if (!mProfiles[i]->isValid()) {
            continue;
        }
        audio_format_t formatToCompare = mProfiles[i]->getFormat();
        if ((compareFormats(formatToCompare, format) > 0) &&
                (compareFormats(formatToCompare, bestFormat) <= 0)) {
            uint32_t pickedSamplingRate = 0;
            audio_channel_mask_t pickedChannelMask = AUDIO_CHANNEL_NONE;
            pickChannelMask(pickedChannelMask, mProfiles[i]->getChannels());
            pickSamplingRate(pickedSamplingRate, mProfiles[i]->getSampleRates());

            if (formatToCompare != AUDIO_FORMAT_DEFAULT && pickedChannelMask != AUDIO_CHANNEL_NONE
                    && pickedSamplingRate != 0) {
                format = formatToCompare;
                channelMask = pickedChannelMask;
                samplingRate = pickedSamplingRate;
                // TODO: shall we return on the first one or still trying to pick a better Profile?
            }
        }
    }
    ALOGV("%s Port[nm:%s] profile rate=%d, format=%d, channels=%d", __FUNCTION__, mName.string(),
          samplingRate, channelMask, format);
}

status_t AudioPort::checkGain(const struct audio_gain_config *gainConfig, int index) const
{
    if (index < 0 || (size_t)index >= mGains.size()) {
        return BAD_VALUE;
    }
    return mGains[index]->checkConfig(gainConfig);
}

void AudioPort::dump(int fd, int spaces, bool verbose) const
{
    const size_t SIZE = 256;
    char buffer[SIZE];
    String8 result;

    if (!mName.isEmpty()) {
        snprintf(buffer, SIZE, "%*s- name: %s\n", spaces, "", mName.string());
        result.append(buffer);
        write(fd, result.string(), result.size());
    }
    if (verbose) {
        mProfiles.dump(fd, spaces);

        if (mGains.size() != 0) {
            snprintf(buffer, SIZE, "%*s- gains:\n", spaces, "");
            result = buffer;
            write(fd, result.string(), result.size());
            for (size_t i = 0; i < mGains.size(); i++) {
                mGains[i]->dump(fd, spaces + 2, i);
            }
        }
    }
}

void AudioPort::log(const char* indent) const
{
    ALOGI("%s Port[nm:%s, type:%d, role:%d]", indent, mName.string(), mType, mRole);
}

// --- AudioPortConfig class implementation

AudioPortConfig::AudioPortConfig()
{
    mSamplingRate = 0;
    mChannelMask = AUDIO_CHANNEL_NONE;
    mFormat = AUDIO_FORMAT_INVALID;
    mGain.index = -1;
}

status_t AudioPortConfig::applyAudioPortConfig(const struct audio_port_config *config,
                                               struct audio_port_config *backupConfig)
{
    struct audio_port_config localBackupConfig;
    status_t status = NO_ERROR;

    localBackupConfig.config_mask = config->config_mask;
    toAudioPortConfig(&localBackupConfig);

    sp<AudioPort> audioport = getAudioPort();
    if (audioport == 0) {
        status = NO_INIT;
        goto exit;
    }
    status = audioport->checkExactAudioProfile(config->sample_rate,
                                               config->channel_mask,
                                               config->format);
    if (status != NO_ERROR) {
        goto exit;
    }
    if (config->config_mask & AUDIO_PORT_CONFIG_SAMPLE_RATE) {
        mSamplingRate = config->sample_rate;
    }
    if (config->config_mask & AUDIO_PORT_CONFIG_CHANNEL_MASK) {
        mChannelMask = config->channel_mask;
    }
    if (config->config_mask & AUDIO_PORT_CONFIG_FORMAT) {
        mFormat = config->format;
    }
    if (config->config_mask & AUDIO_PORT_CONFIG_GAIN) {
        status = audioport->checkGain(&config->gain, config->gain.index);
        if (status != NO_ERROR) {
            goto exit;
        }
        mGain = config->gain;
    }

exit:
    if (status != NO_ERROR) {
        applyAudioPortConfig(&localBackupConfig);
    }
    if (backupConfig != NULL) {
        *backupConfig = localBackupConfig;
    }
    return status;
}

void AudioPortConfig::toAudioPortConfig(struct audio_port_config *dstConfig,
                                        const struct audio_port_config *srcConfig) const
{
    if (dstConfig->config_mask & AUDIO_PORT_CONFIG_SAMPLE_RATE) {
        dstConfig->sample_rate = mSamplingRate;
        if ((srcConfig != NULL) && (srcConfig->config_mask & AUDIO_PORT_CONFIG_SAMPLE_RATE)) {
            dstConfig->sample_rate = srcConfig->sample_rate;
        }
    } else {
        dstConfig->sample_rate = 0;
    }
    if (dstConfig->config_mask & AUDIO_PORT_CONFIG_CHANNEL_MASK) {
        dstConfig->channel_mask = mChannelMask;
        if ((srcConfig != NULL) && (srcConfig->config_mask & AUDIO_PORT_CONFIG_CHANNEL_MASK)) {
            dstConfig->channel_mask = srcConfig->channel_mask;
        }
    } else {
        dstConfig->channel_mask = AUDIO_CHANNEL_NONE;
    }
    if (dstConfig->config_mask & AUDIO_PORT_CONFIG_FORMAT) {
        dstConfig->format = mFormat;
        if ((srcConfig != NULL) && (srcConfig->config_mask & AUDIO_PORT_CONFIG_FORMAT)) {
            dstConfig->format = srcConfig->format;
        }
    } else {
        dstConfig->format = AUDIO_FORMAT_INVALID;
    }
    sp<AudioPort> audioport = getAudioPort();
    if ((dstConfig->config_mask & AUDIO_PORT_CONFIG_GAIN) && audioport != NULL) {
        dstConfig->gain = mGain;
        if ((srcConfig != NULL) && (srcConfig->config_mask & AUDIO_PORT_CONFIG_GAIN)
                && audioport->checkGain(&srcConfig->gain, srcConfig->gain.index) == OK) {
            dstConfig->gain = srcConfig->gain;
        }
    } else {
        dstConfig->gain.index = -1;
    }
    if (dstConfig->gain.index != -1) {
        dstConfig->config_mask |= AUDIO_PORT_CONFIG_GAIN;
    } else {
        dstConfig->config_mask &= ~AUDIO_PORT_CONFIG_GAIN;
    }
}

}; // namespace android<|MERGE_RESOLUTION|>--- conflicted
+++ resolved
@@ -68,7 +68,6 @@
 
 void AudioPort::toAudioPort(struct audio_port *port) const
 {
-<<<<<<< HEAD
     // TODO: update this function once audio_port structure reflects the new profile definition.
     // For compatibility reason: flatening the AudioProfile into audio_port structure.
     SortedVector<audio_format_t> flatenedFormats;
@@ -82,52 +81,6 @@
 
             if (flatenedFormats.indexOf(formatToExport) < 0) {
                 flatenedFormats.add(formatToExport);
-=======
-    port->role = mRole;
-    port->type = mType;
-    strlcpy(port->name, mName, AUDIO_PORT_MAX_NAME_LEN);
-    unsigned int i;
-    for (i = 0; i < mSamplingRates.size() && i < AUDIO_PORT_MAX_SAMPLING_RATES; i++) {
-        if (mSamplingRates[i] != 0) {
-            port->sample_rates[i] = mSamplingRates[i];
-        }
-    }
-    port->num_sample_rates = i;
-    for (i = 0; i < mChannelMasks.size() && i < AUDIO_PORT_MAX_CHANNEL_MASKS; i++) {
-        if (mChannelMasks[i] != 0) {
-            port->channel_masks[i] = mChannelMasks[i];
-        }
-    }
-    port->num_channel_masks = i;
-    for (i = 0; i < mFormats.size() && i < AUDIO_PORT_MAX_FORMATS; i++) {
-        if (mFormats[i] != 0) {
-            port->formats[i] = mFormats[i];
-        }
-    }
-    port->num_formats = i;
-
-    ALOGV("AudioPort::toAudioPort() num gains %zu", mGains.size());
-
-    for (i = 0; i < mGains.size() && i < AUDIO_PORT_MAX_GAINS; i++) {
-        port->gains[i] = mGains[i]->mGain;
-    }
-    port->num_gains = i;
-}
-
-void AudioPort::importAudioPort(const sp<AudioPort>& port) {
-    for (size_t k = 0 ; k < port->mSamplingRates.size() ; k++) {
-        const uint32_t rate = port->mSamplingRates.itemAt(k);
-        if (rate != 0) { // skip "dynamic" rates
-            bool hasRate = false;
-            for (size_t l = 0 ; l < mSamplingRates.size() ; l++) {
-                if (rate == mSamplingRates.itemAt(l)) {
-                    hasRate = true;
-                    break;
-                }
-            }
-            if (!hasRate) { // never import a sampling rate twice
-                mSamplingRates.add(rate);
->>>>>>> fd923e7f
             }
             for (size_t rateIndex = 0; rateIndex < ratesToExport.size(); rateIndex++) {
                 uint32_t rate = ratesToExport[rateIndex];
@@ -174,7 +127,7 @@
     port->num_gains = i;
 }
 
-void AudioPort::importAudioPort(const sp<AudioPort> port)
+void AudioPort::importAudioPort(const sp<AudioPort>& port)
 {
     size_t indexToImport;
     for (indexToImport = 0; indexToImport < port->mProfiles.size(); indexToImport++) {
