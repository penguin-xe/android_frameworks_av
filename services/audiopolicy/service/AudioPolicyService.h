--- conflicted
+++ resolved
@@ -240,11 +240,6 @@
                                                   device_role_t role,
                                                   AudioDeviceTypeAddrVector &devices);
 
-<<<<<<< HEAD
-    virtual status_t getPreferredDeviceForStrategy(product_strategy_t strategy,
-                                                   AudioDeviceTypeAddr &device);
-=======
->>>>>>> f9cddbfe
     virtual status_t setUserIdDeviceAffinities(int userId,
             const AudioDeviceTypeAddrVector& devices);
 
