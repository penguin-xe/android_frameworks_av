/*
 * Copyright (C) 2009 The Android Open Source Project
 *
 * Licensed under the Apache License, Version 2.0 (the "License");
 * you may not use this file except in compliance with the License.
 * You may obtain a copy of the License at
 *
 *      http://www.apache.org/licenses/LICENSE-2.0
 *
 * Unless required by applicable law or agreed to in writing, software
 * distributed under the License is distributed on an "AS IS" BASIS,
 * WITHOUT WARRANTIES OR CONDITIONS OF ANY KIND, either express or implied.
 * See the License for the specific language governing permissions and
 * limitations under the License.
 */

#pragma once

#include <atomic>
#include <functional>
#include <memory>
#include <unordered_set>

#include <stdint.h>
#include <sys/types.h>
#include <cutils/config_utils.h>
#include <cutils/misc.h>
#include <utils/Timers.h>
#include <utils/Errors.h>
#include <utils/KeyedVector.h>
#include <utils/SortedVector.h>
#include <media/AudioParameter.h>
#include <media/AudioPolicy.h>
#include <media/AudioProfile.h>
#include <media/PatchBuilder.h>
#include "AudioPolicyInterface.h"

#include <android/media/audio/common/AudioPort.h>
#include <AudioPolicyManagerObserver.h>
#include <AudioPolicyConfig.h>
#include <PolicyAudioPort.h>
#include <AudioPatch.h>
#include <DeviceDescriptor.h>
#include <IOProfile.h>
#include <HwModule.h>
#include <AudioInputDescriptor.h>
#include <AudioOutputDescriptor.h>
#include <AudioPolicyMix.h>
#include <EffectDescriptor.h>
#include <PreferredMixerAttributesInfo.h>
#include <SoundTriggerSession.h>
#include "EngineLibrary.h"
#include "TypeConverter.h"

namespace android {

using content::AttributionSourceState;

// ----------------------------------------------------------------------------

// Attenuation applied to STRATEGY_SONIFICATION streams when a headset is connected: 6dB
#define SONIFICATION_HEADSET_VOLUME_FACTOR_DB (-6)
// Min volume for STRATEGY_SONIFICATION streams when limited by music volume: -36dB
#define SONIFICATION_HEADSET_VOLUME_MIN_DB  (-36)
// Max volume difference on A2DP between playing media and STRATEGY_SONIFICATION streams: 12dB
#define SONIFICATION_A2DP_MAX_MEDIA_DIFF_DB (12)

// Time in milliseconds during which we consider that music is still active after a music
// track was stopped - see computeVolume()
#define SONIFICATION_HEADSET_MUSIC_DELAY  5000

// Time in milliseconds during witch some streams are muted while the audio path
// is switched
#define MUTE_TIME_MS 2000

// multiplication factor applied to output latency when calculating a safe mute delay when
// invalidating tracks
#define LATENCY_MUTE_FACTOR 4

#define NUM_TEST_OUTPUTS 5

#define NUM_VOL_CURVE_KNEES 2

// Default minimum length allowed for offloading a compressed track
// Can be overridden by the audio.offload.min.duration.secs property
#define OFFLOAD_DEFAULT_MIN_DURATION_SECS 60

// ----------------------------------------------------------------------------
// AudioPolicyManager implements audio policy manager behavior common to all platforms.
// ----------------------------------------------------------------------------

class AudioPolicyManager : public AudioPolicyInterface, public AudioPolicyManagerObserver
{

public:
        explicit AudioPolicyManager(AudioPolicyClientInterface *clientInterface);
        virtual ~AudioPolicyManager();

        // AudioPolicyInterface
        virtual status_t setDeviceConnectionState(audio_policy_dev_state_t state,
                const android::media::audio::common::AudioPort& port, audio_format_t encodedFormat);
        virtual audio_policy_dev_state_t getDeviceConnectionState(audio_devices_t device,
                                                                              const char *device_address);
        virtual status_t handleDeviceConfigChange(audio_devices_t device,
                                                  const char *device_address,
                                                  const char *device_name,
                                                  audio_format_t encodedFormat);
        virtual void setPhoneState(audio_mode_t state);
        virtual void setForceUse(audio_policy_force_use_t usage,
                                 audio_policy_forced_cfg_t config);
        virtual audio_policy_forced_cfg_t getForceUse(audio_policy_force_use_t usage);

        virtual void setSystemProperty(const char* property, const char* value);
        virtual status_t initCheck();
        virtual audio_io_handle_t getOutput(audio_stream_type_t stream);
        status_t getOutputForAttr(const audio_attributes_t *attr,
                                  audio_io_handle_t *output,
                                  audio_session_t session,
                                  audio_stream_type_t *stream,
                                  const AttributionSourceState& attributionSource,
                                  audio_config_t *config,
                                  audio_output_flags_t *flags,
                                  audio_port_handle_t *selectedDeviceId,
                                  audio_port_handle_t *portId,
                                  std::vector<audio_io_handle_t> *secondaryOutputs,
                                  output_type_t *outputType,
                                  bool *isSpatialized,
                                  bool *isBitPerfect) override;
        virtual status_t startOutput(audio_port_handle_t portId);
        virtual status_t stopOutput(audio_port_handle_t portId);
        virtual bool releaseOutput(audio_port_handle_t portId);
        virtual status_t getInputForAttr(const audio_attributes_t *attr,
                                         audio_io_handle_t *input,
                                         audio_unique_id_t riid,
                                         audio_session_t session,
                                         const AttributionSourceState& attributionSource,
                                         audio_config_base_t *config,
                                         audio_input_flags_t flags,
                                         audio_port_handle_t *selectedDeviceId,
                                         input_type_t *inputType,
                                         audio_port_handle_t *portId);

        // indicates to the audio policy manager that the input starts being used.
        virtual status_t startInput(audio_port_handle_t portId);

        // indicates to the audio policy manager that the input stops being used.
        virtual status_t stopInput(audio_port_handle_t portId);
        virtual void releaseInput(audio_port_handle_t portId);
        virtual void checkCloseInputs();
        /**
         * @brief initStreamVolume: even if the engine volume files provides min and max, keep this
         * api for compatibility reason.
         * AudioServer will get the min and max and may overwrite them if:
         *      -using property (highest priority)
         *      -not defined (-1 by convention), case when still using apm volume tables XML files
         * @param stream to be considered
         * @param indexMin to set
         * @param indexMax to set
         */
        virtual void initStreamVolume(audio_stream_type_t stream, int indexMin, int indexMax);
        virtual status_t setStreamVolumeIndex(audio_stream_type_t stream,
                                              int index,
                                              audio_devices_t device);
        virtual status_t getStreamVolumeIndex(audio_stream_type_t stream,
                                              int *index,
                                              audio_devices_t device);

        virtual status_t setVolumeIndexForAttributes(const audio_attributes_t &attr,
                                                     int index,
                                                     audio_devices_t device);
        virtual status_t getVolumeIndexForAttributes(const audio_attributes_t &attr,
                                                     int &index,
                                                     audio_devices_t device);
        virtual status_t getMaxVolumeIndexForAttributes(const audio_attributes_t &attr, int &index);

        virtual status_t getMinVolumeIndexForAttributes(const audio_attributes_t &attr, int &index);

        status_t setVolumeCurveIndex(int index,
                                     audio_devices_t device,
                                     IVolumeCurves &volumeCurves);

        status_t getVolumeIndex(const IVolumeCurves &curves, int &index,
                                const DeviceTypeSet& deviceTypes) const;

        // return the strategy corresponding to a given stream type
        virtual product_strategy_t getStrategyForStream(audio_stream_type_t stream)
        {
            return streamToStrategy(stream);
        }
        product_strategy_t streamToStrategy(audio_stream_type_t stream) const
        {
            auto attributes = mEngine->getAttributesForStreamType(stream);
            return mEngine->getProductStrategyForAttributes(attributes);
        }

        /**
         * Returns a vector of devices associated with attributes.
         *
         * An AudioTrack opened with specified attributes should play on the returned devices.
         * If forVolume is set to true, the caller is AudioService, determining the proper
         * device volume to adjust.
         *
         * Devices are determined in the following precedence:
         * 1) Devices associated with a dynamic policy matching the attributes.  This is often
         *    a remote submix from MIX_ROUTE_FLAG_LOOP_BACK.  Secondary mixes from a
         *    dynamic policy are not included.
         *
         * If no such dynamic policy then
         * 2) Devices containing an active client using setPreferredDevice
         *    with same strategy as the attributes.
         *    (from the default Engine::getOutputDevicesForAttributes() implementation).
         *
         * If no corresponding active client with setPreferredDevice then
         * 3) Devices associated with the strategy determined by the attributes
         *    (from the default Engine::getOutputDevicesForAttributes() implementation).
         *
         * @param attributes to be considered
         * @param devices    an AudioDeviceTypeAddrVector container passed in that
         *                   will be filled on success.
         * @param forVolume  true if the devices are to be associated with current device volume.
         * @return           NO_ERROR on success.
         */
        virtual status_t getDevicesForAttributes(
                const audio_attributes_t &attributes,
                AudioDeviceTypeAddrVector *devices,
                bool forVolume);

        virtual audio_io_handle_t getOutputForEffect(const effect_descriptor_t *desc = NULL);
        virtual status_t registerEffect(const effect_descriptor_t *desc,
                                        audio_io_handle_t io,
                                        product_strategy_t strategy,
                                        int session,
                                        int id);
        virtual status_t unregisterEffect(int id);
        virtual status_t setEffectEnabled(int id, bool enabled);
        status_t moveEffectsToIo(const std::vector<int>& ids, audio_io_handle_t io) override;

        virtual bool isStreamActive(audio_stream_type_t stream, uint32_t inPastMs = 0) const;
        // return whether a stream is playing remotely, override to change the definition of
        //   local/remote playback, used for instance by notification manager to not make
        //   media players lose audio focus when not playing locally
        //   For the base implementation, "remotely" means playing during screen mirroring which
        //   uses an output for playback with a non-empty, non "0" address.
        virtual bool isStreamActiveRemotely(audio_stream_type_t stream,
                                            uint32_t inPastMs = 0) const;

        virtual bool isSourceActive(audio_source_t source) const;

        // helpers for dump(int fd)
        void dumpManualSurroundFormats(String8 *dst) const;
        void dump(String8 *dst) const;

        status_t dump(int fd) override;

        status_t setAllowedCapturePolicy(uid_t uid, audio_flags_mask_t capturePolicy) override;
        virtual audio_offload_mode_t getOffloadSupport(const audio_offload_info_t& offloadInfo);
        bool isOffloadSupportedInternal(const audio_offload_info_t& offloadInfo);

        virtual bool isDirectOutputSupported(const audio_config_base_t& config,
                                             const audio_attributes_t& attributes);

        virtual status_t listAudioPorts(audio_port_role_t role,
                                        audio_port_type_t type,
                                        unsigned int *num_ports,
                                        struct audio_port_v7 *ports,
                                        unsigned int *generation);
        virtual status_t getAudioPort(struct audio_port_v7 *port);
        virtual status_t createAudioPatch(const struct audio_patch *patch,
                                           audio_patch_handle_t *handle,
                                           uid_t uid);
        virtual status_t releaseAudioPatch(audio_patch_handle_t handle,
                                              uid_t uid);
        virtual status_t listAudioPatches(unsigned int *num_patches,
                                          struct audio_patch *patches,
                                          unsigned int *generation);
        virtual status_t setAudioPortConfig(const struct audio_port_config *config);

        virtual void releaseResourcesForUid(uid_t uid);

        virtual status_t acquireSoundTriggerSession(audio_session_t *session,
                                               audio_io_handle_t *ioHandle,
                                               audio_devices_t *device);

        virtual status_t releaseSoundTriggerSession(audio_session_t session)
        {
            return mSoundTriggerSessions.releaseSession(session);
        }

        virtual status_t registerPolicyMixes(const Vector<AudioMix>& mixes);
        virtual status_t unregisterPolicyMixes(Vector<AudioMix> mixes);
        virtual status_t setUidDeviceAffinities(uid_t uid,
                const AudioDeviceTypeAddrVector& devices);
        virtual status_t removeUidDeviceAffinities(uid_t uid);
        virtual status_t setUserIdDeviceAffinities(int userId,
                const AudioDeviceTypeAddrVector& devices);
        virtual status_t removeUserIdDeviceAffinities(int userId);

        virtual status_t setDevicesRoleForStrategy(product_strategy_t strategy,
                                                   device_role_t role,
                                                   const AudioDeviceTypeAddrVector &devices);

        virtual status_t removeDevicesRoleForStrategy(product_strategy_t strategy,
                                                      device_role_t role);


        virtual status_t getDevicesForRoleAndStrategy(product_strategy_t strategy,
                                                      device_role_t role,
                                                      AudioDeviceTypeAddrVector &devices);

        virtual status_t setDevicesRoleForCapturePreset(audio_source_t audioSource,
                                                        device_role_t role,
                                                        const AudioDeviceTypeAddrVector &devices);

        virtual status_t addDevicesRoleForCapturePreset(audio_source_t audioSource,
                                                        device_role_t role,
                                                        const AudioDeviceTypeAddrVector &devices);

        virtual status_t removeDevicesRoleForCapturePreset(
                audio_source_t audioSource, device_role_t role,
                const AudioDeviceTypeAddrVector& devices);

        virtual status_t clearDevicesRoleForCapturePreset(audio_source_t audioSource,
                                                          device_role_t role);

        virtual status_t getDevicesForRoleAndCapturePreset(audio_source_t audioSource,
                                                           device_role_t role,
                                                           AudioDeviceTypeAddrVector &devices);

        virtual status_t startAudioSource(const struct audio_port_config *source,
                                          const audio_attributes_t *attributes,
                                          audio_port_handle_t *portId,
                                          uid_t uid);
        virtual status_t stopAudioSource(audio_port_handle_t portId);

        virtual status_t setMasterMono(bool mono);
        virtual status_t getMasterMono(bool *mono);
        virtual float    getStreamVolumeDB(
                    audio_stream_type_t stream, int index, audio_devices_t device);

        virtual status_t getSurroundFormats(unsigned int *numSurroundFormats,
                                            audio_format_t *surroundFormats,
                                            bool *surroundFormatsEnabled);
        virtual status_t getReportedSurroundFormats(unsigned int *numSurroundFormats,
                                                    audio_format_t *surroundFormats);
        virtual status_t setSurroundFormatEnabled(audio_format_t audioFormat, bool enabled);

        virtual status_t getHwOffloadFormatsSupportedForBluetoothMedia(
                    audio_devices_t device, std::vector<audio_format_t> *formats);

        virtual void setAppState(audio_port_handle_t portId, app_state_t state);

        virtual bool isHapticPlaybackSupported();

        virtual bool isUltrasoundSupported();

        virtual status_t listAudioProductStrategies(AudioProductStrategyVector &strategies)
        {
            return mEngine->listAudioProductStrategies(strategies);
        }

        virtual status_t getProductStrategyFromAudioAttributes(
                const audio_attributes_t &aa, product_strategy_t &productStrategy,
                bool fallbackOnDefault)
        {
            productStrategy = mEngine->getProductStrategyForAttributes(aa, fallbackOnDefault);
            return (fallbackOnDefault && productStrategy == PRODUCT_STRATEGY_NONE) ?
                    BAD_VALUE : NO_ERROR;
        }

        virtual status_t listAudioVolumeGroups(AudioVolumeGroupVector &groups)
        {
            return mEngine->listAudioVolumeGroups(groups);
        }

        virtual status_t getVolumeGroupFromAudioAttributes(
                const audio_attributes_t &aa, volume_group_t &volumeGroup, bool fallbackOnDefault)
        {
            volumeGroup = mEngine->getVolumeGroupForAttributes(aa, fallbackOnDefault);
            return (fallbackOnDefault && volumeGroup == VOLUME_GROUP_NONE) ?
                    BAD_VALUE : NO_ERROR;
        }

        virtual bool canBeSpatialized(const audio_attributes_t *attr,
                                      const audio_config_t *config,
                                      const AudioDeviceTypeAddrVector &devices) const {
            return canBeSpatializedInt(attr, config, devices);
        }

        virtual status_t getSpatializerOutput(const audio_config_base_t *config,
                                                const audio_attributes_t *attr,
                                                audio_io_handle_t *output);

        virtual status_t releaseSpatializerOutput(audio_io_handle_t output);

        virtual audio_direct_mode_t getDirectPlaybackSupport(const audio_attributes_t *attr,
                                                             const audio_config_t *config);

        virtual status_t getDirectProfilesForAttributes(const audio_attributes_t* attr,
                                                         AudioProfileVector& audioProfiles);

        status_t getSupportedMixerAttributes(
                audio_port_handle_t portId,
                std::vector<audio_mixer_attributes_t>& mixerAttrs) override;
        status_t setPreferredMixerAttributes(
                const audio_attributes_t* attr,
                audio_port_handle_t portId,
                uid_t uid,
                const audio_mixer_attributes_t* mixerAttributes) override;
        status_t getPreferredMixerAttributes(const audio_attributes_t* attr,
                                             audio_port_handle_t portId,
                                             audio_mixer_attributes_t* mixerAttributes) override;
        status_t clearPreferredMixerAttributes(const audio_attributes_t* attr,
                                               audio_port_handle_t portId,
                                               uid_t uid) override;

        bool isCallScreenModeSupported() override;

        void onNewAudioModulesAvailable() override;

        status_t initialize();

protected:
        // A constructor that allows more fine-grained control over initialization process,
        // used in automatic tests.
        AudioPolicyManager(AudioPolicyClientInterface *clientInterface, bool forTesting);

        // These methods should be used when finer control over APM initialization
        // is needed, e.g. in tests. Must be used in conjunction with the constructor
        // that only performs fields initialization. The public constructor comprises
        // these steps in the following sequence:
        //   - field initializing constructor;
        //   - loadConfig;
        //   - initialize.
        AudioPolicyConfig& getConfig() { return mConfig; }
        void loadConfig();

        // From AudioPolicyManagerObserver
        virtual const AudioPatchCollection &getAudioPatches() const
        {
            return mAudioPatches;
        }
        virtual const SoundTriggerSessionCollection &getSoundTriggerSessionCollection() const
        {
            return mSoundTriggerSessions;
        }
        virtual const AudioPolicyMixCollection &getAudioPolicyMixCollection() const
        {
            return mPolicyMixes;
        }
        virtual const SwAudioOutputCollection &getOutputs() const
        {
            return mOutputs;
        }
        virtual const AudioInputCollection &getInputs() const
        {
            return mInputs;
        }
        virtual const DeviceVector getAvailableOutputDevices() const
        {
            return mAvailableOutputDevices.filterForEngine();
        }
        virtual const DeviceVector getAvailableInputDevices() const
        {
            // legacy and non-legacy remote-submix are managed by the engine, do not filter
            return mAvailableInputDevices;
        }
        virtual const sp<DeviceDescriptor> &getDefaultOutputDevice() const
        {
            return mDefaultOutputDevice;
        }

        std::vector<volume_group_t> getVolumeGroups() const
        {
            return mEngine->getVolumeGroups();
        }

        VolumeSource toVolumeSource(volume_group_t volumeGroup) const
        {
            return static_cast<VolumeSource>(volumeGroup);
        }
        /**
         * @brief toVolumeSource converts an audio attributes into a volume source
         * (either a legacy stream or a volume group). If fallback on default is allowed, and if
         * the audio attributes do not follow any specific product strategy's rule, it will be
         * associated to default volume source, e.g. music. Thus, any of call of volume API
         * using this translation function may affect the default volume source.
         * If fallback is not allowed and no matching rule is identified for the given attributes,
         * the volume source will be undefined, thus, no volume will be altered/modified.
         * @param attributes to be considered
         * @param fallbackOnDefault
         * @return volume source associated with given attributes, otherwise either music if
         * fallbackOnDefault is set or none.
         */
        VolumeSource toVolumeSource(
            const audio_attributes_t &attributes, bool fallbackOnDefault = true) const
        {
            return toVolumeSource(mEngine->getVolumeGroupForAttributes(
                attributes, fallbackOnDefault));
        }
        VolumeSource toVolumeSource(
            audio_stream_type_t stream, bool fallbackOnDefault = true) const
        {
            return toVolumeSource(mEngine->getVolumeGroupForStreamType(
                stream, fallbackOnDefault));
        }
        IVolumeCurves &getVolumeCurves(VolumeSource volumeSource)
        {
          auto *curves = mEngine->getVolumeCurvesForVolumeGroup(
              static_cast<volume_group_t>(volumeSource));
          ALOG_ASSERT(curves != nullptr, "No curves for volume source %d", volumeSource);
          return *curves;
        }
        IVolumeCurves &getVolumeCurves(const audio_attributes_t &attr)
        {
            auto *curves = mEngine->getVolumeCurvesForAttributes(attr);
            ALOG_ASSERT(curves != nullptr, "No curves for attributes %s", toString(attr).c_str());
            return *curves;
        }
        IVolumeCurves &getVolumeCurves(audio_stream_type_t stream)
        {
            auto *curves = mEngine->getVolumeCurvesForStreamType(stream);
            ALOG_ASSERT(curves != nullptr, "No curves for stream %s", toString(stream).c_str());
            return *curves;
        }

        void addOutput(audio_io_handle_t output, const sp<SwAudioOutputDescriptor>& outputDesc);
        void removeOutput(audio_io_handle_t output);
        void addInput(audio_io_handle_t input, const sp<AudioInputDescriptor>& inputDesc);

        /**
         * @brief setOutputDevices change the route of the specified output.
         * @param outputDesc to be considered
         * @param device to be considered to route the output
         * @param force if true, force the routing even if no change.
         * @param delayMs if specified, delay to apply for mute/volume op when changing device
         * @param patchHandle if specified, the patch handle this output is connected through.
         * @param requiresMuteCheck if specified, for e.g. when another output is on a shared device
         *        and currently active, allow to have proper drain and avoid pops
         * @param requiresVolumeCheck true if called requires to reapply volume if the routing did
         * not change (but the output is still routed).
         * @return the number of ms we have slept to allow new routing to take effect in certain
         * cases.
         */
        uint32_t setOutputDevices(const sp<SwAudioOutputDescriptor>& outputDesc,
                                  const DeviceVector &device,
                                  bool force = false,
                                  int delayMs = 0,
                                  audio_patch_handle_t *patchHandle = NULL,
                                  bool requiresMuteCheck = true,
                                  bool requiresVolumeCheck = false);
        status_t resetOutputDevice(const sp<AudioOutputDescriptor>& outputDesc,
                                   int delayMs = 0,
                                   audio_patch_handle_t *patchHandle = NULL);
        status_t setInputDevice(audio_io_handle_t input,
                                const sp<DeviceDescriptor> &device,
                                bool force = false,
                                audio_patch_handle_t *patchHandle = NULL);
        status_t resetInputDevice(audio_io_handle_t input,
                                  audio_patch_handle_t *patchHandle = NULL);

        // compute the actual volume for a given stream according to the requested index and a particular
        // device
        virtual float computeVolume(IVolumeCurves &curves,
                                    VolumeSource volumeSource,
                                    int index,
                                    const DeviceTypeSet& deviceTypes);

        // rescale volume index from srcStream within range of dstStream
        int rescaleVolumeIndex(int srcIndex,
                               VolumeSource fromVolumeSource,
                               VolumeSource toVolumeSource);
        // check that volume change is permitted, compute and send new volume to audio hardware
        virtual status_t checkAndSetVolume(IVolumeCurves &curves,
                                           VolumeSource volumeSource, int index,
                                           const sp<AudioOutputDescriptor>& outputDesc,
                                           DeviceTypeSet deviceTypes,
                                           int delayMs = 0, bool force = false);

        // apply all stream volumes to the specified output and device
        void applyStreamVolumes(const sp<AudioOutputDescriptor>& outputDesc,
                                const DeviceTypeSet& deviceTypes,
                                int delayMs = 0, bool force = false);

        /**
         * @brief setStrategyMute Mute or unmute all active clients on the considered output
         * following the given strategy.
         * @param strategy to be considered
         * @param on true for mute, false for unmute
         * @param outputDesc to be considered
         * @param delayMs
         * @param device
         */
        void setStrategyMute(product_strategy_t strategy,
                             bool on,
                             const sp<AudioOutputDescriptor>& outputDesc,
                             int delayMs = 0,
                             DeviceTypeSet deviceTypes = DeviceTypeSet());

        /**
         * @brief setVolumeSourceMute Mute or unmute the volume source on the specified output
         * @param volumeSource to be muted/unmute (may host legacy streams or by extension set of
         * audio attributes)
         * @param on true to mute, false to umute
         * @param outputDesc on which the client following the volume group shall be muted/umuted
         * @param delayMs
         * @param device
         */
        void setVolumeSourceMute(VolumeSource volumeSource,
                                 bool on,
                                 const sp<AudioOutputDescriptor>& outputDesc,
                                 int delayMs = 0,
                                 DeviceTypeSet deviceTypes = DeviceTypeSet());

        audio_mode_t getPhoneState();

        // true if device is in a telephony or VoIP call
        virtual bool isInCall() const;
        // true if given state represents a device in a telephony or VoIP call
        virtual bool isStateInCall(int state) const;
        // true if playback to call TX or capture from call RX is possible
        bool isCallAudioAccessible() const;
        // true if device is in a telephony or VoIP call or call screening is active
        bool isInCallOrScreening() const;

        // when a device is connected, checks if an open output can be routed
        // to this device. If none is open, tries to open one of the available outputs.
        // Returns an output suitable to this device or 0.
        // when a device is disconnected, checks if an output is not used any more and
        // returns its handle if any.
        // transfers the audio tracks and effects from one output thread to another accordingly.
        status_t checkOutputsForDevice(const sp<DeviceDescriptor>& device,
                                       audio_policy_dev_state_t state,
                                       SortedVector<audio_io_handle_t>& outputs);

        status_t checkInputsForDevice(const sp<DeviceDescriptor>& device,
                                      audio_policy_dev_state_t state);

        // close an output and its companion duplicating output.
        void closeOutput(audio_io_handle_t output);

        // close an input.
        void closeInput(audio_io_handle_t input);

        // runs all the checks required for accommodating changes in devices and outputs
        // if 'onOutputsChecked' callback is provided, it is executed after the outputs
        // check via 'checkOutputForAllStrategies'. If the callback returns 'true',
        // A2DP suspend status is rechecked.
        void checkForDeviceAndOutputChanges(std::function<bool()> onOutputsChecked = nullptr);

        /**
         * @brief updates routing for all outputs (including call if call in progress).
         * @param delayMs delay for unmuting if required
         */
        void updateCallAndOutputRouting(bool forceVolumeReeval = true, uint32_t delayMs = 0);

        bool isCallRxAudioSource(const sp<SourceClientDescriptor> &source) {
            return mCallRxSourceClient != nullptr && source == mCallRxSourceClient;
        }

        bool isCallTxAudioSource(const sp<SourceClientDescriptor> &source) {
            return mCallTxSourceClient != nullptr && source == mCallTxSourceClient;
        }

        void connectTelephonyRxAudioSource();

        void disconnectTelephonyAudioSource(sp<SourceClientDescriptor> &clientDesc);

        void connectTelephonyTxAudioSource(const sp<DeviceDescriptor> &srcdevice,
                                           const sp<DeviceDescriptor> &sinkDevice,
                                           uint32_t delayMs);

        bool isTelephonyRxOrTx(const sp<SwAudioOutputDescriptor>& desc) const {
            return (mCallRxSourceClient != nullptr && mCallRxSourceClient->belongsToOutput(desc))
                    || (mCallTxSourceClient != nullptr
                    &&  mCallTxSourceClient->belongsToOutput(desc));
        }

        /**
         * @brief updates routing for all inputs.
         */
        void updateInputRouting();

        /**
         * @brief checkOutputForAttributes checks and if necessary changes outputs used for the
         * given audio attributes.
         * must be called every time a condition that affects the output choice for a given
         * attributes changes: connected device, phone state, force use...
         * Must be called before updateDevicesAndOutputs()
         * @param attr to be considered
         */
        virtual void checkOutputForAttributes(const audio_attributes_t &attr);

        /**
         * @brief checkAudioSourceForAttributes checks if any AudioSource following the same routing
         * as the given audio attributes is not routed and try to connect it.
         * It must be called once checkOutputForAttributes has been called for orphans AudioSource,
         * aka AudioSource not attached to any Audio Output (e.g. AudioSource connected to direct
         * Output which has been disconnected (and output closed) due to sink device unavailable).
         * @param attr to be considered
         */
        void checkAudioSourceForAttributes(const audio_attributes_t &attr);

        bool isInvalidationOfMusicStreamNeeded(const audio_attributes_t &attr);

        bool followsSameRouting(const audio_attributes_t &lAttr,
                                const audio_attributes_t &rAttr) const;

        /**
         * @brief checkOutputForAllStrategies Same as @see checkOutputForAttributes()
         *      but for a all product strategies in order of priority
         */
        void checkOutputForAllStrategies();

        // Same as checkOutputForStrategy but for secondary outputs. Make sure if a secondary
        // output condition changes, the track is properly rerouted
        void checkSecondaryOutputs();

        // manages A2DP output suspend/restore according to phone state and BT SCO usage
        void checkA2dpSuspend();

        // selects the most appropriate device on output for current state
        // must be called every time a condition that affects the device choice for a given output is
        // changed: connected device, phone state, force use, output start, output stop..
        // see getDeviceForStrategy() for the use of fromCache parameter
        DeviceVector getNewOutputDevices(const sp<SwAudioOutputDescriptor>& outputDesc,
                                         bool fromCache);

        /**
         * @brief updateDevicesAndOutputs: updates cache of devices of the engine
         * must be called every time a condition that affects the device choice is changed:
         * connected device, phone state, force use...
         * cached values are used by getOutputDevicesForStream()/getDevicesForAttributes if
         * parameter fromCache is true.
         * Must be called after checkOutputForAllStrategies()
         */
        void updateDevicesAndOutputs();

        // selects the most appropriate device on input for current state
        sp<DeviceDescriptor> getNewInputDevice(const sp<AudioInputDescriptor>& inputDesc);

        virtual uint32_t getMaxEffectsCpuLoad()
        {
            return mEffects.getMaxEffectsCpuLoad();
        }

        virtual uint32_t getMaxEffectsMemory()
        {
            return mEffects.getMaxEffectsMemory();
        }

        SortedVector<audio_io_handle_t> getOutputsForDevices(
                const DeviceVector &devices, const SwAudioOutputCollection& openOutputs);

        /**
         * @brief checkDeviceMuteStrategies mute/unmute strategies
         *      using an incompatible device combination.
         *      if muting, wait for the audio in pcm buffer to be drained before proceeding
         *      if unmuting, unmute only after the specified delay
         * @param outputDesc
         * @param prevDevice
         * @param delayMs
         * @return the number of ms waited
         */
        virtual uint32_t checkDeviceMuteStrategies(const sp<AudioOutputDescriptor>& outputDesc,
                                                   const DeviceVector &prevDevices,
                                                   uint32_t delayMs);

        audio_io_handle_t selectOutput(const SortedVector<audio_io_handle_t>& outputs,
                                       audio_output_flags_t flags = AUDIO_OUTPUT_FLAG_NONE,
                                       audio_format_t format = AUDIO_FORMAT_INVALID,
                                       audio_channel_mask_t channelMask = AUDIO_CHANNEL_NONE,
                                       uint32_t samplingRate = 0,
                                       audio_session_t sessionId = AUDIO_SESSION_NONE);
        // samplingRate, format, channelMask are in/out and so may be modified
        sp<IOProfile> getInputProfile(const sp<DeviceDescriptor> & device,
                                      uint32_t& samplingRate,
                                      audio_format_t& format,
                                      audio_channel_mask_t& channelMask,
                                      audio_input_flags_t flags);
        /**
         * @brief getProfileForOutput
         * @param devices vector of descriptors, may be empty if ignoring the device is required
         * @param samplingRate
         * @param format
         * @param channelMask
         * @param flags
         * @param directOnly
         * @return IOProfile to be used if found, nullptr otherwise
         */
        sp<IOProfile> getProfileForOutput(const DeviceVector &devices,
                                          uint32_t samplingRate,
                                          audio_format_t format,
                                          audio_channel_mask_t channelMask,
                                          audio_output_flags_t flags,
                                          bool directOnly);
        /**
        * Same as getProfileForOutput, but it looks for an MSD profile
        */
        sp<IOProfile> getMsdProfileForOutput(const DeviceVector &devices,
                                           uint32_t samplingRate,
                                           audio_format_t format,
                                           audio_channel_mask_t channelMask,
                                           audio_output_flags_t flags,
                                           bool directOnly);

        audio_io_handle_t selectOutputForMusicEffects();

        virtual status_t addAudioPatch(audio_patch_handle_t handle, const sp<AudioPatch>& patch)
        {
            return mAudioPatches.addAudioPatch(handle, patch);
        }
        virtual status_t removeAudioPatch(audio_patch_handle_t handle)
        {
            return mAudioPatches.removeAudioPatch(handle);
        }

        bool isPrimaryModule(const sp<HwModule> &module) const
        {
            if (module == 0 || !hasPrimaryOutput()) {
                return false;
            }
            return module->getHandle() == mPrimaryOutput->getModuleHandle();
        }
        DeviceVector availablePrimaryOutputDevices() const
        {
            if (!hasPrimaryOutput()) {
                return DeviceVector();
            }
            return mAvailableOutputDevices.filter(mPrimaryOutput->supportedDevices());
        }
        DeviceVector availablePrimaryModuleInputDevices() const
        {
            if (!hasPrimaryOutput()) {
                return DeviceVector();
            }
            return mAvailableInputDevices.getDevicesFromHwModule(
                    mPrimaryOutput->getModuleHandle());
        }
        /**
         * @brief getFirstDeviceId of the Device Vector
         * @return if the collection is not empty, it returns the first device Id,
         *         otherwise AUDIO_PORT_HANDLE_NONE
         */
        audio_port_handle_t getFirstDeviceId(const DeviceVector &devices) const
        {
            return (devices.size() > 0) ? devices.itemAt(0)->getId() : AUDIO_PORT_HANDLE_NONE;
        }
        String8 getFirstDeviceAddress(const DeviceVector &devices) const
        {
            return (devices.size() > 0) ?
                    String8(devices.itemAt(0)->address().c_str()) : String8("");
        }

        status_t updateCallRouting(
                bool fromCache, uint32_t delayMs = 0, uint32_t *waitMs = nullptr);
        status_t updateCallRoutingInternal(
                const DeviceVector &rxDevices, uint32_t delayMs, uint32_t *waitMs);
        sp<AudioPatch> createTelephonyPatch(bool isRx, const sp<DeviceDescriptor> &device,
                                            uint32_t delayMs);
        /**
         * @brief selectBestRxSinkDevicesForCall: if the primary module host both Telephony Rx/Tx
         * devices, and it declares also supporting a HW bridge between the Telephony Rx and the
         * given sink device for Voice Call audio attributes, select this device in prio.
         * Otherwise, getNewOutputDevices() is called on the primary output to select sink device.
         * @param fromCache true to prevent engine reconsidering all product strategies and retrieve
         * from engine cache.
         * @return vector of devices, empty if none is found.
         */
        DeviceVector selectBestRxSinkDevicesForCall(bool fromCache);
        bool isDeviceOfModule(const sp<DeviceDescriptor>& devDesc, const char *moduleId) const;

        virtual status_t startSource(const sp<SwAudioOutputDescriptor>& outputDesc,
                             const sp<TrackClientDescriptor>& client,
                             uint32_t *delayMs);
        virtual status_t stopSource(const sp<SwAudioOutputDescriptor>& outputDesc,
                            const sp<TrackClientDescriptor>& client);

        void clearAudioPatches(uid_t uid);
        void clearSessionRoutes(uid_t uid);

        /**
         * @brief checkStrategyRoute: when an output is beeing rerouted, reconsider each output
         * that may host a strategy playing on the considered output.
         * @param ps product strategy that initiated the rerouting
         * @param ouptutToSkip output that initiated the rerouting
         */
        void checkStrategyRoute(product_strategy_t ps, audio_io_handle_t ouptutToSkip);

        status_t hasPrimaryOutput() const { return mPrimaryOutput != 0; }

        status_t connectAudioSource(const sp<SourceClientDescriptor>& sourceDesc);
        status_t disconnectAudioSource(const sp<SourceClientDescriptor>& sourceDesc);

        status_t connectAudioSourceToSink(const sp<SourceClientDescriptor>& sourceDesc,
                                          const sp<DeviceDescriptor> &sinkDevice,
                                          const struct audio_patch *patch,
                                          audio_patch_handle_t &handle,
                                          uid_t uid, uint32_t delayMs);

        sp<SourceClientDescriptor> getSourceForAttributesOnOutput(audio_io_handle_t output,
                                                                  const audio_attributes_t &attr);
        void clearAudioSourcesForOutput(audio_io_handle_t output);

        void cleanUpForDevice(const sp<DeviceDescriptor>& deviceDesc);

        void clearAudioSources(uid_t uid);

        static bool streamsMatchForvolume(audio_stream_type_t stream1,
                                          audio_stream_type_t stream2);

        void closeActiveClients(const sp<AudioInputDescriptor>& input);
        void closeClient(audio_port_handle_t portId);

        /**
         * @brief isAnyDeviceTypeActive: returns true if at least one active client is routed to
         * one of the specified devices
         * @param deviceTypes list of devices to consider
         */
        bool isAnyDeviceTypeActive(const DeviceTypeSet& deviceTypes) const;
        /**
         * @brief isLeUnicastActive: returns true if a call is active or at least one active client
         * is routed to a LE unicast device
         */
        bool isLeUnicastActive() const;

        void checkLeBroadcastRoutes(bool wasUnicastActive,
                sp<SwAudioOutputDescriptor> ignoredOutput, uint32_t delayMs);

        const uid_t mUidCached;                         // AID_AUDIOSERVER
        AudioPolicyClientInterface *mpClientInterface;  // audio policy client interface
        sp<SwAudioOutputDescriptor> mPrimaryOutput;     // primary output descriptor
        // list of descriptors for outputs currently opened

        sp<SwAudioOutputDescriptor> mSpatializerOutput;

        SwAudioOutputCollection mOutputs;
        // copy of mOutputs before setDeviceConnectionState() opens new outputs
        // reset to mOutputs when updateDevicesAndOutputs() is called.
        SwAudioOutputCollection mPreviousOutputs;
        AudioInputCollection mInputs;     // list of input descriptors

        DeviceVector  mOutputDevicesAll; // all output devices from the config
        DeviceVector  mInputDevicesAll;  // all input devices from the config
        DeviceVector  mAvailableOutputDevices; // all available output devices
        DeviceVector  mAvailableInputDevices;  // all available input devices

        bool    mLimitRingtoneVolume;        // limit ringtone volume to music volume if headset connected

        float   mLastVoiceVolume;            // last voice volume value sent to audio HAL
        bool    mA2dpSuspended;  // true if A2DP output is suspended

        EffectDescriptorCollection mEffects;  // list of registered audio effects
        sp<DeviceDescriptor> mDefaultOutputDevice; // output device selected by default at boot time
        HwModuleCollection mHwModules; // contains modules that have been loaded successfully
        HwModuleCollection mHwModulesAll; // contains all modules declared in the config

        AudioPolicyConfig mConfig;

        std::atomic<uint32_t> mAudioPortGeneration;

        AudioPatchCollection mAudioPatches;

        SoundTriggerSessionCollection mSoundTriggerSessions;

        HwAudioOutputCollection mHwOutputs;
        SourceClientCollection mAudioSources;

        // for supporting "beacon" streams, i.e. streams that only play on speaker, and never
        // when something other than STREAM_TTS (a.k.a. "Transmitted Through Speaker") is playing
        enum {
            STARTING_OUTPUT,
            STARTING_BEACON,
            STOPPING_OUTPUT,
            STOPPING_BEACON
        };
        uint32_t mBeaconMuteRefCount;   // ref count for stream that would mute beacon
        uint32_t mBeaconPlayingRefCount;// ref count for the playing beacon streams
        bool mBeaconMuted;              // has STREAM_TTS been muted
        // true if a dedicated output for TTS stream or Ultrasound is available
        bool mTtsOutputAvailable;

        bool mMasterMono;               // true if we wish to force all outputs to mono
        AudioPolicyMixCollection mPolicyMixes; // list of registered mixes
        audio_io_handle_t mMusicEffectOutput;     // output selected for music effects

        uint32_t nextAudioPortGeneration();

        // Audio Policy Engine Interface.
        EngineInstance mEngine;

        // Surround formats that are enabled manually. Taken into account when
        // "encoded surround" is forced into "manual" mode.
        std::unordered_set<audio_format_t> mManualSurroundFormats;

        std::unordered_map<uid_t, audio_flags_mask_t> mAllowedCapturePolicies;

        // The map of device descriptor and formats reported by the device.
        std::map<wp<DeviceDescriptor>, FormatVector> mReportedFormatsMap;

        // Cached product strategy ID corresponding to legacy strategy STRATEGY_PHONE
        product_strategy_t mCommunnicationStrategy;

        // The port handle of the hardware audio source created internally for the Call RX audio
        // end point.
        sp<SourceClientDescriptor> mCallRxSourceClient;
        sp<SourceClientDescriptor> mCallTxSourceClient;

<<<<<<< HEAD
        bool isMsdPatch(const audio_patch_handle_t &handle) const;

private:
        sp<SourceClientDescriptor> startAudioSourceInternal(
                const struct audio_port_config *source, const audio_attributes_t *attributes,
                uid_t uid);

        void onNewAudioModulesAvailableInt(DeviceVector *newDevices);
        void chkDpConnAndAllowedForVoice(audio_devices_t device, audio_policy_dev_state_t state);

protected:
        // Add or remove AC3 DTS encodings based on user preferences.
        void modifySurroundFormats(const sp<DeviceDescriptor>& devDesc, FormatVector *formatsPtr);
        void modifySurroundChannelMasks(ChannelMaskSet *channelMasksPtr);
=======
        std::map<audio_port_handle_t,
                 std::map<product_strategy_t,
                          sp<PreferredMixerAttributesInfo>>> mPreferredMixerAttrInfos;
>>>>>>> ecf467ee

        // Support for Multi-Stream Decoder (MSD) module
        sp<DeviceDescriptor> getMsdAudioInDevice() const;
        DeviceVector getMsdAudioOutDevices() const;
        const AudioPatchCollection getMsdOutputPatches() const;
        status_t getMsdProfiles(bool hwAvSync,
                const InputProfileCollection &inputProfiles,
                const OutputProfileCollection &outputProfiles,
                const sp<DeviceDescriptor> &sourceDevice,
                const sp<DeviceDescriptor> &sinkDevice,
                AudioProfileVector &sourceProfiles,
                AudioProfileVector &sinkProfiles) const;
        status_t getBestMsdConfig(bool hwAvSync,
                const AudioProfileVector &sourceProfiles,
                const AudioProfileVector &sinkProfiles,
                audio_port_config *sourceConfig,
                audio_port_config *sinkConfig) const;
        PatchBuilder buildMsdPatch(bool msdIsSource, const sp<DeviceDescriptor> &device) const;
        status_t setMsdOutputPatches(const DeviceVector *outputDevices = nullptr);
        void releaseMsdOutputPatches(const DeviceVector& devices);
        bool msdHasPatchesToAllDevices(const AudioDeviceTypeAddrVector& devices);

        // Overload of setDeviceConnectionState()
        status_t setDeviceConnectionState(audio_devices_t deviceType,
                                          audio_policy_dev_state_t state,
                                          const char* device_address, const char* device_name,
                                          audio_format_t encodedFormat);

        // Called by setDeviceConnectionState()
        status_t deviceToAudioPort(audio_devices_t deviceType, const char* device_address,
<<<<<<< HEAD
                                   const char* device_name, media::AudioPort* aidPort);
=======
                                   const char* device_name, media::AudioPortFw* aidPort);
        bool isMsdPatch(const audio_patch_handle_t &handle) const;

private:
        sp<SourceClientDescriptor> startAudioSourceInternal(
                const struct audio_port_config *source, const audio_attributes_t *attributes,
                uid_t uid);

        void onNewAudioModulesAvailableInt(DeviceVector *newDevices);

        // Add or remove AC3 DTS encodings based on user preferences.
        void modifySurroundFormats(const sp<DeviceDescriptor>& devDesc, FormatVector *formatsPtr);
        void modifySurroundChannelMasks(ChannelMaskSet *channelMasksPtr);
>>>>>>> ecf467ee

        // If any, resolve any "dynamic" fields of an Audio Profiles collection
        void updateAudioProfiles(const sp<DeviceDescriptor>& devDesc, audio_io_handle_t ioHandle,
                AudioProfileVector &profiles);

        // Notify the policy client of any change of device state with AUDIO_IO_HANDLE_NONE,
        // so that the client interprets it as global to audio hardware interfaces.
        // It can give a chance to HAL implementer to retrieve dynamic capabilities associated
        // to this device for example.
        // TODO avoid opening stream to retrieve capabilities of a profile.
        void broadcastDeviceConnectionState(const sp<DeviceDescriptor> &device,
                                            audio_policy_dev_state_t state);

        // updates device caching and output for streams that can influence the
        //    routing of notifications
        void handleNotificationRoutingForStream(audio_stream_type_t stream);
        uint32_t curAudioPortGeneration() const { return mAudioPortGeneration; }
        // internal method, get audio_attributes_t from either a source audio_attributes_t
        // or audio_stream_type_t, respectively.
        status_t getAudioAttributes(audio_attributes_t *dstAttr,
                const audio_attributes_t *srcAttr,
                audio_stream_type_t srcStream);
        // internal method, called by getOutputForAttr() and connectAudioSource.
        status_t getOutputForAttrInt(audio_attributes_t *resultAttr,
                audio_io_handle_t *output,
                audio_session_t session,
                const audio_attributes_t *attr,
                audio_stream_type_t *stream,
                uid_t uid,
                audio_config_t *config,
                audio_output_flags_t *flags,
                audio_port_handle_t *selectedDeviceId,
                bool *isRequestedDeviceForExclusiveUse,
                std::vector<sp<AudioPolicyMix>> *secondaryMixes,
                output_type_t *outputType,
                bool *isSpatialized,
                bool *isBitPerfect);
        // internal method to return the output handle for the given device and format
        virtual audio_io_handle_t getOutputForDevices(
                const DeviceVector &devices,
                audio_session_t session,
                const audio_attributes_t *attr,
                const audio_config_t *config,
                audio_output_flags_t *flags,
                bool *isSpatialized,
                sp<PreferredMixerAttributesInfo> prefMixerAttrInfo = nullptr,
                bool forceMutingHaptic = false);

        // Internal method checking if a direct output can be opened matching the requested
        // attributes, flags, config and devices.
        // If NAME_NOT_FOUND is returned, an attempt can be made to open a mixed output.
        status_t openDirectOutput(
                audio_stream_type_t stream,
                audio_session_t session,
                const audio_config_t *config,
                audio_output_flags_t flags,
                const DeviceVector &devices,
                audio_io_handle_t *output);

        /**
         * @brief Queries if some kind of spatialization will be performed if the audio playback
         * context described by the provided arguments is present.
         * The context is made of:
         * - The audio attributes describing the playback use case.
         * - The audio configuration describing the audio format, channels, sampling rate ...
         * - The devices describing the sink audio device selected for playback.
         * All arguments are optional and only the specified arguments are used to match against
         * supported criteria. For instance, supplying no argument will tell if spatialization is
         * supported or not in general.
         * @param attr audio attributes describing the playback use case
         * @param config audio configuration describing the audio format, channels, sample rate...
         * @param devices the sink audio device selected for playback
         * @return true if spatialization is possible for this context, false otherwise.
         */
        virtual bool canBeSpatializedInt(const audio_attributes_t *attr,
                                      const audio_config_t *config,
                                      const AudioDeviceTypeAddrVector &devices) const;


        /**
         * @brief Gets an IOProfile for a spatializer output with the best match with
         * provided arguments.
         * The caller can have the devices criteria ignored by passing and empty vector, and
         * getSpatializerOutputProfile() will ignore the devices when looking for a match.
         * Otherwise an output profile supporting a spatializer effect that can be routed
         * to the specified devices must exist.
         * @param config audio configuration describing the audio format, channels, sample rate...
         * @param devices the sink audio device selected for playback
         * @return an IOProfile that canbe used to open a spatializer output.
         */
        sp<IOProfile> getSpatializerOutputProfile(const audio_config_t *config,
                                                  const AudioDeviceTypeAddrVector &devices) const;

        void checkVirtualizerClientRoutes();

        // Internal method checking If direct pcm track's offloadInfo needs to be updated.
        void checkAndUpdateOffloadInfoForDirectTracks(
                const audio_attributes_t *attr,
                audio_stream_type_t *stream,
                audio_config_t *config,
                audio_output_flags_t *flags);
        /**
         * @brief Returns true if at least one device can only be reached via the output passed
         * as argument. Always returns false for duplicated outputs.
         * This can be used to decide if an output can be closed without forbidding
         * playback to any given device.
         * @param outputDesc the output to consider
         * @return true if at least one device can only be reached via the output.
         */
        bool isOutputOnlyAvailableRouteToSomeDevice(const sp<SwAudioOutputDescriptor>& outputDesc);

        /**
         * @brief getInputForDevice selects an input handle for a given input device and
         * requester context
         * @param device to be used by requester, selected by policy mix rules or engine
         * @param session requester session id
         * @param uid requester uid
         * @param attributes requester audio attributes (e.g. input source and tags matter)
         * @param config requested audio configuration (e.g. sample rate, format, channel mask),
         *               will be updated if current configuration doesn't support but another
         *               one does
         * @param flags requester input flags
         * @param policyMix may be null, policy rules to be followed by the requester
         * @return input io handle aka unique input identifier selected for this device.
         */
        audio_io_handle_t getInputForDevice(const sp<DeviceDescriptor> &device,
                audio_session_t session,
                const audio_attributes_t &attributes,
                audio_config_base_t *config,
                audio_input_flags_t flags,
                const sp<AudioPolicyMix> &policyMix);

        // event is one of STARTING_OUTPUT, STARTING_BEACON, STOPPING_OUTPUT, STOPPING_BEACON
        // returns 0 if no mute/unmute event happened, the largest latency of the device where
        //   the mute/unmute happened
        uint32_t handleEventForBeacon(int event);
        uint32_t setBeaconMute(bool mute);
        bool     isValidAttributes(const audio_attributes_t *paa);

        // Called by setDeviceConnectionState().
        status_t setDeviceConnectionStateInt(audio_policy_dev_state_t state,
                                             const android::media::audio::common::AudioPort& port,
                                             audio_format_t encodedFormat);
        virtual status_t setDeviceConnectionStateInt(audio_devices_t deviceType,
                                             audio_policy_dev_state_t state,
                                             const char *device_address,
                                             const char *device_name,
                                             audio_format_t encodedFormat);
        status_t setDeviceConnectionStateInt(const sp<DeviceDescriptor> &device,
                                             audio_policy_dev_state_t state);

        void setEngineDeviceConnectionState(const sp<DeviceDescriptor> device,
                                      audio_policy_dev_state_t state);

        void updateMono(audio_io_handle_t output) {
            AudioParameter param;
            param.addInt(String8(AudioParameter::keyMonoOutput), (int)mMasterMono);
            mpClientInterface->setParameters(output, param.toString());
        }

        /**
         * @brief createAudioPatchInternal internal function to manage audio patch creation
         * @param[in] patch structure containing sink and source ports configuration
         * @param[out] handle patch handle to be provided if patch installed correctly
         * @param[in] uid of the client
         * @param[in] delayMs if required
         * @param[in] sourceDesc source client to be configured when creating the patch, i.e.
         *            assigning an Output (HW or SW) used for volume control.
         * @return NO_ERROR if patch installed correctly, error code otherwise.
         */
        status_t createAudioPatchInternal(const struct audio_patch *patch,
                                          audio_patch_handle_t *handle,
                                          uid_t uid, uint32_t delayMs,
                                          const sp<SourceClientDescriptor>& sourceDesc);
        /**
         * @brief releaseAudioPatchInternal internal function to remove an audio patch
         * @param[in] handle of the patch to be removed
         * @param[in] delayMs if required
         * @param[in] sourceDesc [optional] in case of external source, source client to be
         * unrouted from the patch, i.e. assigning an Output (HW or SW)
         * @return NO_ERROR if patch removed correctly, error code otherwise.
         */
        status_t releaseAudioPatchInternal(audio_patch_handle_t handle,
                                           uint32_t delayMs = 0,
                                           const sp<SourceClientDescriptor>& sourceDesc = nullptr);

        status_t installPatch(const char *caller,
                audio_patch_handle_t *patchHandle,
                AudioIODescriptorInterface *ioDescriptor,
                const struct audio_patch *patch,
                int delayMs);
        status_t installPatch(const char *caller,
                ssize_t index,
                audio_patch_handle_t *patchHandle,
                const struct audio_patch *patch,
                int delayMs,
                uid_t uid,
                sp<AudioPatch> *patchDescPtr);

        bool areAllDevicesSupported(
                const AudioDeviceTypeAddrVector& devices,
                std::function<bool(audio_devices_t)> predicate,
                const char* context);

        bool isScoRequestedForComm() const;

        bool isHearingAidUsedForComm() const;

        bool areAllActiveTracksRerouted(const sp<SwAudioOutputDescriptor>& output);

        /**
         * @brief Opens an output stream from the supplied IOProfile and route it to the
         * supplied audio devices. If a mixer config is specified, it is forwarded to audio
         * flinger. If not, a default config is derived from the output stream config.
         * Also opens a duplicating output if needed and queries the audio HAL for supported
         * audio profiles if the IOProfile is dynamic.
         * @param[in] profile IOProfile to use as template
         * @param[in] devices initial route to apply to this output stream
         * @param[in] mixerConfig if not null, use this to configure the mixer
         * @param[in] halConfig if not null, use this to configure the HAL
         * @param[in] flags the flags to be used to open the output
         * @return an output descriptor for the newly opened stream or null in case of error.
         */
        sp<SwAudioOutputDescriptor> openOutputWithProfileAndDevice(
                const sp<IOProfile>& profile, const DeviceVector& devices,
                const audio_config_base_t *mixerConfig = nullptr,
                const audio_config_t *halConfig = nullptr,
                audio_output_flags_t flags = AUDIO_OUTPUT_FLAG_NONE);

        bool isOffloadPossible(const audio_offload_info_t& offloadInfo,
                               bool durationIgnored = false);

        // adds the profiles from the outputProfile to the passed audioProfilesVector
        // without duplicating them if already present
        void addPortProfilesToVector(sp<IOProfile> outputProfile,
                                    AudioProfileVector& audioProfilesVector);

        // Searches for a compatible profile with the sample rate, audio format and channel mask
        // in the list of passed HwModule(s).
        // returns a compatible profile if found, nullptr otherwise
        sp<IOProfile> searchCompatibleProfileHwModules (
                                            const HwModuleCollection& hwModules,
                                            const DeviceVector& devices,
                                            uint32_t samplingRate,
                                            audio_format_t format,
                                            audio_channel_mask_t channelMask,
                                            audio_output_flags_t flags,
                                            bool directOnly);

        // Filters only the relevant flags for getProfileForOutput
        audio_output_flags_t getRelevantFlags (audio_output_flags_t flags, bool directOnly);

        status_t getDevicesForAttributes(const audio_attributes_t &attr,
                                         DeviceVector &devices,
                                         bool forVolume);

        status_t getProfilesForDevices(const DeviceVector& devices,
                                       AudioProfileVector& audioProfiles,
                                       uint32_t flags,
                                       bool isInput);

        sp<PreferredMixerAttributesInfo> getPreferredMixerAttributesInfo(
                audio_port_handle_t devicePortId, product_strategy_t strategy);
        sp<SwAudioOutputDescriptor> reopenOutput(
                sp<SwAudioOutputDescriptor> outputDesc,
                const audio_config_t *config,
                audio_output_flags_t flags,
                const char* caller);

        void reopenOutputsWithDevices(
                const std::map<audio_io_handle_t, DeviceVector>& outputsToReopen);
};

};<|MERGE_RESOLUTION|>--- conflicted
+++ resolved
@@ -1005,7 +1005,10 @@
         sp<SourceClientDescriptor> mCallRxSourceClient;
         sp<SourceClientDescriptor> mCallTxSourceClient;
 
-<<<<<<< HEAD
+        std::map<audio_port_handle_t,
+                 std::map<product_strategy_t,
+                          sp<PreferredMixerAttributesInfo>>> mPreferredMixerAttrInfos;
+
         bool isMsdPatch(const audio_patch_handle_t &handle) const;
 
 private:
@@ -1020,11 +1023,6 @@
         // Add or remove AC3 DTS encodings based on user preferences.
         void modifySurroundFormats(const sp<DeviceDescriptor>& devDesc, FormatVector *formatsPtr);
         void modifySurroundChannelMasks(ChannelMaskSet *channelMasksPtr);
-=======
-        std::map<audio_port_handle_t,
-                 std::map<product_strategy_t,
-                          sp<PreferredMixerAttributesInfo>>> mPreferredMixerAttrInfos;
->>>>>>> ecf467ee
 
         // Support for Multi-Stream Decoder (MSD) module
         sp<DeviceDescriptor> getMsdAudioInDevice() const;
@@ -1055,23 +1053,7 @@
 
         // Called by setDeviceConnectionState()
         status_t deviceToAudioPort(audio_devices_t deviceType, const char* device_address,
-<<<<<<< HEAD
-                                   const char* device_name, media::AudioPort* aidPort);
-=======
                                    const char* device_name, media::AudioPortFw* aidPort);
-        bool isMsdPatch(const audio_patch_handle_t &handle) const;
-
-private:
-        sp<SourceClientDescriptor> startAudioSourceInternal(
-                const struct audio_port_config *source, const audio_attributes_t *attributes,
-                uid_t uid);
-
-        void onNewAudioModulesAvailableInt(DeviceVector *newDevices);
-
-        // Add or remove AC3 DTS encodings based on user preferences.
-        void modifySurroundFormats(const sp<DeviceDescriptor>& devDesc, FormatVector *formatsPtr);
-        void modifySurroundChannelMasks(ChannelMaskSet *channelMasksPtr);
->>>>>>> ecf467ee
 
         // If any, resolve any "dynamic" fields of an Audio Profiles collection
         void updateAudioProfiles(const sp<DeviceDescriptor>& devDesc, audio_io_handle_t ioHandle,
