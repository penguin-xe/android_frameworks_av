--- conflicted
+++ resolved
@@ -312,23 +312,14 @@
     }
 
     ss += prefixSpace;
-<<<<<<< HEAD
-    if (mHeadSensor == media::SensorPoseProvider::INVALID_HANDLE) {
-        ss.append("HeadSensor: INVALID\n");
-=======
     if (mHeadSensor == INVALID_SENSOR) {
         ss += "HeadSensor: INVALID\n";
->>>>>>> 2154c872
     } else {
         base::StringAppendF(&ss, "HeadSensor: 0x%08x\n", mHeadSensor);
     }
 
     ss += prefixSpace;
-<<<<<<< HEAD
-    if (mScreenSensor == media::SensorPoseProvider::INVALID_HANDLE) {
-=======
     if (mScreenSensor == INVALID_SENSOR) {
->>>>>>> 2154c872
         ss += "ScreenSensor: INVALID\n";
     } else {
         base::StringAppendF(&ss, "ScreenSensor: 0x%08x\n", mScreenSensor);
@@ -336,11 +327,7 @@
 
     ss += prefixSpace;
     if (mActualMode.has_value()) {
-<<<<<<< HEAD
-        base::StringAppendF(&ss, "ActualMode: %s", toString(mActualMode.value()).c_str());
-=======
         base::StringAppendF(&ss, "ActualMode: %s\n", media::toString(mActualMode.value()).c_str());
->>>>>>> 2154c872
     } else {
         ss += "ActualMode NOTEXIST\n";
     }
