package {
    default_applicable_licenses: [
        "frameworks_av_media_libmediaplayerservice_license",
    ],
}

// Added automatically by a large-scale-change
// See: http://go/android-license-faq
license {
    name: "frameworks_av_media_libmediaplayerservice_license",
    visibility: [":__subpackages__"],
    license_kinds: [
        "SPDX-license-identifier-Apache-2.0",
    ],
    license_text: [
        "NOTICE",
    ],
}

cc_library {

    srcs: [
        "ActivityManager.cpp",
        "DeathNotifier.cpp",
        "MediaPlayerFactory.cpp",
        "MediaPlayerService.cpp",
        "MediaRecorderClient.cpp",
        "MetadataRetrieverClient.cpp",
        "StagefrightMetadataRetriever.cpp",
        "StagefrightRecorder.cpp",
        "TestPlayerStub.cpp",
    ],

    shared_libs: [
        "android.hardware.media.c2@1.0",
        "android.hardware.media.omx@1.0",
        "av-types-aidl-cpp",
        "framework-permission-aidl-cpp",
        "libaudioclient_aidl_conversion",
        "libbase",
        "libactivitymanager_aidl",
        "libandroid_net",
        "libaudioclient",
        "libbinder",
        "libcamera_client",
        "libcodec2_client",
        "libcrypto",
        "libcutils",
        "libdatasource",
        "libdl",
        "libdrmframework",
        "libgui",
        "libhidlbase",
        "liblog",
        "libmedia",
        "libmedia_codeclist",
        "libmedia_omx",
        "libmediadrm",
        "libmediametrics",
        "libmediautils",
        "libmemunreachable",
        "libnetd_client",
        "libpowermanager",
        "libstagefright",
        "libstagefright_foundation",
        "libstagefright_httplive",
        "libstagefright_omx",
        "libutils",
        "packagemanager_aidl-cpp",
    ],

    header_libs: [
        "media_plugin_headers",
        "libmediautils_headers",
        "libstagefright_rtsp_headers",
    ],

    static_libs: [
        "libplayerservice_datasource",
        "libstagefright_nuplayer",
        "libstagefright_rtsp",
        "libstagefright_timedtext",
        // this needs it, but it can get it transitively through libstagefright.
        // i'm going to leave it here.
        "libstagefright_webm",
        "framework-permission-aidl-cpp",
    ],

    whole_static_libs: [
        "libavmediaserviceextensions",
    ],

    export_shared_lib_headers: [
        "libmedia",
        "framework-permission-aidl-cpp",
    ],

    export_header_lib_headers: [
        "libmediautils_headers",
    ],

<<<<<<< HEAD
    include_dirs: [
        "frameworks/av/media/libstagefright/webm",
        "frameworks/av/media/libavextensions",
        "frameworks/av/media/libmediaextractor",
        "frameworks/av/media/libstagefright/mpeg2ts",
    ],

=======
>>>>>>> 4f1591cc
    local_include_dirs: ["include"],

    export_include_dirs: [
        ".",
    ],

    cflags: [
        "-Werror",
        "-Wno-error=deprecated-declarations",
        "-Wall",
    ],

    name: "libmediaplayerservice",

    sanitize: {
        cfi: true,
    },

}<|MERGE_RESOLUTION|>--- conflicted
+++ resolved
@@ -73,6 +73,7 @@
         "media_plugin_headers",
         "libmediautils_headers",
         "libstagefright_rtsp_headers",
+        "libstagefright_mpeg2support_headers",
     ],
 
     static_libs: [
@@ -99,16 +100,12 @@
         "libmediautils_headers",
     ],
 
-<<<<<<< HEAD
     include_dirs: [
-        "frameworks/av/media/libstagefright/webm",
         "frameworks/av/media/libavextensions",
         "frameworks/av/media/libmediaextractor",
         "frameworks/av/media/libstagefright/mpeg2ts",
     ],
 
-=======
->>>>>>> 4f1591cc
     local_include_dirs: ["include"],
 
     export_include_dirs: [
