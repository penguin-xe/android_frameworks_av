/*
 ** Copyright 2008, The Android Open Source Project
 **
 ** Licensed under the Apache License, Version 2.0 (the "License");
 ** you may not use this file except in compliance with the License.
 ** You may obtain a copy of the License at
 **
 **     http://www.apache.org/licenses/LICENSE-2.0
 **
 ** Unless required by applicable law or agreed to in writing, software
 ** distributed under the License is distributed on an "AS IS" BASIS,
 ** WITHOUT WARRANTIES OR CONDITIONS OF ANY KIND, either express or implied.
 ** See the License for the specific language governing permissions and
 ** limitations under the License.
 */

//#define LOG_NDEBUG 0
#define LOG_TAG "MediaRecorderService"
#include <utils/Log.h>

#include "MediaRecorderClient.h"
#include "MediaPlayerService.h"
#include "StagefrightRecorder.h"
#include "mediaplayerservice/AVMediaServiceExtensions.h"

#include <inttypes.h>
#include <android/hardware/media/omx/1.0/IOmx.h>
#include <android/hardware/media/c2/1.0/IComponentStore.h>
#include <binder/IPCThreadState.h>
#include <binder/IServiceManager.h>
#include <binder/MemoryHeapBase.h>
#include <binder/MemoryBase.h>
#include <camera/CameraUtils.h>
#include <codec2/hidl/client.h>
#include <cutils/atomic.h>
#include <cutils/properties.h> // for property_get
#include <gui/IGraphicBufferProducer.h>
#include <mediautils/ServiceUtilities.h>
#include <sys/stat.h>
#include <sys/types.h>
#include <system/audio.h>
#include <utils/String16.h>

#include <dirent.h>
#include <unistd.h>
#include <string.h>

namespace android {

const char* cameraPermission = "android.permission.CAMERA";

static bool checkPermission(const char* permissionString) {
    if (getpid() == IPCThreadState::self()->getCallingPid()) return true;
    bool ok = checkCallingPermission(String16(permissionString));
    if (!ok) ALOGE("Request requires %s", permissionString);
    return ok;
}

status_t MediaRecorderClient::setInputSurface(const sp<PersistentSurface>& surface)
{
    ALOGV("setInputSurface");
    Mutex::Autolock lock(mLock);
    if (mRecorder == NULL) {
        ALOGE("recorder is not initialized");
        return NO_INIT;
    }
    return mRecorder->setInputSurface(surface);
}

sp<IGraphicBufferProducer> MediaRecorderClient::querySurfaceMediaSource()
{
    ALOGV("Query SurfaceMediaSource");
    Mutex::Autolock lock(mLock);
    if (mRecorder == NULL) {
        ALOGE("recorder is not initialized");
        return NULL;
    }
    return mRecorder->querySurfaceMediaSource();
}



status_t MediaRecorderClient::setCamera(const sp<hardware::ICamera>& camera,
                                        const sp<ICameraRecordingProxy>& proxy)
{
    ALOGV("setCamera");
    Mutex::Autolock lock(mLock);
    if (mRecorder == NULL) {
        ALOGE("recorder is not initialized");
        return NO_INIT;
    }
    return mRecorder->setCamera(camera, proxy);
}

status_t MediaRecorderClient::setPreviewSurface(const sp<IGraphicBufferProducer>& surface)
{
    ALOGV("setPreviewSurface");
    Mutex::Autolock lock(mLock);
    if (mRecorder == NULL) {
        ALOGE("recorder is not initialized");
        return NO_INIT;
    }
    return mRecorder->setPreviewSurface(surface);
}

status_t MediaRecorderClient::setVideoSource(int vs)
{
    ALOGV("setVideoSource(%d)", vs);
    // Check camera permission for sources other than SURFACE
    if (vs != VIDEO_SOURCE_SURFACE && !checkPermission(cameraPermission)) {
        return PERMISSION_DENIED;
    }
    Mutex::Autolock lock(mLock);
    if (mRecorder == NULL)     {
        ALOGE("recorder is not initialized");
        return NO_INIT;
    }
    return mRecorder->setVideoSource((video_source)vs);
}

status_t MediaRecorderClient::setAudioSource(int as)
{
    ALOGV("setAudioSource(%d)", as);
    if (as < AUDIO_SOURCE_DEFAULT
            || (as >= AUDIO_SOURCE_CNT && as != AUDIO_SOURCE_FM_TUNER)) {
        ALOGE("Invalid audio source: %d", as);
        return BAD_VALUE;
    }

    if ((as == AUDIO_SOURCE_FM_TUNER
            && !(captureAudioOutputAllowed(mAttributionSource)
                    || captureTunerAudioInputAllowed(mAttributionSource)))
            || !recordingAllowed(mAttributionSource, (audio_source_t)as)) {
        return PERMISSION_DENIED;
    }
    Mutex::Autolock lock(mLock);
    if (mRecorder == NULL)  {
        ALOGE("recorder is not initialized");
        return NO_INIT;
    }
    return mRecorder->setAudioSource((audio_source_t)as);
}

status_t MediaRecorderClient::setPrivacySensitive(bool privacySensitive)
{
    ALOGV("%s(%s)", __func__, privacySensitive ? "true" : "false");
    Mutex::Autolock lock(mLock);
    if (mRecorder == NULL)  {
        ALOGE("%s: recorder is not initialized", __func__);
        return NO_INIT;
    }
    return mRecorder->setPrivacySensitive(privacySensitive);
}

status_t MediaRecorderClient::isPrivacySensitive(bool *privacySensitive) const
{
    Mutex::Autolock lock(mLock);
    if (mRecorder == NULL)  {
        ALOGE("%s: recorder is not initialized", __func__);
        return NO_INIT;
    }
    status_t status = mRecorder->isPrivacySensitive(privacySensitive);
    ALOGV("%s: status: %d enabled: %s", __func__, status, *privacySensitive ? "true" : "false");
    return status;
}

status_t MediaRecorderClient::setOutputFormat(int of)
{
    ALOGV("setOutputFormat(%d)", of);
    Mutex::Autolock lock(mLock);
    if (mRecorder == NULL) {
        ALOGE("recorder is not initialized");
        return NO_INIT;
    }
    return mRecorder->setOutputFormat((output_format)of);
}

status_t MediaRecorderClient::setVideoEncoder(int ve)
{
    ALOGV("setVideoEncoder(%d)", ve);
    Mutex::Autolock lock(mLock);
    if (mRecorder == NULL) {
        ALOGE("recorder is not initialized");
        return NO_INIT;
    }
    return mRecorder->setVideoEncoder((video_encoder)ve);
}

status_t MediaRecorderClient::setAudioEncoder(int ae)
{
    ALOGV("setAudioEncoder(%d)", ae);
    Mutex::Autolock lock(mLock);
    if (mRecorder == NULL) {
        ALOGE("recorder is not initialized");
        return NO_INIT;
    }
    return mRecorder->setAudioEncoder((audio_encoder)ae);
}

status_t MediaRecorderClient::setOutputFile(int fd)
{
    ALOGV("setOutputFile(%d)", fd);
    Mutex::Autolock lock(mLock);
    if (mRecorder == NULL) {
        ALOGE("recorder is not initialized");
        return NO_INIT;
    }
    return mRecorder->setOutputFile(fd);
}

status_t MediaRecorderClient::setNextOutputFile(int fd)
{
    ALOGV("setNextOutputFile(%d)", fd);
    Mutex::Autolock lock(mLock);
    if (mRecorder == NULL) {
        ALOGE("recorder is not initialized");
        return NO_INIT;
    }
    return mRecorder->setNextOutputFile(fd);
}

status_t MediaRecorderClient::setVideoSize(int width, int height)
{
    ALOGV("setVideoSize(%dx%d)", width, height);
    Mutex::Autolock lock(mLock);
    if (mRecorder == NULL) {
        ALOGE("recorder is not initialized");
        return NO_INIT;
    }
    return mRecorder->setVideoSize(width, height);
}

status_t MediaRecorderClient::setVideoFrameRate(int frames_per_second)
{
    ALOGV("setVideoFrameRate(%d)", frames_per_second);
    Mutex::Autolock lock(mLock);
    if (mRecorder == NULL) {
        ALOGE("recorder is not initialized");
        return NO_INIT;
    }
    return mRecorder->setVideoFrameRate(frames_per_second);
}

status_t MediaRecorderClient::setParameters(const String8& params) {
    ALOGV("setParameters(%s)", params.string());
    Mutex::Autolock lock(mLock);
    if (mRecorder == NULL) {
        ALOGE("recorder is not initialized");
        return NO_INIT;
    }
    return mRecorder->setParameters(params);
}

status_t MediaRecorderClient::prepare()
{
    ALOGV("prepare");
    Mutex::Autolock lock(mLock);
    if (mRecorder == NULL) {
        ALOGE("recorder is not initialized");
        return NO_INIT;
    }
    return mRecorder->prepare();
}


status_t MediaRecorderClient::getMaxAmplitude(int* max)
{
    ALOGV("getMaxAmplitude");
    Mutex::Autolock lock(mLock);
    if (mRecorder == NULL) {
        ALOGE("recorder is not initialized");
        return NO_INIT;
    }
    return mRecorder->getMaxAmplitude(max);
}

status_t MediaRecorderClient::getMetrics(Parcel* reply)
{
    ALOGV("MediaRecorderClient::getMetrics");
    Mutex::Autolock lock(mLock);
    if (mRecorder == NULL) {
        ALOGE("recorder is not initialized");
        return NO_INIT;
    }
    return mRecorder->getMetrics(reply);
}

status_t MediaRecorderClient::start()
{
    ALOGV("start");
    Mutex::Autolock lock(mLock);
    if (mRecorder == NULL) {
        ALOGE("recorder is not initialized");
        return NO_INIT;
    }
    return mRecorder->start();

}

status_t MediaRecorderClient::stop()
{
    ALOGV("stop");
    Mutex::Autolock lock(mLock);
    if (mRecorder == NULL) {
        ALOGE("recorder is not initialized");
        return NO_INIT;
    }
    return mRecorder->stop();
}

status_t MediaRecorderClient::pause()
{
    ALOGV("pause");
    Mutex::Autolock lock(mLock);
    if (mRecorder == NULL) {
        ALOGE("recorder is not initialized");
        return NO_INIT;
    }
    return mRecorder->pause();

}

status_t MediaRecorderClient::resume()
{
    ALOGV("resume");
    Mutex::Autolock lock(mLock);
    if (mRecorder == NULL) {
        ALOGE("recorder is not initialized");
        return NO_INIT;
    }
    return mRecorder->resume();
}

status_t MediaRecorderClient::init()
{
    ALOGV("init");
    Mutex::Autolock lock(mLock);
    if (mRecorder == NULL) {
        ALOGE("recorder is not initialized");
        return NO_INIT;
    }
    return mRecorder->init();
}

status_t MediaRecorderClient::close()
{
    ALOGV("close");
    Mutex::Autolock lock(mLock);
    if (mRecorder == NULL) {
        ALOGE("recorder is not initialized");
        return NO_INIT;
    }
    return mRecorder->close();
}


status_t MediaRecorderClient::reset()
{
    ALOGV("reset");
    Mutex::Autolock lock(mLock);
    if (mRecorder == NULL) {
        ALOGE("recorder is not initialized");
        return NO_INIT;
    }
    return mRecorder->reset();
}

status_t MediaRecorderClient::release()
{
    ALOGV("release");
    Mutex::Autolock lock(mLock);
    if (mRecorder != NULL) {
        delete mRecorder;
        mRecorder = NULL;
        wp<MediaRecorderClient> client(this);
        mMediaPlayerService->removeMediaRecorderClient(client);
    }
    mDeathNotifiers.clear();
    return NO_ERROR;
}

MediaRecorderClient::MediaRecorderClient(const sp<MediaPlayerService>& service,
        const AttributionSourceState& attributionSource)
{
    ALOGV("Client constructor");
<<<<<<< HEAD
    // identity already validated in createMediaRecorder
    mIdentity = identity;
    mRecorder = AVMediaServiceFactory::get()->createStagefrightRecorder(identity);
=======
    // attribution source already validated in createMediaRecorder
    mAttributionSource = attributionSource;
    mRecorder = new StagefrightRecorder(attributionSource);
>>>>>>> cb499d25
    mMediaPlayerService = service;
}

MediaRecorderClient::~MediaRecorderClient()
{
    ALOGV("Client destructor");
    release();
}

MediaRecorderClient::AudioDeviceUpdatedNotifier::AudioDeviceUpdatedNotifier(
        const sp<IMediaRecorderClient>& listener) {
    mListener = listener;
}

MediaRecorderClient::AudioDeviceUpdatedNotifier::~AudioDeviceUpdatedNotifier() {
}

void MediaRecorderClient::AudioDeviceUpdatedNotifier::onAudioDeviceUpdate(
        audio_io_handle_t audioIo,
        audio_port_handle_t deviceId) {
    sp<IMediaRecorderClient> listener = mListener.promote();
    if (listener != NULL) {
        listener->notify(MEDIA_RECORDER_AUDIO_ROUTING_CHANGED, audioIo, deviceId);
    } else {
        ALOGW("listener for process %d death is gone", MEDIA_RECORDER_AUDIO_ROUTING_CHANGED);
    }
}

status_t MediaRecorderClient::setListener(const sp<IMediaRecorderClient>& listener)
{
    ALOGV("setListener");
    Mutex::Autolock lock(mLock);
    mDeathNotifiers.clear();
    if (mRecorder == NULL) {
        ALOGE("recorder is not initialized");
        return NO_INIT;
    }
    mRecorder->setListener(listener);

    sp<IServiceManager> sm = defaultServiceManager();

    static const bool sCameraDisabled = CameraUtils::isCameraServiceDisabled();

    if (!sCameraDisabled) {
        // WORKAROUND: We don't know if camera exists here and getService might block for 5 seconds.
        // Use checkService for camera if we don't know it exists.
        static std::atomic<bool> sCameraChecked(false);  // once true never becomes false.
        static std::atomic<bool> sCameraVerified(false); // once true never becomes false.

        sp<IBinder> binder = (sCameraVerified || !sCameraChecked)
            ? sm->getService(String16("media.camera")) : sm->checkService(String16("media.camera"));
        // If the device does not have a camera, do not create a death listener for it.
        if (binder != NULL) {
            sCameraVerified = true;
            mDeathNotifiers.emplace_back(
                    binder, [l = wp<IMediaRecorderClient>(listener)](){
                sp<IMediaRecorderClient> listener = l.promote();
                if (listener) {
                    ALOGV("media.camera service died. "
                          "Sending death notification.");
                    listener->notify(
                            MEDIA_ERROR, MEDIA_ERROR_SERVER_DIED,
                            MediaPlayerService::CAMERA_PROCESS_DEATH);
                } else {
                    ALOGW("media.camera service died without a death handler.");
                }
            });
        }
        sCameraChecked = true;
    }

    {
        using ::android::hidl::base::V1_0::IBase;

        // Listen to OMX's IOmxStore/default
        {
            sp<IBase> base = ::android::hardware::media::omx::V1_0::
                    IOmx::getService();
            if (base == nullptr) {
                ALOGD("OMX service is not available");
            } else {
                mDeathNotifiers.emplace_back(
                        base, [l = wp<IMediaRecorderClient>(listener)](){
                    sp<IMediaRecorderClient> listener = l.promote();
                    if (listener) {
                        ALOGV("OMX service died. "
                              "Sending death notification.");
                        listener->notify(
                                MEDIA_ERROR, MEDIA_ERROR_SERVER_DIED,
                                MediaPlayerService::MEDIACODEC_PROCESS_DEATH);
                    } else {
                        ALOGW("OMX service died without a death handler.");
                    }
                });
            }
        }

        // Listen to Codec2's IComponentStore instances
        {
            for (std::shared_ptr<Codec2Client> const& client :
                    Codec2Client::CreateFromAllServices()) {
                sp<IBase> base = client->getBase();
                mDeathNotifiers.emplace_back(
                        base, [l = wp<IMediaRecorderClient>(listener),
                               name = std::string(client->getServiceName())]() {
                    sp<IMediaRecorderClient> listener = l.promote();
                    if (listener) {
                        ALOGV("Codec2 service \"%s\" died. "
                              "Sending death notification",
                              name.c_str());
                        listener->notify(
                                MEDIA_ERROR, MEDIA_ERROR_SERVER_DIED,
                                MediaPlayerService::MEDIACODEC_PROCESS_DEATH);
                    } else {
                        ALOGW("Codec2 service \"%s\" died "
                              "without a death handler",
                              name.c_str());
                    }
                });
            }
        }
    }

    mAudioDeviceUpdatedNotifier = new AudioDeviceUpdatedNotifier(listener);
    mRecorder->setAudioDeviceCallback(mAudioDeviceUpdatedNotifier);

    return OK;
}

status_t MediaRecorderClient::setClientName(const String16& clientName) {
    ALOGV("setClientName(%s)", String8(clientName).string());
    Mutex::Autolock lock(mLock);
    if (mRecorder == NULL) {
        ALOGE("recorder is not initialized");
        return NO_INIT;
    }
    return mRecorder->setClientName(clientName);
}

status_t MediaRecorderClient::dump(int fd, const Vector<String16>& args) {
    if (mRecorder != NULL) {
        return mRecorder->dump(fd, args);
    }
    return OK;
}

status_t MediaRecorderClient::setInputDevice(audio_port_handle_t deviceId) {
    ALOGV("setInputDevice(%d)", deviceId);
    Mutex::Autolock lock(mLock);
    if (mRecorder != NULL) {
        return mRecorder->setInputDevice(deviceId);
    }
    return NO_INIT;
}

status_t MediaRecorderClient::getRoutedDeviceId(audio_port_handle_t* deviceId) {
    ALOGV("getRoutedDeviceId");
    Mutex::Autolock lock(mLock);
    if (mRecorder != NULL) {
        return mRecorder->getRoutedDeviceId(deviceId);
    }
    return NO_INIT;
}

status_t MediaRecorderClient::enableAudioDeviceCallback(bool enabled) {
    ALOGV("enableDeviceCallback: %d", enabled);
    Mutex::Autolock lock(mLock);
    if (mRecorder != NULL) {
        return mRecorder->enableAudioDeviceCallback(enabled);
    }
    return NO_INIT;
}

status_t MediaRecorderClient::getActiveMicrophones(
        std::vector<media::MicrophoneInfo>* activeMicrophones) {
    ALOGV("getActiveMicrophones");
    Mutex::Autolock lock(mLock);
    if (mRecorder != NULL) {
        return mRecorder->getActiveMicrophones(activeMicrophones);
    }
    return NO_INIT;
}

status_t MediaRecorderClient::setPreferredMicrophoneDirection(
            audio_microphone_direction_t direction) {
    ALOGV("setPreferredMicrophoneDirection(%d)", direction);
    if (mRecorder != NULL) {
        return mRecorder->setPreferredMicrophoneDirection(direction);
    }
    return NO_INIT;
}

status_t MediaRecorderClient::setPreferredMicrophoneFieldDimension(float zoom) {
    ALOGV("setPreferredMicrophoneFieldDimension(%f)", zoom);
    if (mRecorder != NULL) {
        return mRecorder->setPreferredMicrophoneFieldDimension(zoom);
    }
    return NO_INIT;
}

status_t MediaRecorderClient::getPortId(audio_port_handle_t *portId) {
    ALOGV("getPortId");
    Mutex::Autolock lock(mLock);
    if (mRecorder != NULL) {
        return mRecorder->getPortId(portId);
    }
    return NO_INIT;
}

status_t MediaRecorderClient::getRtpDataUsage(uint64_t *bytes) {
    ALOGV("getRtpDataUsage");
    Mutex::Autolock lock(mLock);
    if (mRecorder != NULL) {
        return mRecorder->getRtpDataUsage(bytes);
    }
    return NO_INIT;
}
}; // namespace android<|MERGE_RESOLUTION|>--- conflicted
+++ resolved
@@ -383,15 +383,9 @@
         const AttributionSourceState& attributionSource)
 {
     ALOGV("Client constructor");
-<<<<<<< HEAD
-    // identity already validated in createMediaRecorder
-    mIdentity = identity;
-    mRecorder = AVMediaServiceFactory::get()->createStagefrightRecorder(identity);
-=======
     // attribution source already validated in createMediaRecorder
     mAttributionSource = attributionSource;
-    mRecorder = new StagefrightRecorder(attributionSource);
->>>>>>> cb499d25
+    mRecorder = AVMediaServiceFactory::get()->createStagefrightRecorder(attributionSource);
     mMediaPlayerService = service;
 }
 
